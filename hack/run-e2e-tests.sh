--- conflicted
+++ resolved
@@ -12,16 +12,7 @@
     --build-arg ldflags_arg="" \
     -t "kudobuilder/controller:$KUDO_VERSION"
 
-<<<<<<< HEAD
-# Generate the kudo.yaml that is used to install KUDO while running e2e-test
-./bin/kubectl-kudo init --unsafe-self-signed-webhook-ca --dry-run --output yaml --kudo-image kudobuilder/controller:$VERSION \
-    | sed -E -e '/imagePullPolicy/ s/Always/Never/' \
-    > test/manifests/kudo.yaml
-
-sed "s/%version%/$VERSION/" kudo-e2e-test.yaml.tmpl > kudo-e2e-test.yaml
-=======
 sed "s/%version%/$KUDO_VERSION/" kudo-e2e-test.yaml.tmpl > kudo-e2e-test.yaml
->>>>>>> 474c4e37
 
 if [ "$INTEGRATION_OUTPUT_JUNIT" == true ]
 then
