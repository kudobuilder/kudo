#!/usr/bin/env bash

set -o errexit
set -o nounset
set -o pipefail
set -o xtrace

INTEGRATION_OUTPUT_JUNIT=${INTEGRATION_OUTPUT_JUNIT:-false}
KUDO_VERSION=${KUDO_VERSION:-test}

docker build . \
    --build-arg ldflags_arg="" \
    -t "kudobuilder/controller:$KUDO_VERSION"

<<<<<<< HEAD
# Generate the kudo.yaml that is used to install KUDO while running e2e-test
./bin/kubectl-kudo init --webhook InstanceValidation \
    --unsafe-self-signed-webhook-ca --dry-run --output yaml \
    --kudo-image kudobuilder/controller:$VERSION \
    --kudo-image-pull-policy Never \
    > test/manifests/kudo.yaml

sed "s/%version%/$VERSION/" kudo-e2e-test.yaml.tmpl > kudo-e2e-test.yaml
sed "s/%version%/$VERSION/" kudo-upgrade-test.yaml.tmpl > kudo-upgrade-test.yaml
=======
sed "s/%version%/$KUDO_VERSION/" kudo-e2e-test.yaml.tmpl > kudo-e2e-test.yaml
>>>>>>> 66cada21

if [ "$INTEGRATION_OUTPUT_JUNIT" == true ]
then
    echo "Running E2E tests with junit output"
    mkdir -p reports/
    go get github.com/jstemmer/go-junit-report

    ./bin/kubectl-kudo test --config kudo-e2e-test.yaml 2>&1 \
        | tee /dev/fd/2 \
        | go-junit-report -set-exit-code \
        > reports/kudo_e2e_test_report.xml

<<<<<<< HEAD
    ./bin/kubectl-kudo test --config kudo-upgrade-test.yaml 2>&1 \
        | tee /dev/fd/2 \
        | go-junit-report -set-exit-code \
        > reports/kudo_upgrade_test_report.xml

=======
    # Operators tests
>>>>>>> 66cada21
    rm -rf operators
    git clone https://github.com/kudobuilder/operators
    mkdir operators/bin/
    cp ./bin/kubectl-kudo operators/bin/
    sed "s/%version%/$KUDO_VERSION/" operators/kudo-test.yaml.tmpl > operators/kudo-test.yaml
    cd operators && ./bin/kubectl-kudo test --artifacts-dir /tmp/kudo-e2e-test 2>&1 \
        | tee /dev/fd/2 \
        | go-junit-report -set-exit-code \
        > ../reports/kudo_operators_test_report.xml
else
    echo "Running E2E tests without junit output"

    ./bin/kubectl-kudo test --config kudo-e2e-test.yaml

<<<<<<< HEAD
    ./bin/kubectl-kudo test --config kudo-upgrade-test.yaml

=======
    # Operators tests
>>>>>>> 66cada21
    rm -rf operators
    git clone https://github.com/kudobuilder/operators
    mkdir operators/bin/
    cp ./bin/kubectl-kudo operators/bin/
    sed "s/%version%/$KUDO_VERSION/" operators/kudo-test.yaml.tmpl > operators/kudo-test.yaml
    cd operators && ./bin/kubectl-kudo test --artifacts-dir /tmp/kudo-e2e-test
fi<|MERGE_RESOLUTION|>--- conflicted
+++ resolved
@@ -12,19 +12,8 @@
     --build-arg ldflags_arg="" \
     -t "kudobuilder/controller:$KUDO_VERSION"
 
-<<<<<<< HEAD
-# Generate the kudo.yaml that is used to install KUDO while running e2e-test
-./bin/kubectl-kudo init --webhook InstanceValidation \
-    --unsafe-self-signed-webhook-ca --dry-run --output yaml \
-    --kudo-image kudobuilder/controller:$VERSION \
-    --kudo-image-pull-policy Never \
-    > test/manifests/kudo.yaml
-
-sed "s/%version%/$VERSION/" kudo-e2e-test.yaml.tmpl > kudo-e2e-test.yaml
+sed "s/%version%/$KUDO_VERSION/" kudo-e2e-test.yaml.tmpl > kudo-e2e-test.yaml
 sed "s/%version%/$VERSION/" kudo-upgrade-test.yaml.tmpl > kudo-upgrade-test.yaml
-=======
-sed "s/%version%/$KUDO_VERSION/" kudo-e2e-test.yaml.tmpl > kudo-e2e-test.yaml
->>>>>>> 66cada21
 
 if [ "$INTEGRATION_OUTPUT_JUNIT" == true ]
 then
@@ -37,15 +26,12 @@
         | go-junit-report -set-exit-code \
         > reports/kudo_e2e_test_report.xml
 
-<<<<<<< HEAD
     ./bin/kubectl-kudo test --config kudo-upgrade-test.yaml 2>&1 \
         | tee /dev/fd/2 \
         | go-junit-report -set-exit-code \
         > reports/kudo_upgrade_test_report.xml
 
-=======
     # Operators tests
->>>>>>> 66cada21
     rm -rf operators
     git clone https://github.com/kudobuilder/operators
     mkdir operators/bin/
@@ -60,12 +46,9 @@
 
     ./bin/kubectl-kudo test --config kudo-e2e-test.yaml
 
-<<<<<<< HEAD
     ./bin/kubectl-kudo test --config kudo-upgrade-test.yaml
 
-=======
     # Operators tests
->>>>>>> 66cada21
     rm -rf operators
     git clone https://github.com/kudobuilder/operators
     mkdir operators/bin/
