#!/usr/bin/env bash

set -o errexit
set -o nounset
set -o pipefail
set -o xtrace

INTEGRATION_OUTPUT_JUNIT=${INTEGRATION_OUTPUT_JUNIT:-false}
VERSION=${VERSION:-test}

docker build . \
    --build-arg ldflags_arg="" \
    -t "kudobuilder/controller:$VERSION"

# Generate the kudo.yaml that is used to install KUDO while running e2e-test
<<<<<<< HEAD
./bin/kubectl-kudo init --webhook InstanceValidation --unsafe-self-signed-webhook-ca --dry-run --output yaml --kudo-image kudobuilder/controller:$VERSION --kudo-image-pull-policy Never \
=======
./bin/kubectl-kudo init --webhook InstanceValidation \
    --unsafe-self-signed-webhook-ca --dry-run --output yaml \
    --kudo-image kudobuilder/controller:$VERSION \
    --kudo-image-pull-policy Never \
>>>>>>> cf7ce86d
    > test/manifests/kudo.yaml

sed "s/%version%/$VERSION/" kudo-e2e-test.yaml.tmpl > kudo-e2e-test.yaml
sed "s/%version%/$VERSION/" kudo-upgrade-test.yaml.tmpl > kudo-upgrade-test.yaml

if [ "$INTEGRATION_OUTPUT_JUNIT" == true ]
then
    echo "Running E2E tests with junit output"
    mkdir -p reports/
    go get github.com/jstemmer/go-junit-report

    ./bin/kubectl-kudo test --config kudo-e2e-test.yaml 2>&1 \
        | tee /dev/fd/2 \
        | go-junit-report -set-exit-code \
        > reports/kudo_e2e_test_report.xml

    ./bin/kubectl-kudo test --config kudo-upgrade-test.yaml 2>&1 \
        | tee /dev/fd/2 \
        | go-junit-report -set-exit-code \
        > reports/kudo_upgrade_test_report.xml

    rm -rf operators
    git clone https://github.com/kudobuilder/operators
    mkdir operators/bin/
    cp ./bin/kubectl-kudo operators/bin/
    cp ./bin/manager operators/bin/
    cd operators && ./bin/kubectl-kudo test 2>&1 \
        | tee /dev/fd/2 \
        | go-junit-report -set-exit-code \
        > ../reports/kudo_operators_test_report.xml
else
    echo "Running E2E tests without junit output"

    ./bin/kubectl-kudo test --config kudo-e2e-test.yaml

    ./bin/kubectl-kudo test --config kudo-upgrade-test.yaml

    rm -rf operators
    git clone https://github.com/kudobuilder/operators
    mkdir operators/bin/
    cp ./bin/kubectl-kudo operators/bin/
    cp ./bin/manager operators/bin/
    cd operators && ./bin/kubectl-kudo test
fi<|MERGE_RESOLUTION|>--- conflicted
+++ resolved
@@ -13,14 +13,10 @@
     -t "kudobuilder/controller:$VERSION"
 
 # Generate the kudo.yaml that is used to install KUDO while running e2e-test
-<<<<<<< HEAD
-./bin/kubectl-kudo init --webhook InstanceValidation --unsafe-self-signed-webhook-ca --dry-run --output yaml --kudo-image kudobuilder/controller:$VERSION --kudo-image-pull-policy Never \
-=======
 ./bin/kubectl-kudo init --webhook InstanceValidation \
     --unsafe-self-signed-webhook-ca --dry-run --output yaml \
     --kudo-image kudobuilder/controller:$VERSION \
     --kudo-image-pull-policy Never \
->>>>>>> cf7ce86d
     > test/manifests/kudo.yaml
 
 sed "s/%version%/$VERSION/" kudo-e2e-test.yaml.tmpl > kudo-e2e-test.yaml
