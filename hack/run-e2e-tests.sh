--- conflicted
+++ resolved
@@ -25,40 +25,15 @@
         | tee /dev/fd/2 \
         | go-junit-report -set-exit-code \
         > reports/kudo_e2e_test_report.xml
-<<<<<<< HEAD
 
     ./bin/kubectl-kudo test --config kudo-upgrade-test.yaml 2>&1 \
         | tee /dev/fd/2 \
         | go-junit-report -set-exit-code \
         > reports/kudo_upgrade_test_report.xml
-
-    # Operators tests
-    rm -rf operators
-    git clone https://github.com/kudobuilder/operators
-    mkdir operators/bin/
-    cp ./bin/kubectl-kudo operators/bin/
-    sed "s/%version%/$KUDO_VERSION/" operators/kudo-test.yaml.tmpl > operators/kudo-test.yaml
-    cd operators && ./bin/kubectl-kudo test --artifacts-dir /tmp/kudo-e2e-test 2>&1 \
-        | tee /dev/fd/2 \
-        | go-junit-report -set-exit-code \
-        > ../reports/kudo_operators_test_report.xml
-=======
->>>>>>> f8d96bd1
 else
     echo "Running E2E tests without junit output"
 
     ./bin/kubectl-kudo test --config kudo-e2e-test.yaml
-<<<<<<< HEAD
 
     ./bin/kubectl-kudo test --config kudo-upgrade-test.yaml
-
-    # Operators tests
-    rm -rf operators
-    git clone https://github.com/kudobuilder/operators
-    mkdir operators/bin/
-    cp ./bin/kubectl-kudo operators/bin/
-    sed "s/%version%/$KUDO_VERSION/" operators/kudo-test.yaml.tmpl > operators/kudo-test.yaml
-    cd operators && ./bin/kubectl-kudo test --artifacts-dir /tmp/kudo-e2e-test
-=======
->>>>>>> f8d96bd1
 fi