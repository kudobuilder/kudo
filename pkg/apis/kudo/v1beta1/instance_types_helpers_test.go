--- conflicted
+++ resolved
@@ -117,8 +117,16 @@
 			want:    nil,
 			wantErr: true,
 		},
-<<<<<<< HEAD
-	}, instance.Status)
+	}
+	for _, tt := range tests {
+		tt := tt
+		t.Run(tt.name, func(t *testing.T) {
+			got, err := GetParamDefinitions(tt.params, tt.ov)
+
+			assert.True(t, (err != nil) == tt.wantErr, "GetParamDefinitions() error = %v, wantErr %v", err, tt.wantErr)
+			assert.ElementsMatch(t, got, tt.want, "GetParamDefinitions() got = %v, want %v", got, tt.want)
+		})
+	}
 }
 
 func TestGetPlanInProgress(t *testing.T) {
@@ -211,16 +219,5 @@
 			t.Errorf("%s: Expected to get plan %v but got %v", tt.name, tt.expectedResult, actual)
 		}
 		assert.Equal(t, tt.expectedResult, actual)
-=======
-	}
-	for _, tt := range tests {
-		tt := tt
-		t.Run(tt.name, func(t *testing.T) {
-			got, err := GetParamDefinitions(tt.params, tt.ov)
-
-			assert.True(t, (err != nil) == tt.wantErr, "GetParamDefinitions() error = %v, wantErr %v", err, tt.wantErr)
-			assert.ElementsMatch(t, got, tt.want, "GetParamDefinitions() got = %v, want %v", got, tt.want)
-		})
->>>>>>> 1a707c4b
 	}
 }