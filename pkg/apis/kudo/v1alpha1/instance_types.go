--- conflicted
+++ resolved
@@ -49,8 +49,6 @@
 }
 
 // PlanStatus is representing status of a plan
-<<<<<<< HEAD
-=======
 //
 // These are valid states and trainsitions
 //
@@ -73,7 +71,6 @@
 //| Fatal error |        |    Complete    |
 //+-------------+        +----------------+
 //
->>>>>>> 5cb7a30e
 type PlanStatus struct {
 	Name            string          `json:"name,omitempty"`
 	Status          ExecutionStatus `json:"status,omitempty"`
@@ -96,159 +93,6 @@
 
 // ExecutionStatus captures the state of the rollout.
 type ExecutionStatus string
-<<<<<<< HEAD
-
-// ExecutionInProgress actively deploying, but not yet healthy.
-const ExecutionInProgress ExecutionStatus = "IN_PROGRESS"
-
-// ExecutionPending Not ready to deploy because dependent phases/steps not healthy.
-const ExecutionPending ExecutionStatus = "PENDING"
-
-// ExecutionComplete deployed and healthy.
-const ExecutionComplete ExecutionStatus = "COMPLETE"
-
-// ExecutionError there was an error deploying the application.
-const ExecutionError ExecutionStatus = "ERROR"
-
-// ExecutionFatalError there was an error deploying the application.
-const ExecutionFatalError ExecutionStatus = "FATAL_ERROR"
-
-// ExecutionNeverRun is used when this plan/phase/step was never run so far
-const ExecutionNeverRun ExecutionStatus = "NEVER_RUN"
-
-// IsTerminal returns true if the status is terminal (either complete, or in a nonrecoverable error)
-func (s ExecutionStatus) IsTerminal() bool {
-	return s == ExecutionComplete || s == ExecutionFatalError
-}
-
-// IsRunning returns true if the plan is currently being executed
-func (s ExecutionStatus) IsRunning() bool {
-	return s == ExecutionInProgress || s == ExecutionPending || s == ExecutionError
-}
-
-// GetPlanInProgress returns plan status of currently active plan or nil if no plan is running
-func (i *Instance) GetPlanInProgress() *PlanStatus {
-	for _, p := range i.Status.PlanStatus {
-		if p.Status.IsRunning() {
-			return &p
-		}
-	}
-	return nil
-}
-
-// NoPlanEverExecuted returns true is this is new instance for which we never executed any plan
-func (i *Instance) NoPlanEverExecuted() bool {
-	for _, p := range i.Status.PlanStatus {
-		if p.Status != ExecutionNeverRun {
-			return false
-		}
-	}
-	return true
-}
-
-// EnsurePlanStatusInitialized initializes plan status for all plans this instance supports
-// it does not trigger run of any plan
-func (i *Instance) EnsurePlanStatusInitialized(ov *OperatorVersion) {
-	i.Status.PlanStatus = make(map[string]PlanStatus)
-
-	for planName, plan := range ov.Spec.Plans {
-		planStatus := &PlanStatus{
-			Name:   planName,
-			Status: ExecutionNeverRun,
-			Phases: make([]PhaseStatus, 0),
-		}
-		for _, phase := range plan.Phases {
-			phaseStatus := &PhaseStatus{
-				Name:   phase.Name,
-				Status: ExecutionNeverRun,
-				Steps:  make([]StepStatus, 0),
-			}
-			for _, step := range phase.Steps {
-				phaseStatus.Steps = append(phaseStatus.Steps, StepStatus{
-					Name:   step.Name,
-					Status: ExecutionNeverRun,
-				})
-			}
-			planStatus.Phases = append(planStatus.Phases, *phaseStatus)
-		}
-		i.Status.PlanStatus[planName] = *planStatus
-	}
-}
-
-// StartPlanExecution mark plan as to be executed
-func (i *Instance) StartPlanExecution(planName string, ov *OperatorVersion) error {
-	if i.NoPlanEverExecuted() {
-		i.EnsurePlanStatusInitialized(ov)
-	}
-
-	// update status of the instance to reflect the newly starting plan
-	notFound := true
-	for n1, v := range i.Status.PlanStatus {
-		if v.Name == planName {
-			// update plan status
-			notFound = false
-			planStatus := i.Status.PlanStatus[n1]
-			planStatus.Status = ExecutionPending
-			for i2, p := range v.Phases {
-				planStatus.Phases[i2].Status = ExecutionPending
-				for i3 := range p.Steps {
-					i.Status.PlanStatus[n1].Phases[i2].Steps[i3].Status = ExecutionPending
-				}
-			}
-
-			i.Status.PlanStatus[n1] = planStatus // we cannot modify item in map, we need to reassign here
-
-			// update activePlan and instance status
-			i.Status.AggregatedStatus.Status = ExecutionPending
-			i.Status.AggregatedStatus.ActivePlanName = planName
-
-			break
-		}
-	}
-	if notFound {
-		return fmt.Errorf("asked to execute a plan %s but no such plan found in instance %s/%s", planName, i.Namespace, i.Name)
-	}
-
-	// TODO in the future when we again support manual plan execution, snapshot should be saved only non non-manually executed plans
-	err := i.SaveSnapshot()
-	if err != nil {
-		return err
-	}
-
-	return nil
-}
-
-// UpdateInstanceStatus updates `Status.PlanStatus` and `Status.AggregatedStatus` property based on the given plan
-func (i *Instance) UpdateInstanceStatus(planStatus *PlanStatus) {
-	for k, v := range i.Status.PlanStatus {
-		if v.Name == planStatus.Name {
-			i.Status.PlanStatus[k] = *planStatus
-			i.Status.AggregatedStatus.Status = planStatus.Status
-			if planStatus.Status.IsTerminal() {
-				i.Status.AggregatedStatus.ActivePlanName = ""
-			}
-		}
-	}
-}
-
-const snapshotAnnotation = "kudo.dev/last-applied-instance-state"
-
-// SaveSnapshot stores the current spec of Instance into the snapshot annotation
-// this information is used when executing update/upgrade plans, this overrides any snapshot that existed before
-func (i *Instance) SaveSnapshot() error {
-	jsonBytes, err := json.Marshal(i.Spec)
-	if err != nil {
-		return err
-	}
-	if i.Annotations == nil {
-		i.Annotations = make(map[string]string)
-	}
-	i.Annotations[snapshotAnnotation] = string(jsonBytes)
-	return nil
-}
-
-func (i *Instance) getSnapshotedSpec() (*InstanceSpec, error) {
-=======
 
 const (
 	// ExecutionInProgress actively deploying, but not yet healthy.
@@ -446,7 +290,6 @@
 }
 
 func (i *Instance) snapshotSpec() (*InstanceSpec, error) {
->>>>>>> 5cb7a30e
 	if i.Annotations != nil {
 		snapshot, ok := i.Annotations[snapshotAnnotation]
 		if ok {
@@ -479,25 +322,6 @@
 
 	// new instance, need to run deploy plan
 	if i.NoPlanEverExecuted() {
-<<<<<<< HEAD
-		return kudo.String("deploy"), nil
-	}
-
-	// did the instance change so that we need to run deploy/upgrade/update plan?
-	instanceSnapshot, err := i.getSnapshotedSpec()
-	if err != nil {
-		return nil, err
-	}
-	if instanceSnapshot.OperatorVersion.Name != i.Spec.OperatorVersion.Name || instanceSnapshot.OperatorVersion.Namespace != i.Spec.OperatorVersion.Namespace {
-		// this instance was upgraded to newer version
-		log.Printf("Instance: instance %s/%s was upgraded from %s to %s operatorversion", i.Namespace, i.Name, instanceSnapshot.OperatorVersion.Name, i.Spec.OperatorVersion.Name)
-		plan := selectPlan([]string{"upgrade", "update", "deploy"}, ov)
-		if plan == nil {
-			return nil, fmt.Errorf("supposed to execute plan because instance %s/%s was upgraded but none of the deploy, upgrade, update plans found in linked operatorVersion", i.Namespace, i.Name)
-		}
-		return plan, nil
-	}
-=======
 		return kudo.String(DeployPlanName), nil
 	}
 
@@ -520,7 +344,6 @@
 		return plan, nil
 	}
 	// did instance parameters change, so that the corresponding plan has to be triggered?
->>>>>>> 5cb7a30e
 	if !reflect.DeepEqual(instanceSnapshot.Parameters, i.Spec.Parameters) {
 		// instance updated
 		log.Printf("Instance: instance %s/%s has updated parameters from %v to %v", i.Namespace, i.Name, instanceSnapshot.Parameters, i.Spec.Parameters)
@@ -528,11 +351,7 @@
 		paramDefinitions := getParamDefinitions(paramDiff, ov)
 		plan := planNameFromParameters(paramDefinitions, ov)
 		if plan == nil {
-<<<<<<< HEAD
-			return nil, fmt.Errorf("supposed to execute plan because instance %s/%s was updatet but none of the deploy, update plans found in linked operatorVersion", i.Namespace, i.Name)
-=======
 			return nil, &InstanceError{fmt.Errorf("supposed to execute plan because instance %s/%s was updatet but none of the deploy, update plans found in linked operatorVersion", i.Namespace, i.Name), kudo.String("PlanNotFound")}
->>>>>>> 5cb7a30e
 		}
 		return plan, nil
 	}
@@ -547,20 +366,12 @@
 			return kudo.String(p.Trigger)
 		}
 	}
-<<<<<<< HEAD
-	return selectPlan([]string{"update", "deploy"}, ov)
-=======
 	return selectPlan([]string{UpdatePlanName, DeployPlanName}, ov)
->>>>>>> 5cb7a30e
 }
 
 // getParamDefinitions retrieves parameter metadata from OperatorVersion CRD
 func getParamDefinitions(params map[string]string, ov *OperatorVersion) []Parameter {
-<<<<<<< HEAD
-	defs := make([]Parameter, 0)
-=======
 	defs := []Parameter{}
->>>>>>> 5cb7a30e
 	for p1 := range params {
 		for _, p2 := range ov.Spec.Parameters {
 			if p2.Name == p1 {
