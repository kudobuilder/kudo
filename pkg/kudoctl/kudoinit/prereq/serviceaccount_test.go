package prereq

import (
	"testing"

	v1 "k8s.io/api/core/v1"

	"github.com/stretchr/testify/assert"
	rbac "k8s.io/api/rbac/v1"
	metav1 "k8s.io/apimachinery/pkg/apis/meta/v1"
	"k8s.io/apimachinery/pkg/runtime"
	"k8s.io/client-go/kubernetes/fake"
	testing2 "k8s.io/client-go/testing"

	"github.com/kudobuilder/kudo/pkg/kudoctl/kube"
	"github.com/kudobuilder/kudo/pkg/kudoctl/kudoinit"
	"github.com/kudobuilder/kudo/pkg/kudoctl/verifier"
)

func TestPrereq_Fail_PreValidate_CustomServiceAccount(t *testing.T) {
	client := getFakeClient()

<<<<<<< HEAD
	init := NewServiceAccountInitializer(kudoinit.NewOptions("", "", "customSA", make([]string, 0), false, false))
=======
	init := NewServiceAccountInitializer(kudoinit.NewOptions("", "", "customSA", true))
>>>>>>> 66cada21

	result := verifier.NewResult()
	_ = init.PreInstallVerify(client, &result)

	assert.EqualValues(t, verifier.NewError("Service Account customSA does not exists - KUDO expects the serviceAccount to be present in the namespace kudo-system"), result)
}

func TestPrereq_Fail_PreValidate_CustomServiceAccount_MissingPermissions(t *testing.T) {
	client := getFakeClient()

	customSA := "customSA"

	mockListServiceAccounts(client, customSA)

<<<<<<< HEAD
	init := NewServiceAccountInitializer(kudoinit.NewOptions("", "", customSA, make([]string, 0), false, false))
=======
	init := NewServiceAccountInitializer(kudoinit.NewOptions("", "", "customSA", true))
>>>>>>> 66cada21

	result := verifier.NewResult()
	_ = init.PreInstallVerify(client, &result)

	assert.EqualValues(t, verifier.NewError("Service Account customSA does not have cluster-admin role - KUDO expects the serviceAccount passed to be in the namespace kudo-system and to have cluster-admin role"), result)
}

func TestPrereq_Ok_PreValidate_CustomServiceAccount(t *testing.T) {
	client := getFakeClient()

	customSA := "customSA"
<<<<<<< HEAD
	opts := kudoinit.NewOptions("", "", customSA, make([]string, 0), false, false)
=======
	opts := kudoinit.NewOptions("", "", customSA, true)
>>>>>>> 66cada21

	mockListServiceAccounts(client, opts.ServiceAccount)
	mockListClusterRoleBindings(client, opts)

	init := NewServiceAccountInitializer(opts)
	result := verifier.NewResult()
	_ = init.PreInstallVerify(client, &result)

	assert.EqualValues(t, verifier.NewResult(), result)
}

func mockListServiceAccounts(client *kube.Client, saName string) {
	client.KubeClient.(*fake.Clientset).Fake.PrependReactor("list", "serviceaccounts", func(action testing2.Action) (handled bool, ret runtime.Object, err error) {
		sa := v1.ServiceAccount{
			ObjectMeta: metav1.ObjectMeta{
				Name: saName,
			},
			Secrets:                      nil,
			ImagePullSecrets:             nil,
			AutomountServiceAccountToken: nil,
		}
		sal := &v1.ServiceAccountList{
			Items: []v1.ServiceAccount{sa},
		}
		return true, sal, nil
	})
}

func mockListClusterRoleBindings(client *kube.Client, opts kudoinit.Options) {
	client.KubeClient.(*fake.Clientset).Fake.PrependReactor("list", "clusterrolebindings", func(action testing2.Action) (handled bool, ret runtime.Object, err error) {
		subject := rbac.Subject{
			Kind:      "",
			Name:      opts.ServiceAccount,
			Namespace: opts.Namespace,
		}

		crb := rbac.ClusterRoleBinding{
			Subjects: []rbac.Subject{subject},
			RoleRef: rbac.RoleRef{
				Name: "cluster-admin",
			},
		}
		crbList := &rbac.ClusterRoleBindingList{
			Items: []rbac.ClusterRoleBinding{crb},
		}
		return true, crbList, nil
	})
}<|MERGE_RESOLUTION|>--- conflicted
+++ resolved
@@ -20,11 +20,7 @@
 func TestPrereq_Fail_PreValidate_CustomServiceAccount(t *testing.T) {
 	client := getFakeClient()
 
-<<<<<<< HEAD
-	init := NewServiceAccountInitializer(kudoinit.NewOptions("", "", "customSA", make([]string, 0), false, false))
-=======
-	init := NewServiceAccountInitializer(kudoinit.NewOptions("", "", "customSA", true))
->>>>>>> 66cada21
+	init := NewServiceAccountInitializer(kudoinit.NewOptions("", "", "customSA", false, true))
 
 	result := verifier.NewResult()
 	_ = init.PreInstallVerify(client, &result)
@@ -39,11 +35,7 @@
 
 	mockListServiceAccounts(client, customSA)
 
-<<<<<<< HEAD
-	init := NewServiceAccountInitializer(kudoinit.NewOptions("", "", customSA, make([]string, 0), false, false))
-=======
-	init := NewServiceAccountInitializer(kudoinit.NewOptions("", "", "customSA", true))
->>>>>>> 66cada21
+	init := NewServiceAccountInitializer(kudoinit.NewOptions("", "", "customSA", false, true))
 
 	result := verifier.NewResult()
 	_ = init.PreInstallVerify(client, &result)
@@ -55,11 +47,7 @@
 	client := getFakeClient()
 
 	customSA := "customSA"
-<<<<<<< HEAD
-	opts := kudoinit.NewOptions("", "", customSA, make([]string, 0), false, false)
-=======
-	opts := kudoinit.NewOptions("", "", customSA, true)
->>>>>>> 66cada21
+	opts := kudoinit.NewOptions("", "", customSA, false, true)
 
 	mockListServiceAccounts(client, opts.ServiceAccount)
 	mockListClusterRoleBindings(client, opts)
