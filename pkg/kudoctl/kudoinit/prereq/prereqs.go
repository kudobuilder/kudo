package prereq

import (
	"fmt"

	"k8s.io/apimachinery/pkg/runtime"

	"github.com/kudobuilder/kudo/pkg/kudoctl/kube"
	"github.com/kudobuilder/kudo/pkg/kudoctl/kudoinit"
	"github.com/kudobuilder/kudo/pkg/kudoctl/verify"
)

// Ensure kudoinit.Step is implemented
var _ kudoinit.Step = &Initializer{}

// Defines a single prerequisite that is defined as a k8s resource
type k8sResource interface {
	// PreInstallVerify is called before the installation of any component is started and should return an error if the installation is not possible
	PreInstallVerify(client *kube.Client) verify.Result

	// Install installs the manifests of this prerequisite
	Install(client *kube.Client) error

	// ValidateInstallation verifies that the current state of the installation is as expected of this version of KUDO
	ValidateInstallation(client *kube.Client) error

	// AsRuntimeObjs returns the manifests that would be installed from this resource
	AsRuntimeObjs() []runtime.Object
}

//Defines the Prerequisites that need to be in place to run the KUDO manager. This includes setting up the kudo-system namespace and service account
type Initializer struct {
	Options kudoinit.Options
	prereqs []k8sResource
}

func NewInitializer(options kudoinit.Options) Initializer {
	return Initializer{
		Options: options,
		prereqs: []k8sResource{
			newNamespace(options),
			newServiceAccount(options),
			newWebHook(options),
		},
	}
}

<<<<<<< HEAD
func (p Initializer) InstalledVersion(client *kube.Client) (string, error) {
	return "", nil
=======
func (p Initializer) String() string {
	return "service accounts and other requirements for controller to run"
}

func (p Initializer) PreInstallVerify(client *kube.Client) verify.Result {
	result := verify.NewResult()
	for _, prereq := range p.prereqs {
		res := prereq.PreInstallVerify(client)
		result.Merge(res)
	}
	return result
>>>>>>> 0d39b751
}

func (p Initializer) Install(client *kube.Client) error {
	for _, prereq := range p.prereqs {
		err := prereq.Install(client)
		if err != nil {
			return fmt.Errorf("failed to install: %v", err)
		}
	}
	return nil
}

func (p Initializer) Resources() []runtime.Object {
	var prereqs []runtime.Object

	for _, prereq := range p.prereqs {
		prereqs = append(prereqs, prereq.AsRuntimeObjs()...)
	}
	return prereqs
}<|MERGE_RESOLUTION|>--- conflicted
+++ resolved
@@ -45,12 +45,12 @@
 	}
 }
 
-<<<<<<< HEAD
+func (p Initializer) String() string {
+	return "service accounts and other requirements for controller to run"
+}
+
 func (p Initializer) InstalledVersion(client *kube.Client) (string, error) {
 	return "", nil
-=======
-func (p Initializer) String() string {
-	return "service accounts and other requirements for controller to run"
 }
 
 func (p Initializer) PreInstallVerify(client *kube.Client) verify.Result {
@@ -60,7 +60,6 @@
 		result.Merge(res)
 	}
 	return result
->>>>>>> 0d39b751
 }
 
 func (p Initializer) Install(client *kube.Client) error {
