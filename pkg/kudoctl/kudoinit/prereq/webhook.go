--- conflicted
+++ resolved
@@ -197,11 +197,7 @@
 					Service: &admissionv1beta1.ServiceReference{
 						Name:      "kudo-controller-manager-service",
 						Namespace: ns,
-<<<<<<< HEAD
-						Path:      kudo.String("/admit-kudo-dev-v1beta1-instance"),
-=======
-						Path:      convert.StringPtr("/validate-kudo-dev-v1beta1-instance"),
->>>>>>> 484f6212
+						Path:      convert.StringPtr("/admit-kudo-dev-v1beta1-instance"),
 					},
 				},
 			},
