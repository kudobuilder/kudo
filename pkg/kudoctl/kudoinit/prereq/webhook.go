package prereq

import (
	"fmt"
	"strings"

	admissionv1beta1 "k8s.io/api/admissionregistration/v1beta1"
	"k8s.io/apiextensions-apiserver/pkg/client/clientset/clientset"
	kerrors "k8s.io/apimachinery/pkg/api/errors"
	metav1 "k8s.io/apimachinery/pkg/apis/meta/v1"
	"k8s.io/apimachinery/pkg/apis/meta/v1/unstructured"
	"k8s.io/apimachinery/pkg/runtime"
	"k8s.io/apimachinery/pkg/runtime/schema"
	"k8s.io/client-go/dynamic"
	clientv1beta1 "k8s.io/client-go/kubernetes/typed/admissionregistration/v1beta1"

	"github.com/kudobuilder/kudo/pkg/engine/health"
	"github.com/kudobuilder/kudo/pkg/kudoctl/clog"
	"github.com/kudobuilder/kudo/pkg/kudoctl/kube"
	"github.com/kudobuilder/kudo/pkg/kudoctl/kudoinit"
	"github.com/kudobuilder/kudo/pkg/kudoctl/verifier"
	"github.com/kudobuilder/kudo/pkg/util/convert"
)

// Ensure IF is implemented
var _ kudoinit.Step = &KudoWebHook{}

type KudoWebHook struct {
	opts        kudoinit.Options
	issuer      unstructured.Unstructured
	certificate unstructured.Unstructured
}

const (
	certManagerAPIVersion         = "v1alpha2"
	certManagerControllerVersion  = "v0.12.0"
	instanceValidationWebHookName = "kudo-manager-instance-validation-webhook-config"
)

var (
	certManagerControllerImageSuffix = fmt.Sprintf("cert-manager-controller:%s", certManagerControllerVersion)
)

func NewWebHookInitializer(options kudoinit.Options) KudoWebHook {
	return KudoWebHook{
		opts:        options,
		certificate: certificate(options.Namespace),
		issuer:      issuer(options.Namespace),
	}
}

func (k KudoWebHook) String() string {
	return "webhook"
}

func (k KudoWebHook) PreInstallVerify(client *kube.Client, result *verifier.Result) error {
	if !k.opts.HasWebhooksEnabled() {
		return nil
	}
	return validateCertManagerInstallation(client, result)
}

func (k KudoWebHook) PreUpgradeVerify(client *kube.Client, result *verifier.Result) error {
	return nil
}

func (k KudoWebHook) VerifyInstallation(client *kube.Client, result *verifier.Result) error {
	if !k.opts.HasWebhooksEnabled() {
		return nil
	}

	if err := validateCertManagerInstallation(client, result); err != nil {
		return err
	}
<<<<<<< HEAD

	if err := validateUnstructuredInstallation(client.DynamicClient, k.issuer, result); err != nil {
=======
	if err := installAdmissionWebhook(client.KubeClient.AdmissionregistrationV1beta1(), instanceAdmissionWebhook(k.opts.Namespace)); err != nil {
>>>>>>> 5f925716
		return err
	}
	if err := validateUnstructuredInstallation(client.DynamicClient, k.certificate, result); err != nil {
		return err
	}

	// TODO: Verify that validating webhook is installed

	return nil
}

func (k KudoWebHook) Install(client *kube.Client) error {
	if !k.opts.HasWebhooksEnabled() {
		return nil
	}

	if err := installUnstructured(client.DynamicClient, k.issuer); err != nil {
		return err
	}
	if err := installUnstructured(client.DynamicClient, k.certificate); err != nil {
		return err
	}

	if err := installAdmissionWebhook(client.KubeClient.AdmissionregistrationV1beta1(), instanceUpdateValidatingWebhook(k.opts.Namespace)); err != nil {
		return err
	}
	return nil
}

func UninstallWebHook(client *kube.Client, options kudoinit.Options) error {
	err := client.KubeClient.AdmissionregistrationV1().ValidatingWebhookConfigurations().Delete(instanceValidationWebHookName, &metav1.DeleteOptions{})
	if err != nil {
		return fmt.Errorf("failed to uninstall WebHook: %v", err)
	}
	return nil
}

func (k KudoWebHook) Resources() []runtime.Object {
	if !k.opts.HasWebhooksEnabled() {
		return make([]runtime.Object, 0)
	}

<<<<<<< HEAD
	av := instanceUpdateValidatingWebhook(k.opts.Namespace)

=======
	av := instanceAdmissionWebhook(k.opts.Namespace)
	cert := certificate(k.opts.Namespace)
>>>>>>> 5f925716
	objs := []runtime.Object{&av}
	objs = append(objs, &k.issuer)
	objs = append(objs, &k.certificate)

	return objs
}

func validateCertManagerInstallation(client *kube.Client, result *verifier.Result) error {
	if err := validateCrdVersion(client.ExtClient, "certificates.cert-manager.io", certManagerAPIVersion, result); err != nil {
		return err
	}
	if err := validateCrdVersion(client.ExtClient, "issuers.cert-manager.io", certManagerAPIVersion, result); err != nil {
		return err
	}

	if !result.IsEmpty() {
		// Abort verify here, if we don't have CRDs the remaining checks don't make much sense
		return nil
	}

	deployment, err := client.KubeClient.AppsV1().Deployments("cert-manager").Get("cert-manager", metav1.GetOptions{})
	if err != nil {
		if kerrors.IsNotFound(err) {
			result.AddWarnings(fmt.Sprintf("failed to get cert-manager deployment in namespace cert-manager. Make sure cert-manager is running."))
			return nil
		}
		return err
	}
	if len(deployment.Spec.Template.Spec.Containers) < 1 {
		result.AddWarnings("failed to validate cert-manager controller deployment. Spec had no containers")
		return nil
	}
	if !strings.HasSuffix(deployment.Spec.Template.Spec.Containers[0].Image, certManagerControllerImageSuffix) {
		result.AddWarnings(fmt.Sprintf("cert-manager deployment had unexpected version. expected %s in controller image name but found %s", certManagerControllerVersion, deployment.Spec.Template.Spec.Containers[0].Image))
		return nil
	}
	if err := health.IsHealthy(deployment); err != nil {
		result.AddWarnings("cert-manager seems not to be running correctly. Make sure cert-manager is working")
		return nil
	}
	return nil
}

func validateCrdVersion(extClient clientset.Interface, crdName string, expectedVersion string, result *verifier.Result) error {
	certCRD, err := extClient.ApiextensionsV1().CustomResourceDefinitions().Get(crdName, metav1.GetOptions{})
	if err != nil {
		if kerrors.IsNotFound(err) {
			result.AddErrors(fmt.Sprintf("failed to find CRD '%s': %s", crdName, err))
			return nil
		}
		return err
	}
	crdVersion := certCRD.Spec.Versions[0].Name

	if crdVersion != expectedVersion {
		result.AddErrors(fmt.Sprintf("invalid CRD version found for '%s': %s instead of %s", crdName, crdVersion, expectedVersion))
	}
	return nil
}

// installUnstructured accepts kubernetes resource as unstructured.Unstructured and installs it into cluster
<<<<<<< HEAD
func installUnstructured(dynamicClient dynamic.Interface, item unstructured.Unstructured) error {
	gvk := item.GroupVersionKind()
	_, err := dynamicClient.Resource(schema.GroupVersionResource{
		Group:    gvk.Group,
		Version:  gvk.Version,
		Resource: fmt.Sprintf("%ss", strings.ToLower(gvk.Kind)), // since we know what kinds are we dealing with here, this is OK
	}).Namespace(item.GetNamespace()).Create(&item, metav1.CreateOptions{})
	if kerrors.IsAlreadyExists(err) {
		clog.V(4).Printf("resource %s already registered", item.GetName())
	} else if err != nil {
		return fmt.Errorf("error when creating resource %s/%s. %v", item.GetName(), item.GetNamespace(), err)
	}
	return nil
}

func validateUnstructuredInstallation(dynamicClient dynamic.Interface, item unstructured.Unstructured, result *verifier.Result) error {
	gvk := item.GroupVersionKind()
	gvr := schema.GroupVersionResource{
		Group:    gvk.Group,
		Version:  gvk.Version,
		Resource: fmt.Sprintf("%ss", strings.ToLower(gvk.Kind)), // since we know what kinds are we dealing with here, this is OK
	}

	_, err := dynamicClient.Resource(gvr).Namespace(item.GetNamespace()).Get(item.GetName(), metav1.GetOptions{})
	if err != nil {
		if kerrors.IsNotFound(err) {
			result.AddErrors(fmt.Sprintf("%s is not installed in namespace %s", item.GetName(), item.GetNamespace()))
			return nil
=======
func installUnstructured(dynamicClient dynamic.Interface, items []unstructured.Unstructured) error {
	for _, item := range items {
		obj := item
		gvk := item.GroupVersionKind()
		_, err := dynamicClient.Resource(schema.GroupVersionResource{
			Group:    gvk.Group,
			Version:  gvk.Version,
			Resource: fmt.Sprintf("%ss", strings.ToLower(gvk.Kind)), // since we know what kinds are we dealing with here, this is OK
		}).Namespace(obj.GetNamespace()).Create(&obj, metav1.CreateOptions{})
		if kerrors.IsAlreadyExists(err) {
			clog.V(4).Printf("resource %s already registered", obj.GetName())
		} else if err != nil {
			return fmt.Errorf("failed to create resource %s/%s: %v", obj.GetName(), obj.GetNamespace(), err)
>>>>>>> 5f925716
		}
		return err
	}

	// TODO: Maybe add more detailed validation. DeepEquals doesn't work because of added fields from k8s

	return nil
}

func installAdmissionWebhook(client clientv1beta1.MutatingWebhookConfigurationsGetter, webhook admissionv1beta1.MutatingWebhookConfiguration) error {
	_, err := client.MutatingWebhookConfigurations().Create(&webhook)
	if kerrors.IsAlreadyExists(err) {
		clog.V(4).Printf("admission webhook %v already registered", webhook.Name)
		return nil
	}
	return err
}

func instanceAdmissionWebhook(ns string) admissionv1beta1.MutatingWebhookConfiguration {
	namespacedScope := admissionv1beta1.NamespacedScope
	failedType := admissionv1beta1.Fail
	equivalentType := admissionv1beta1.Equivalent
	noSideEffects := admissionv1beta1.SideEffectClassNone
	return admissionv1beta1.MutatingWebhookConfiguration{
		ObjectMeta: metav1.ObjectMeta{
<<<<<<< HEAD
			Name: instanceValidationWebHookName,
=======
			Name: "kudo-manager-instance-admission-webhook-config",
>>>>>>> 5f925716
			Annotations: map[string]string{
				"cert-manager.io/inject-ca-from": fmt.Sprintf("%s/kudo-webhook-server-certificate", ns),
			},
		},
		TypeMeta: metav1.TypeMeta{
			Kind:       "MutatingWebhookConfiguration",
			APIVersion: "admissionregistration.k8s.io/v1beta1",
		},
		Webhooks: []admissionv1beta1.MutatingWebhook{
			{
				Name: "instance-admission.kudo.dev",
				Rules: []admissionv1beta1.RuleWithOperations{
					{
						Operations: []admissionv1beta1.OperationType{"CREATE", "UPDATE"},
						Rule: admissionv1beta1.Rule{
							APIGroups:   []string{"kudo.dev"},
							APIVersions: []string{"v1beta1"},
							Resources:   []string{"instances"},
							Scope:       &namespacedScope,
						},
					},
				},
				FailurePolicy: &failedType, // this means that the request to update instance would fail, if webhook is not up
				MatchPolicy:   &equivalentType,
				SideEffects:   &noSideEffects,
				ClientConfig: admissionv1beta1.WebhookClientConfig{
					Service: &admissionv1beta1.ServiceReference{
						Name:      "kudo-controller-manager-service",
						Namespace: ns,
						Path:      convert.StringPtr("/admit-kudo-dev-v1beta1-instance"),
					},
				},
			},
		},
	}
}

func issuer(ns string) unstructured.Unstructured {
	return unstructured.Unstructured{
		Object: map[string]interface{}{
			"apiVersion": "cert-manager.io/v1alpha2",
			"kind":       "Issuer",
			"metadata": map[string]interface{}{
				"name":      "selfsigned-issuer",
				"namespace": ns,
			},
			"spec": map[string]interface{}{
				"selfSigned": map[string]interface{}{},
			},
		},
	}
}

func certificate(ns string) unstructured.Unstructured {
	return unstructured.Unstructured{
		Object: map[string]interface{}{
			"apiVersion": "cert-manager.io/v1alpha2",
			"kind":       "Certificate",
			"metadata": map[string]interface{}{
				"name":      "kudo-webhook-server-certificate",
				"namespace": ns,
			},
			"spec": map[string]interface{}{
				"commonName": "kudo-controller-manager-service.kudo-system.svc",
				"dnsNames":   []string{"kudo-controller-manager-service.kudo-system.svc"},
				"issuerRef": map[string]interface{}{
					"kind": "Issuer",
					"name": "selfsigned-issuer",
				},
				"secretName": "kudo-webhook-server-secret",
			},
		},
	}
}<|MERGE_RESOLUTION|>--- conflicted
+++ resolved
@@ -72,12 +72,8 @@
 	if err := validateCertManagerInstallation(client, result); err != nil {
 		return err
 	}
-<<<<<<< HEAD
 
 	if err := validateUnstructuredInstallation(client.DynamicClient, k.issuer, result); err != nil {
-=======
-	if err := installAdmissionWebhook(client.KubeClient.AdmissionregistrationV1beta1(), instanceAdmissionWebhook(k.opts.Namespace)); err != nil {
->>>>>>> 5f925716
 		return err
 	}
 	if err := validateUnstructuredInstallation(client.DynamicClient, k.certificate, result); err != nil {
@@ -101,7 +97,7 @@
 		return err
 	}
 
-	if err := installAdmissionWebhook(client.KubeClient.AdmissionregistrationV1beta1(), instanceUpdateValidatingWebhook(k.opts.Namespace)); err != nil {
+	if err := installAdmissionWebhook(client.KubeClient.AdmissionregistrationV1beta1(), instanceAdmissionWebhook(k.opts.Namespace)); err != nil {
 		return err
 	}
 	return nil
@@ -120,13 +116,7 @@
 		return make([]runtime.Object, 0)
 	}
 
-<<<<<<< HEAD
-	av := instanceUpdateValidatingWebhook(k.opts.Namespace)
-
-=======
 	av := instanceAdmissionWebhook(k.opts.Namespace)
-	cert := certificate(k.opts.Namespace)
->>>>>>> 5f925716
 	objs := []runtime.Object{&av}
 	objs = append(objs, &k.issuer)
 	objs = append(objs, &k.certificate)
@@ -188,7 +178,6 @@
 }
 
 // installUnstructured accepts kubernetes resource as unstructured.Unstructured and installs it into cluster
-<<<<<<< HEAD
 func installUnstructured(dynamicClient dynamic.Interface, item unstructured.Unstructured) error {
 	gvk := item.GroupVersionKind()
 	_, err := dynamicClient.Resource(schema.GroupVersionResource{
@@ -217,21 +206,6 @@
 		if kerrors.IsNotFound(err) {
 			result.AddErrors(fmt.Sprintf("%s is not installed in namespace %s", item.GetName(), item.GetNamespace()))
 			return nil
-=======
-func installUnstructured(dynamicClient dynamic.Interface, items []unstructured.Unstructured) error {
-	for _, item := range items {
-		obj := item
-		gvk := item.GroupVersionKind()
-		_, err := dynamicClient.Resource(schema.GroupVersionResource{
-			Group:    gvk.Group,
-			Version:  gvk.Version,
-			Resource: fmt.Sprintf("%ss", strings.ToLower(gvk.Kind)), // since we know what kinds are we dealing with here, this is OK
-		}).Namespace(obj.GetNamespace()).Create(&obj, metav1.CreateOptions{})
-		if kerrors.IsAlreadyExists(err) {
-			clog.V(4).Printf("resource %s already registered", obj.GetName())
-		} else if err != nil {
-			return fmt.Errorf("failed to create resource %s/%s: %v", obj.GetName(), obj.GetNamespace(), err)
->>>>>>> 5f925716
 		}
 		return err
 	}
@@ -257,11 +231,7 @@
 	noSideEffects := admissionv1beta1.SideEffectClassNone
 	return admissionv1beta1.MutatingWebhookConfiguration{
 		ObjectMeta: metav1.ObjectMeta{
-<<<<<<< HEAD
-			Name: instanceValidationWebHookName,
-=======
 			Name: "kudo-manager-instance-admission-webhook-config",
->>>>>>> 5f925716
 			Annotations: map[string]string{
 				"cert-manager.io/inject-ca-from": fmt.Sprintf("%s/kudo-webhook-server-certificate", ns),
 			},
