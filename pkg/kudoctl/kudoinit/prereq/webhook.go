package prereq

import (
	"fmt"
	"strings"

	"github.com/thoas/go-funk"
	admissionv1beta1 "k8s.io/api/admissionregistration/v1beta1"
	corev1 "k8s.io/api/core/v1"
	"k8s.io/apiextensions-apiserver/pkg/client/clientset/clientset"
	kerrors "k8s.io/apimachinery/pkg/api/errors"
	metav1 "k8s.io/apimachinery/pkg/apis/meta/v1"
	"k8s.io/apimachinery/pkg/apis/meta/v1/unstructured"
	"k8s.io/apimachinery/pkg/runtime"
	"k8s.io/apimachinery/pkg/runtime/schema"
	"k8s.io/client-go/dynamic"
	"k8s.io/client-go/kubernetes"
	clientv1beta1 "k8s.io/client-go/kubernetes/typed/admissionregistration/v1beta1"

	"github.com/kudobuilder/kudo/pkg/engine/health"
	"github.com/kudobuilder/kudo/pkg/kudoctl/clog"
	"github.com/kudobuilder/kudo/pkg/kudoctl/kube"
	"github.com/kudobuilder/kudo/pkg/kudoctl/kudoinit"
	"github.com/kudobuilder/kudo/pkg/kudoctl/verifier"
	"github.com/kudobuilder/kudo/pkg/util/convert"
)

// Ensure IF is implemented
var _ kudoinit.Step = &KudoWebHook{}

type KudoWebHook struct {
	opts kudoinit.Options

	certManagerGroup      string
	certManagerAPIVersion string

	issuer      *unstructured.Unstructured
	certificate *unstructured.Unstructured
}

type certManagerVersion struct {
	group    string
	versions []string
}

const (
	instanceAdmissionWebHookName = "kudo-manager-instance-admission-webhook-config"
)

var (
	// Cert-Manager APIs that we can detect
	certManagerAPIs = []certManagerVersion{
		{group: "cert-manager.io", versions: []string{"v1alpha2", "v1alpha3"}}, // 0.11.0+
		{group: "certmanager.k8s.io", versions: []string{"v1alpha1"}},          // 0.10.1
	}
)

func NewWebHookInitializer(options kudoinit.Options) *KudoWebHook {
	return &KudoWebHook{
		opts: options,
	}
}

func (k *KudoWebHook) String() string {
	return "webhook"
}

func (k *KudoWebHook) PreInstallVerify(client *kube.Client, result *verifier.Result) error {
	// skip verification if webhooks are not used or self-signed CA is used
	if k.opts.SelfSignedWebhookCA {
		return nil
	}
	return k.validateCertManagerInstallation(client, result)
}

func (k KudoWebHook) PreUpgradeVerify(client *kube.Client, result *verifier.Result) error {
	// Nothing to verify here at the moment, needs to be extended when we have actual upgrades
	return nil
}

func (k KudoWebHook) VerifyInstallation(client *kube.Client, result *verifier.Result) error {
	if k.opts.SelfSignedWebhookCA {
		return nil
	}
	if err := k.detectCertManagerVersion(client, result); err != nil {
		return err
	}

	if err := k.validateCertManagerInstallation(client, result); err != nil {
		return err
	}
	if err := validateUnstructuredInstallation(client.DynamicClient, k.issuer, result); err != nil {
		return err
	}
	if err := validateUnstructuredInstallation(client.DynamicClient, k.certificate, result); err != nil {
		return err
	}
	if err := validateAdmissionWebhookInstallation(client.KubeClient.AdmissionregistrationV1beta1(), InstanceAdmissionWebhook(k.opts.Namespace), result); err != nil {
		return err
	}

	return nil
}

func (k *KudoWebHook) installWithCertManager(client *kube.Client) error {
	if err := installUnstructured(client.DynamicClient, k.issuer); err != nil {
		return err
	}
	if err := installUnstructured(client.DynamicClient, k.certificate); err != nil {
		return err
	}
	if err := installAdmissionWebhook(client.KubeClient.AdmissionregistrationV1beta1(), instanceAdmissionWebhookCertManager(k.opts.Namespace, k.certManagerGroup)); err != nil {
		return err
	}
	return nil
}

func (k *KudoWebHook) installWithSelfSignedCA(client *kube.Client) error {
	iaw, s, err := k.resourcesWithSelfSignedCA()
	if err != nil {
		return nil
	}

	if err := installAdmissionWebhook(client.KubeClient.AdmissionregistrationV1beta1(), *iaw); err != nil {
		return err
	}

	if err := installWebhookSecret(client.KubeClient, *s); err != nil {
		return err
	}

	return nil
}

func (k *KudoWebHook) Install(client *kube.Client) error {
	if k.opts.SelfSignedWebhookCA {
		return k.installWithSelfSignedCA(client)
	}
	return k.installWithCertManager(client)
}

func UninstallWebHook(client *kube.Client) error {
	err := client.KubeClient.AdmissionregistrationV1().MutatingWebhookConfigurations().Delete(instanceAdmissionWebHookName, &metav1.DeleteOptions{})
	if err != nil {
		if kerrors.IsNotFound(err) {
			// We can ignore this, maybe we upgrade from an old version that did not have webhooks enabled
			return nil
		}
		return fmt.Errorf("failed to uninstall WebHook: %v", err)
	}
	return nil
}

func (k *KudoWebHook) Resources() []runtime.Object {
	if k.opts.SelfSignedWebhookCA {
		iaw, s, err := k.resourcesWithSelfSignedCA()
		if err != nil {
			panic(err)
		}
		return []runtime.Object{iaw, s}

	}

	return k.resourcesWithCertManager()
}

func (k *KudoWebHook) resourcesWithCertManager() []runtime.Object {
	av := instanceAdmissionWebhookCertManager(k.opts.Namespace, k.certManagerGroup)
	objs := []runtime.Object{&av}
	objs = append(objs, k.issuer)
	objs = append(objs, k.certificate)
	return objs
}

func (k *KudoWebHook) resourcesWithSelfSignedCA() (*admissionv1beta1.MutatingWebhookConfiguration, *corev1.Secret, error) {
	tinyCA, err := NewTinyCA(kudoinit.DefaultServiceName, k.opts.Namespace)
	if err != nil {
		return nil, nil, fmt.Errorf("unable to set up webhook CA: %v", err)
	}

	srvCertPair, err := tinyCA.NewServingCert()
	if err != nil {
		return nil, nil, fmt.Errorf("unable to set up webhook serving certs: %v", err)
	}

	srvCert, srvKey, err := srvCertPair.AsBytes()
	if err != nil {
		return nil, nil, fmt.Errorf("unable to marshal webhook serving certs: %v", err)
	}

	iaw := instanceAdmissionWebhookWithCABundle(k.opts.Namespace, tinyCA.CA.CertBytes())
	ws := webhookSecret(k.opts.Namespace, srvCert, srvKey)

	return &iaw, &ws, nil
}

func (k *KudoWebHook) detectCertManagerVersion(client *kube.Client, result *verifier.Result) error {
	extClient := client.ExtClient

	for _, api := range certManagerAPIs {
		group, version, err := detectCertManagerCRD(extClient, api)
		if err != nil {
			return err
		}
		if group != "" && version != "" {
			clog.V(4).Printf("Detected cert-manager CRDs %s/%s", k.certManagerGroup, k.certManagerAPIVersion)

			if !funk.Contains(api.versions, version) {
				result.AddWarnings(fmt.Sprintf("Detected cert-manager CRDs with version %s, only versions %v are fully supported. Certificates for webhooks may not work.", version, api.versions))
			}

			k.certManagerGroup = group
			k.certManagerAPIVersion = version

			return nil
		}
	}

	result.AddErrors(fmt.Sprintf("failed to detect any valid cert-manager CRDs. Make sure cert-manager is installed."))
	return nil
}

func detectCertManagerCRD(extClient clientset.Interface, api certManagerVersion) (string, string, error) {
	testCRD := fmt.Sprintf("certificates.%s", api.group)
	clog.V(4).Printf("Try to retrieve cert-manager CRD %s", testCRD)
	crd, err := extClient.ApiextensionsV1().CustomResourceDefinitions().Get(testCRD, metav1.GetOptions{})
	if err == nil {
		// crd.Spec.Versions[0] must be the one that is stored and served, we should use that one
		clog.V(4).Printf("Got CRD. Group: %s, Version: %s", api.group, crd.Spec.Versions[0].Name)
		return api.group, crd.Spec.Versions[0].Name, nil
	}
	if !kerrors.IsNotFound(err) {
		return "", "", fmt.Errorf("failed to detect cert manager CRD %s: %v", testCRD, err)
	}
	return "", "", nil
}

func (k *KudoWebHook) validateCertManagerInstallation(client *kube.Client, result *verifier.Result) error {
	if err := k.detectCertManagerVersion(client, result); err != nil {
		return err
	}
	if !result.IsValid() {
		return nil
	}

	certificateCRD := fmt.Sprintf("certificates.%s", k.certManagerGroup)
	if err := validateCrdVersion(client.ExtClient, certificateCRD, k.certManagerAPIVersion, result); err != nil {
		return err
	}
	issuerCRD := fmt.Sprintf("issuers.%s", k.certManagerGroup)
	if err := validateCrdVersion(client.ExtClient, issuerCRD, k.certManagerAPIVersion, result); err != nil {
		return err
	}

	if !result.IsEmpty() {
		// Abort verify here, if we don't have CRDs the remaining checks don't make much sense
		return nil
	}

	// Initialize the custom resources that we're going to install
	k.certificate = certificate(k.opts.Namespace, k.certManagerGroup, k.certManagerAPIVersion)
	k.issuer = issuer(k.opts.Namespace, k.certManagerGroup, k.certManagerAPIVersion)

	// A couple extra checks, checking for cert manager, detection requires the label app=cert-manager which is the
	// default according to k8s.io docs.
	deployments, err := client.KubeClient.AppsV1().Deployments("").List(metav1.ListOptions{
		LabelSelector: "app=cert-manager",
	})
	if err != nil {
		// err is an infra error, 0 deploys is not an error
		return err
	}
	switch cnt := len(deployments.Items); {
	case cnt == 0:
		result.AddWarnings(fmt.Sprintf("unable to find cert-manager deployment. Make sure cert-manager is running."))
		return nil
	case cnt > 1:
		result.AddWarnings(fmt.Sprintf("more than 1 cert-manager deployment found."))
	}

	// for some reason the list of objects (which are []Deployment) are stripped of their kind and apiversions (causing issues with unstructuring in the isHealth func)
	// there should only be 1, regardless we check the first (the warning for more than 1 found is already provided above)
	deployment := deployments.Items[0]
	deployment.Kind = "Deployment"
	deployment.APIVersion = "apps/v1"

	if len(deployment.Spec.Template.Spec.Containers) < 1 {
		result.AddWarnings("unable to validate cert-manager controller deployment. Spec had no containers")
		return nil
	}
	if err := health.IsHealthy(&deployment); err != nil {
		result.AddWarnings("cert-manager seems not to be running correctly. Make sure cert-manager is working")
		return nil
	}
	return nil
}

func validateCrdVersion(extClient clientset.Interface, crdName string, expectedVersion string, result *verifier.Result) error {
	certCRD, err := extClient.ApiextensionsV1().CustomResourceDefinitions().Get(crdName, metav1.GetOptions{})
	if err != nil {
		if kerrors.IsNotFound(err) {
			result.AddErrors(fmt.Sprintf("failed to find CRD '%s': %s", crdName, err))
			return nil
		}
		return err
	}
	crdVersion := certCRD.Spec.Versions[0].Name

	if crdVersion != expectedVersion {
		result.AddErrors(fmt.Sprintf("invalid CRD version found for '%s': %s instead of %s", crdName, crdVersion, expectedVersion))
	}
	return nil
}

// installUnstructured accepts kubernetes resource as unstructured.Unstructured and installs it into cluster
func installUnstructured(dynamicClient dynamic.Interface, item *unstructured.Unstructured) error {
	gvk := item.GroupVersionKind()
	_, err := dynamicClient.Resource(schema.GroupVersionResource{
		Group:    gvk.Group,
		Version:  gvk.Version,
		Resource: fmt.Sprintf("%ss", strings.ToLower(gvk.Kind)), // since we know what kinds are we dealing with here, this is OK
	}).Namespace(item.GetNamespace()).Create(item, metav1.CreateOptions{})
	if kerrors.IsAlreadyExists(err) {
		clog.V(4).Printf("resource %s already registered", item.GetName())
	} else if err != nil {
		return fmt.Errorf("error when creating resource %s/%s. %v", item.GetName(), item.GetNamespace(), err)
	}
	return nil
}

func validateUnstructuredInstallation(dynamicClient dynamic.Interface, item *unstructured.Unstructured, result *verifier.Result) error {
	gvk := item.GroupVersionKind()
	gvr := schema.GroupVersionResource{
		Group:    gvk.Group,
		Version:  gvk.Version,
		Resource: fmt.Sprintf("%ss", strings.ToLower(gvk.Kind)), // since we know what kinds are we dealing with here, this is OK
	}

	_, err := dynamicClient.Resource(gvr).Namespace(item.GetNamespace()).Get(item.GetName(), metav1.GetOptions{})
	if err != nil {
		if kerrors.IsNotFound(err) {
			result.AddErrors(fmt.Sprintf("%s is not installed in namespace %s", item.GetName(), item.GetNamespace()))
			return nil
		}
		return err
	}

	// We could add more detailed validation here, but DeepEquals doesn't work because of added fields from k8s

	return nil
}

func installAdmissionWebhook(client clientv1beta1.MutatingWebhookConfigurationsGetter, webhook admissionv1beta1.MutatingWebhookConfiguration) error {
	_, err := client.MutatingWebhookConfigurations().Create(&webhook)
	if kerrors.IsAlreadyExists(err) {
		clog.V(4).Printf("admission webhook %v already registered", webhook.Name)
		return nil
	}
	return err
}

func installWebhookSecret(client kubernetes.Interface, secret corev1.Secret) error {
	_, err := client.CoreV1().Secrets(secret.Namespace).Create(&secret)
	if kerrors.IsAlreadyExists(err) {
		clog.V(4).Printf("webhook secret %v already exists", secret.Name)
		return nil
	}
	return err
}

func instanceAdmissionWebhookWithCABundle(ns string, caData []byte) admissionv1beta1.MutatingWebhookConfiguration {
	iaw := InstanceAdmissionWebhook(ns)
	iaw.Webhooks[0].ClientConfig.CABundle = caData
	return iaw
}

<<<<<<< HEAD
func validateAdmissionWebhookInstallation(client clientv1beta1.MutatingWebhookConfigurationsGetter, webhook admissionv1beta1.MutatingWebhookConfiguration, result *verifier.Result) error {
	_, err := client.MutatingWebhookConfigurations().Get(webhook.Name, metav1.GetOptions{})
	if err != nil {
		if kerrors.IsNotFound(err) {
			result.AddErrors(fmt.Sprintf("admission webhook %s is not installed", webhook.Name))
			return nil
		}
		return err
	}

	// We could add more detailed validation here, regarding the details of the webhook configuration

	return nil
=======
func instanceAdmissionWebhookCertManager(ns string, certManagerGroup string) admissionv1beta1.MutatingWebhookConfiguration {
	iaw := InstanceAdmissionWebhook(ns)
	injectCaAnnotationName := fmt.Sprintf("%s/inject-ca-from", certManagerGroup)
	iaw.Annotations[injectCaAnnotationName] = fmt.Sprintf("%s/kudo-webhook-server-certificate", ns)
	return iaw
>>>>>>> 2aac2622
}

// InstanceAdmissionWebhook returns a MutatingWebhookConfiguration for the instance admission controller.
func InstanceAdmissionWebhook(ns string) admissionv1beta1.MutatingWebhookConfiguration {
	namespacedScope := admissionv1beta1.NamespacedScope
	failedType := admissionv1beta1.Fail
	equivalentType := admissionv1beta1.Equivalent
	noSideEffects := admissionv1beta1.SideEffectClassNone
	return admissionv1beta1.MutatingWebhookConfiguration{
		ObjectMeta: metav1.ObjectMeta{
<<<<<<< HEAD
			Name: instanceAdmissionWebHookName,
			Annotations: map[string]string{
				"cert-manager.io/inject-ca-from": fmt.Sprintf("%s/kudo-webhook-server-certificate", ns),
			},
=======
			Name:        "kudo-manager-instance-admission-webhook-config",
			Annotations: map[string]string{},
>>>>>>> 2aac2622
		},
		TypeMeta: metav1.TypeMeta{
			Kind:       "MutatingWebhookConfiguration",
			APIVersion: "admissionregistration.k8s.io/v1beta1",
		},
		Webhooks: []admissionv1beta1.MutatingWebhook{
			{
				Name: "instance-admission.kudo.dev",
				Rules: []admissionv1beta1.RuleWithOperations{
					{
						Operations: []admissionv1beta1.OperationType{"CREATE", "UPDATE"},
						Rule: admissionv1beta1.Rule{
							APIGroups:   []string{"kudo.dev"},
							APIVersions: []string{"v1beta1"},
							Resources:   []string{"instances"},
							Scope:       &namespacedScope,
						},
					},
				},
				FailurePolicy: &failedType, // this means that the request to update instance would fail, if webhook is not up
				MatchPolicy:   &equivalentType,
				SideEffects:   &noSideEffects,
				ClientConfig: admissionv1beta1.WebhookClientConfig{
					Service: &admissionv1beta1.ServiceReference{
						Name:      kudoinit.DefaultServiceName,
						Namespace: ns,
						Path:      convert.StringPtr("/admit-kudo-dev-v1beta1-instance"),
					},
				},
			},
		},
	}
}

func issuer(ns string, group string, apiVersion string) *unstructured.Unstructured {
	apiString := fmt.Sprintf("%s/%s", group, apiVersion)
	return &unstructured.Unstructured{
		Object: map[string]interface{}{
			"apiVersion": apiString,
			"kind":       "Issuer",
			"metadata": map[string]interface{}{
				"name":      "selfsigned-issuer",
				"namespace": ns,
			},
			"spec": map[string]interface{}{
				"selfSigned": map[string]interface{}{},
			},
		},
	}
}

func certificate(ns string, group string, apiVersion string) *unstructured.Unstructured {
	apiString := fmt.Sprintf("%s/%s", group, apiVersion)
	return &unstructured.Unstructured{
		Object: map[string]interface{}{
			"apiVersion": apiString,
			"kind":       "Certificate",
			"metadata": map[string]interface{}{
				"name":      "kudo-webhook-server-certificate",
				"namespace": ns,
			},
			"spec": map[string]interface{}{
				"commonName": fmt.Sprintf("kudo-controller-manager-service.%s.svc", ns),
				"dnsNames":   []string{fmt.Sprintf("kudo-controller-manager-service.%s.svc", ns)},
				"issuerRef": map[string]interface{}{
					"kind": "Issuer",
					"name": "selfsigned-issuer",
				},
				"secretName": kudoinit.DefaultSecretName,
			},
		},
	}
}

func webhookSecret(ns string, cert, key []byte) corev1.Secret {
	return corev1.Secret{
		TypeMeta: metav1.TypeMeta{
			APIVersion: "v1",
			Kind:       "Secret",
		},
		ObjectMeta: metav1.ObjectMeta{
			Name:      kudoinit.DefaultSecretName,
			Namespace: ns,
		},
		Type: "kubernetes.io/tls",
		Data: map[string][]byte{
			"tls.crt": cert,
			"tls.key": key,
		},
	}
}<|MERGE_RESOLUTION|>--- conflicted
+++ resolved
@@ -374,27 +374,26 @@
 	return iaw
 }
 
-<<<<<<< HEAD
-func validateAdmissionWebhookInstallation(client clientv1beta1.MutatingWebhookConfigurationsGetter, webhook admissionv1beta1.MutatingWebhookConfiguration, result *verifier.Result) error {
-	_, err := client.MutatingWebhookConfigurations().Get(webhook.Name, metav1.GetOptions{})
-	if err != nil {
-		if kerrors.IsNotFound(err) {
-			result.AddErrors(fmt.Sprintf("admission webhook %s is not installed", webhook.Name))
-			return nil
-		}
-		return err
-	}
-
-	// We could add more detailed validation here, regarding the details of the webhook configuration
-
-	return nil
-=======
 func instanceAdmissionWebhookCertManager(ns string, certManagerGroup string) admissionv1beta1.MutatingWebhookConfiguration {
 	iaw := InstanceAdmissionWebhook(ns)
 	injectCaAnnotationName := fmt.Sprintf("%s/inject-ca-from", certManagerGroup)
 	iaw.Annotations[injectCaAnnotationName] = fmt.Sprintf("%s/kudo-webhook-server-certificate", ns)
 	return iaw
->>>>>>> 2aac2622
+}
+
+func validateAdmissionWebhookInstallation(client clientv1beta1.MutatingWebhookConfigurationsGetter, webhook admissionv1beta1.MutatingWebhookConfiguration, result *verifier.Result) error {
+	_, err := client.MutatingWebhookConfigurations().Get(webhook.Name, metav1.GetOptions{})
+	if err != nil {
+		if kerrors.IsNotFound(err) {
+			result.AddErrors(fmt.Sprintf("admission webhook %s is not installed", webhook.Name))
+			return nil
+		}
+		return err
+	}
+
+	// We could add more detailed validation here, regarding the details of the webhook configuration
+
+	return nil
 }
 
 // InstanceAdmissionWebhook returns a MutatingWebhookConfiguration for the instance admission controller.
@@ -405,15 +404,8 @@
 	noSideEffects := admissionv1beta1.SideEffectClassNone
 	return admissionv1beta1.MutatingWebhookConfiguration{
 		ObjectMeta: metav1.ObjectMeta{
-<<<<<<< HEAD
-			Name: instanceAdmissionWebHookName,
-			Annotations: map[string]string{
-				"cert-manager.io/inject-ca-from": fmt.Sprintf("%s/kudo-webhook-server-certificate", ns),
-			},
-=======
-			Name:        "kudo-manager-instance-admission-webhook-config",
+			Name:        instanceAdmissionWebHookName,
 			Annotations: map[string]string{},
->>>>>>> 2aac2622
 		},
 		TypeMeta: metav1.TypeMeta{
 			Kind:       "MutatingWebhookConfiguration",
