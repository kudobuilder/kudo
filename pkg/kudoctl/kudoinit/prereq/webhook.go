package prereq

import (
	"context"
	"fmt"
	"strings"

	"github.com/thoas/go-funk"
	admissionv1beta1 "k8s.io/api/admissionregistration/v1beta1"
	corev1 "k8s.io/api/core/v1"
	"k8s.io/apiextensions-apiserver/pkg/client/clientset/clientset"
	kerrors "k8s.io/apimachinery/pkg/api/errors"
	metav1 "k8s.io/apimachinery/pkg/apis/meta/v1"
	"k8s.io/apimachinery/pkg/apis/meta/v1/unstructured"
	"k8s.io/apimachinery/pkg/runtime"
	"k8s.io/apimachinery/pkg/runtime/schema"
	"k8s.io/client-go/dynamic"
	"k8s.io/client-go/kubernetes"
	clientv1beta1 "k8s.io/client-go/kubernetes/typed/admissionregistration/v1beta1"

	"github.com/kudobuilder/kudo/pkg/engine/health"
	"github.com/kudobuilder/kudo/pkg/kudoctl/clog"
	"github.com/kudobuilder/kudo/pkg/kudoctl/kube"
	"github.com/kudobuilder/kudo/pkg/kudoctl/kudoinit"
	"github.com/kudobuilder/kudo/pkg/kudoctl/verifier"
	"github.com/kudobuilder/kudo/pkg/util/convert"
)

// Ensure IF is implemented
var _ kudoinit.Step = &KudoWebHook{}

type KudoWebHook struct {
	opts kudoinit.Options

	certManagerGroup      string
	certManagerAPIVersion string

	issuer      *unstructured.Unstructured
	certificate *unstructured.Unstructured
}

type certManagerVersion struct {
	group    string
	versions []string
}

var (
	// Cert-Manager APIs that we can detect
	certManagerAPIs = []certManagerVersion{
		{group: "cert-manager.io", versions: []string{"v1alpha2", "v1alpha3"}}, // 0.11.0+
		{group: "certmanager.k8s.io", versions: []string{"v1alpha1"}},          // 0.10.1
	}
)

func NewWebHookInitializer(options kudoinit.Options) *KudoWebHook {
	return &KudoWebHook{
		opts: options,
	}
}

func (k *KudoWebHook) String() string {
	return "webhook"
}

func (k *KudoWebHook) PreInstallVerify(client *kube.Client, result *verifier.Result) error {
	// skip verification if webhooks are not used or self-signed CA is used
	if k.opts.SelfSignedWebhookCA {
		return nil
	}
	return k.validateCertManagerInstallation(client, result)
}

func (k *KudoWebHook) installWithCertManager(client *kube.Client) error {
	if err := installUnstructured(client.DynamicClient, k.issuer); err != nil {
		return err
	}
	if err := installUnstructured(client.DynamicClient, k.certificate); err != nil {
		return err
	}
	if err := installAdmissionWebhook(client.KubeClient.AdmissionregistrationV1beta1(), instanceAdmissionWebhookCertManager(k.opts.Namespace, k.certManagerGroup)); err != nil {
		return err
	}
	return nil
}

func (k *KudoWebHook) installWithSelfSignedCA(client *kube.Client) error {
	iaw, s, err := k.resourcesWithSelfSignedCA()
	if err != nil {
		return nil
	}

	if err := installAdmissionWebhook(client.KubeClient.AdmissionregistrationV1beta1(), *iaw); err != nil {
		return err
	}

	if err := installWebhookSecret(client.KubeClient, *s); err != nil {
		return err
	}

	return nil
}

func (k *KudoWebHook) Install(client *kube.Client) error {
	if k.opts.SelfSignedWebhookCA {
		return k.installWithSelfSignedCA(client)
	}
	return k.installWithCertManager(client)
}

func (k *KudoWebHook) Resources() []runtime.Object {
	if k.opts.SelfSignedWebhookCA {
		iaw, s, err := k.resourcesWithSelfSignedCA()
		if err != nil {
			panic(err)
		}
		return []runtime.Object{iaw, s}

	}

	return k.resourcesWithCertManager()
}

func (k *KudoWebHook) resourcesWithCertManager() []runtime.Object {
	av := instanceAdmissionWebhookCertManager(k.opts.Namespace, k.certManagerGroup)
	objs := []runtime.Object{&av}
	objs = append(objs, k.issuer)
	objs = append(objs, k.certificate)
	return objs
}

func (k *KudoWebHook) resourcesWithSelfSignedCA() (*admissionv1beta1.MutatingWebhookConfiguration, *corev1.Secret, error) {
	tinyCA, err := NewTinyCA(kudoinit.DefaultServiceName, k.opts.Namespace)
	if err != nil {
		return nil, nil, fmt.Errorf("unable to set up webhook CA: %v", err)
	}

	srvCertPair, err := tinyCA.NewServingCert()
	if err != nil {
		return nil, nil, fmt.Errorf("unable to set up webhook serving certs: %v", err)
	}

	srvCert, srvKey, err := srvCertPair.AsBytes()
	if err != nil {
		return nil, nil, fmt.Errorf("unable to marshal webhook serving certs: %v", err)
	}

	iaw := instanceAdmissionWebhookWithCABundle(k.opts.Namespace, tinyCA.CA.CertBytes())
	ws := webhookSecret(k.opts.Namespace, srvCert, srvKey)

	return &iaw, &ws, nil
}

func (k *KudoWebHook) detectCertManagerVersion(client *kube.Client, result *verifier.Result) error {
	extClient := client.ExtClient

	for _, api := range certManagerAPIs {
		group, version, err := detectCertManagerCRD(extClient, api)
		if err != nil {
			return err
		}
		if group != "" && version != "" {
			clog.V(4).Printf("Detected cert-manager CRDs %s/%s", k.certManagerGroup, k.certManagerAPIVersion)

			if !funk.Contains(api.versions, version) {
				result.AddWarnings(fmt.Sprintf("Detected cert-manager CRDs with version %s, only versions %v are fully supported. Certificates for webhooks may not work.", version, api.versions))
			}

			k.certManagerGroup = group
			k.certManagerAPIVersion = version

			return nil
		}
	}

	result.AddErrors(fmt.Sprintf("failed to detect any valid cert-manager CRDs. Make sure cert-manager is installed."))
	return nil
}

func detectCertManagerCRD(extClient clientset.Interface, api certManagerVersion) (string, string, error) {
	testCRD := fmt.Sprintf("certificates.%s", api.group)
	clog.V(4).Printf("Try to retrieve cert-manager CRD %s", testCRD)
	crd, err := extClient.ApiextensionsV1().CustomResourceDefinitions().Get(testCRD, metav1.GetOptions{})
	if err == nil {
		// crd.Spec.Versions[0] must be the one that is stored and served, we should use that one
		clog.V(4).Printf("Got CRD. Group: %s, Version: %s", api.group, crd.Spec.Versions[0].Name)
		return api.group, crd.Spec.Versions[0].Name, nil
	}
	if !kerrors.IsNotFound(err) {
		return "", "", fmt.Errorf("failed to detect cert manager CRD %s: %v", testCRD, err)
	}
	return "", "", nil
}

func (k *KudoWebHook) validateCertManagerInstallation(client *kube.Client, result *verifier.Result) error {
	if err := k.detectCertManagerVersion(client, result); err != nil {
		return err
	}
	if !result.IsValid() {
		return nil
	}

	certificateCRD := fmt.Sprintf("certificates.%s", k.certManagerGroup)
	if err := validateCrdVersion(client.ExtClient, certificateCRD, k.certManagerAPIVersion, result); err != nil {
		return err
	}
	issuerCRD := fmt.Sprintf("issuers.%s", k.certManagerGroup)
	if err := validateCrdVersion(client.ExtClient, issuerCRD, k.certManagerAPIVersion, result); err != nil {
		return err
	}

	if !result.IsEmpty() {
		// Abort verify here, if we don't have CRDs the remaining checks don't make much sense
		return nil
	}

<<<<<<< HEAD
	deployment, err := client.KubeClient.AppsV1().Deployments("cert-manager").Get(context.TODO(), "cert-manager", metav1.GetOptions{})
=======
	// Initialize the custom resources that we're going to install
	k.certificate = certificate(k.opts.Namespace, k.certManagerGroup, k.certManagerAPIVersion)
	k.issuer = issuer(k.opts.Namespace, k.certManagerGroup, k.certManagerAPIVersion)

	// A couple extra checks, checking for cert manager, detection requires the label app=cert-manager which is the
	// default according to k8s.io docs.
	deployments, err := client.KubeClient.AppsV1().Deployments("").List(metav1.ListOptions{
		LabelSelector: "app=cert-manager",
	})
>>>>>>> 54b61754
	if err != nil {
		// err is an infra error, 0 deploys is not an error
		return err
	}
	switch cnt := len(deployments.Items); {
	case cnt == 0:
		result.AddWarnings(fmt.Sprintf("unable to find cert-manager deployment. Make sure cert-manager is running."))
		return nil
	case cnt > 1:
		result.AddWarnings(fmt.Sprintf("more than 1 cert-manager deployment found."))
	}

	// for some reason the list of objects (which are []Deployment) are stripped of their kind and apiversions (causing issues with unstructuring in the isHealth func)
	// there should only be 1, regardless we check the first (the warning for more than 1 found is already provided above)
	deployment := deployments.Items[0]
	deployment.Kind = "Deployment"
	deployment.APIVersion = "apps/v1"

	if len(deployment.Spec.Template.Spec.Containers) < 1 {
		result.AddWarnings("unable to validate cert-manager controller deployment. Spec had no containers")
		return nil
	}
	if err := health.IsHealthy(&deployment); err != nil {
		result.AddWarnings("cert-manager seems not to be running correctly. Make sure cert-manager is working")
		return nil
	}
	return nil
}

func validateCrdVersion(extClient clientset.Interface, crdName string, expectedVersion string, result *verifier.Result) error {
	certCRD, err := extClient.ApiextensionsV1().CustomResourceDefinitions().Get(context.TODO(), crdName, metav1.GetOptions{})
	if err != nil {
		if kerrors.IsNotFound(err) {
			result.AddErrors(fmt.Sprintf("failed to find CRD '%s': %s", crdName, err))
			return nil
		}
		return err
	}
	crdVersion := certCRD.Spec.Versions[0].Name

	if crdVersion != expectedVersion {
		result.AddErrors(fmt.Sprintf("invalid CRD version found for '%s': %s instead of %s", crdName, crdVersion, expectedVersion))
	}
	return nil
}

// installUnstructured accepts kubernetes resource as unstructured.Unstructured and installs it into cluster
func installUnstructured(dynamicClient dynamic.Interface, item *unstructured.Unstructured) error {
	gvk := item.GroupVersionKind()
	_, err := dynamicClient.Resource(schema.GroupVersionResource{
		Group:    gvk.Group,
		Version:  gvk.Version,
		Resource: fmt.Sprintf("%ss", strings.ToLower(gvk.Kind)), // since we know what kinds are we dealing with here, this is OK
<<<<<<< HEAD
	}).Namespace(item.GetNamespace()).Create(context.TODO(), &item, metav1.CreateOptions{})
=======
	}).Namespace(item.GetNamespace()).Create(item, metav1.CreateOptions{})
>>>>>>> 54b61754
	if kerrors.IsAlreadyExists(err) {
		clog.V(4).Printf("resource %s already registered", item.GetName())
	} else if err != nil {
		return fmt.Errorf("error when creating resource %s/%s. %v", item.GetName(), item.GetNamespace(), err)
	}
	return nil
}

func installAdmissionWebhook(client clientv1beta1.MutatingWebhookConfigurationsGetter, webhook admissionv1beta1.MutatingWebhookConfiguration) error {
	_, err := client.MutatingWebhookConfigurations().Create(context.TODO(), &webhook, metav1.CreateOptions{})
	if kerrors.IsAlreadyExists(err) {
		clog.V(4).Printf("admission webhook %v already registered", webhook.Name)
		return nil
	}
	return err
}

func installWebhookSecret(client kubernetes.Interface, secret corev1.Secret) error {
	_, err := client.CoreV1().Secrets(secret.Namespace).Create(context.TODO(), &secret, metav1.CreateOptions{})
	if kerrors.IsAlreadyExists(err) {
		clog.V(4).Printf("webhook secret %v already exists", secret.Name)
		return nil
	}
	return err
}

func instanceAdmissionWebhookWithCABundle(ns string, caData []byte) admissionv1beta1.MutatingWebhookConfiguration {
	iaw := InstanceAdmissionWebhook(ns)
	iaw.Webhooks[0].ClientConfig.CABundle = caData
	return iaw
}

func instanceAdmissionWebhookCertManager(ns string, certManagerGroup string) admissionv1beta1.MutatingWebhookConfiguration {
	iaw := InstanceAdmissionWebhook(ns)
	injectCaAnnotationName := fmt.Sprintf("%s/inject-ca-from", certManagerGroup)
	iaw.Annotations[injectCaAnnotationName] = fmt.Sprintf("%s/kudo-webhook-server-certificate", ns)
	return iaw
}

// InstanceAdmissionWebhook returns a MutatingWebhookConfiguration for the instance admission controller.
func InstanceAdmissionWebhook(ns string) admissionv1beta1.MutatingWebhookConfiguration {
	namespacedScope := admissionv1beta1.NamespacedScope
	failedType := admissionv1beta1.Fail
	equivalentType := admissionv1beta1.Equivalent
	noSideEffects := admissionv1beta1.SideEffectClassNone
	return admissionv1beta1.MutatingWebhookConfiguration{
		ObjectMeta: metav1.ObjectMeta{
			Name:        "kudo-manager-instance-admission-webhook-config",
			Annotations: map[string]string{},
		},
		TypeMeta: metav1.TypeMeta{
			Kind:       "MutatingWebhookConfiguration",
			APIVersion: "admissionregistration.k8s.io/v1beta1",
		},
		Webhooks: []admissionv1beta1.MutatingWebhook{
			{
				Name: "instance-admission.kudo.dev",
				Rules: []admissionv1beta1.RuleWithOperations{
					{
						Operations: []admissionv1beta1.OperationType{"CREATE", "UPDATE"},
						Rule: admissionv1beta1.Rule{
							APIGroups:   []string{"kudo.dev"},
							APIVersions: []string{"v1beta1"},
							Resources:   []string{"instances"},
							Scope:       &namespacedScope,
						},
					},
				},
				FailurePolicy: &failedType, // this means that the request to update instance would fail, if webhook is not up
				MatchPolicy:   &equivalentType,
				SideEffects:   &noSideEffects,
				ClientConfig: admissionv1beta1.WebhookClientConfig{
					Service: &admissionv1beta1.ServiceReference{
						Name:      kudoinit.DefaultServiceName,
						Namespace: ns,
						Path:      convert.StringPtr("/admit-kudo-dev-v1beta1-instance"),
					},
				},
			},
		},
	}
}

func issuer(ns string, group string, apiVersion string) *unstructured.Unstructured {
	apiString := fmt.Sprintf("%s/%s", group, apiVersion)
	return &unstructured.Unstructured{
		Object: map[string]interface{}{
			"apiVersion": apiString,
			"kind":       "Issuer",
			"metadata": map[string]interface{}{
				"name":      "selfsigned-issuer",
				"namespace": ns,
			},
			"spec": map[string]interface{}{
				"selfSigned": map[string]interface{}{},
			},
		},
	}
}

func certificate(ns string, group string, apiVersion string) *unstructured.Unstructured {
	apiString := fmt.Sprintf("%s/%s", group, apiVersion)
	return &unstructured.Unstructured{
		Object: map[string]interface{}{
			"apiVersion": apiString,
			"kind":       "Certificate",
			"metadata": map[string]interface{}{
				"name":      "kudo-webhook-server-certificate",
				"namespace": ns,
			},
			"spec": map[string]interface{}{
				"commonName": fmt.Sprintf("kudo-controller-manager-service.%s.svc", ns),
				"dnsNames":   []string{fmt.Sprintf("kudo-controller-manager-service.%s.svc", ns)},
				"issuerRef": map[string]interface{}{
					"kind": "Issuer",
					"name": "selfsigned-issuer",
				},
				"secretName": kudoinit.DefaultSecretName,
			},
		},
	}
}

func webhookSecret(ns string, cert, key []byte) corev1.Secret {
	return corev1.Secret{
		TypeMeta: metav1.TypeMeta{
			APIVersion: "v1",
			Kind:       "Secret",
		},
		ObjectMeta: metav1.ObjectMeta{
			Name:      kudoinit.DefaultSecretName,
			Namespace: ns,
		},
		Type: "kubernetes.io/tls",
		Data: map[string][]byte{
			"tls.crt": cert,
			"tls.key": key,
		},
	}
}<|MERGE_RESOLUTION|>--- conflicted
+++ resolved
@@ -179,7 +179,7 @@
 func detectCertManagerCRD(extClient clientset.Interface, api certManagerVersion) (string, string, error) {
 	testCRD := fmt.Sprintf("certificates.%s", api.group)
 	clog.V(4).Printf("Try to retrieve cert-manager CRD %s", testCRD)
-	crd, err := extClient.ApiextensionsV1().CustomResourceDefinitions().Get(testCRD, metav1.GetOptions{})
+	crd, err := extClient.ApiextensionsV1().CustomResourceDefinitions().Get(context.TODO(), testCRD, metav1.GetOptions{})
 	if err == nil {
 		// crd.Spec.Versions[0] must be the one that is stored and served, we should use that one
 		clog.V(4).Printf("Got CRD. Group: %s, Version: %s", api.group, crd.Spec.Versions[0].Name)
@@ -213,19 +213,15 @@
 		return nil
 	}
 
-<<<<<<< HEAD
-	deployment, err := client.KubeClient.AppsV1().Deployments("cert-manager").Get(context.TODO(), "cert-manager", metav1.GetOptions{})
-=======
 	// Initialize the custom resources that we're going to install
 	k.certificate = certificate(k.opts.Namespace, k.certManagerGroup, k.certManagerAPIVersion)
 	k.issuer = issuer(k.opts.Namespace, k.certManagerGroup, k.certManagerAPIVersion)
 
 	// A couple extra checks, checking for cert manager, detection requires the label app=cert-manager which is the
 	// default according to k8s.io docs.
-	deployments, err := client.KubeClient.AppsV1().Deployments("").List(metav1.ListOptions{
+	deployments, err := client.KubeClient.AppsV1().Deployments("").List(context.TODO(), metav1.ListOptions{
 		LabelSelector: "app=cert-manager",
 	})
->>>>>>> 54b61754
 	if err != nil {
 		// err is an infra error, 0 deploys is not an error
 		return err
@@ -279,11 +275,7 @@
 		Group:    gvk.Group,
 		Version:  gvk.Version,
 		Resource: fmt.Sprintf("%ss", strings.ToLower(gvk.Kind)), // since we know what kinds are we dealing with here, this is OK
-<<<<<<< HEAD
-	}).Namespace(item.GetNamespace()).Create(context.TODO(), &item, metav1.CreateOptions{})
-=======
-	}).Namespace(item.GetNamespace()).Create(item, metav1.CreateOptions{})
->>>>>>> 54b61754
+	}).Namespace(item.GetNamespace()).Create(context.TODO(), item, metav1.CreateOptions{})
 	if kerrors.IsAlreadyExists(err) {
 		clog.V(4).Printf("resource %s already registered", item.GetName())
 	} else if err != nil {
