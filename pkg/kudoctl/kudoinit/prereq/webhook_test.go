package prereq

import (
	"testing"

	"github.com/stretchr/testify/assert"
	apiextensions "k8s.io/apiextensions-apiserver/pkg/apis/apiextensions/v1"
	apiextensionsfake "k8s.io/apiextensions-apiserver/pkg/client/clientset/clientset/fake"
	metav1 "k8s.io/apimachinery/pkg/apis/meta/v1"
	"k8s.io/apimachinery/pkg/runtime"
	testing2 "k8s.io/client-go/testing"

	"github.com/kudobuilder/kudo/pkg/kudoctl/kube"
	"github.com/kudobuilder/kudo/pkg/kudoctl/kudoinit"
	"github.com/kudobuilder/kudo/pkg/kudoctl/verifier"
)

func TestPrereq_Ok_PreValidate_Webhook_None(t *testing.T) {
	client := getFakeClient()

<<<<<<< HEAD
	init := NewInitializer(kudoinit.NewOptions("", "", "", true))
=======
	init := NewWebHookInitializer(kudoinit.NewOptions("", "", "", []string{}, false))
>>>>>>> 1e7adc96

	result := verifier.NewResult()
	_ = init.PreInstallVerify(client, &result)

	assert.EqualValues(t, verifier.NewResult(), result)
}

func TestPrereq_Fail_PreValidate_Webhook_NoCertificate(t *testing.T) {
	client := getFakeClient()

<<<<<<< HEAD
	init := NewInitializer(kudoinit.NewOptions("", "", "", false))
=======
	init := NewWebHookInitializer(kudoinit.NewOptions("", "", "", []string{"validate"}, false))
>>>>>>> 1e7adc96

	result := verifier.NewResult()
	_ = init.PreInstallVerify(client, &result)

	assert.EqualValues(t, verifier.NewError(
		"failed to find CRD 'certificates.cert-manager.io': customresourcedefinitions.apiextensions.k8s.io \"certificates.cert-manager.io\" not found",
		"failed to find CRD 'issuers.cert-manager.io': customresourcedefinitions.apiextensions.k8s.io \"issuers.cert-manager.io\" not found",
	), result)
}

func TestPrereq_Fail_PreValidate_Webhook_WrongCertificateVersion(t *testing.T) {
	client := getFakeClient()

	mockCRD(client, "certificates.cert-manager.io", "v0")
	mockCRD(client, "issuers.cert-manager.io", "v0")

<<<<<<< HEAD
	init := NewInitializer(kudoinit.NewOptions("", "", "", false))
=======
	init := NewWebHookInitializer(kudoinit.NewOptions("", "", "", []string{"validate"}, false))
>>>>>>> 1e7adc96

	result := verifier.NewResult()
	_ = init.PreInstallVerify(client, &result)

	assert.EqualValues(t, verifier.NewError(
		"invalid CRD version found for 'certificates.cert-manager.io': v0 instead of v1alpha2",
		"invalid CRD version found for 'issuers.cert-manager.io': v0 instead of v1alpha2",
	), result)
}

func TestPrereq_Fail_PreValidate_Webhook_NoIssuer(t *testing.T) {
	client := getFakeClient()

	mockCRD(client, "certificates.cert-manager.io", "v1alpha2")

<<<<<<< HEAD
	init := NewInitializer(kudoinit.NewOptions("", "", "", false))
=======
	init := NewWebHookInitializer(kudoinit.NewOptions("", "", "", []string{"validate"}, false))
>>>>>>> 1e7adc96

	result := verifier.NewResult()
	_ = init.PreInstallVerify(client, &result)

	assert.EqualValues(t, verifier.NewError("failed to find CRD 'issuers.cert-manager.io': customresourcedefinitions.apiextensions.k8s.io \"issuers.cert-manager.io\" not found"), result)
}

func TestPrereq_Fail_PreValidate_Webhook_WrongIssuerVersion(t *testing.T) {
	client := getFakeClient()

	mockCRD(client, "certificates.cert-manager.io", "v1alpha2")
	mockCRD(client, "issuers.cert-manager.io", "v0")

<<<<<<< HEAD
	init := NewInitializer(kudoinit.NewOptions("", "", "", false))
=======
	init := NewWebHookInitializer(kudoinit.NewOptions("", "", "", []string{"validate"}, false))
>>>>>>> 1e7adc96

	result := verifier.NewResult()
	_ = init.PreInstallVerify(client, &result)

	assert.EqualValues(t, verifier.NewError("invalid CRD version found for 'issuers.cert-manager.io': v0 instead of v1alpha2"), result)
}

func TestPrereq_Ok_PreValidate_Webhook(t *testing.T) {
	client := getFakeClient()

	mockCRD(client, "certificates.cert-manager.io", "v1alpha2")
	mockCRD(client, "issuers.cert-manager.io", "v1alpha2")

<<<<<<< HEAD
	init := NewInitializer(kudoinit.NewOptions("", "", "", false))
=======
	init := NewWebHookInitializer(kudoinit.NewOptions("", "", "", []string{"validate"}, false))
>>>>>>> 1e7adc96

	result := verifier.NewResult()
	_ = init.PreInstallVerify(client, &result)

	assert.Equal(t, 0, len(result.Errors))
}

func mockCRD(client *kube.Client, crdName string, apiVersion string) {
	client.ExtClient.(*apiextensionsfake.Clientset).Fake.PrependReactor("get", "customresourcedefinitions", func(action testing2.Action) (handled bool, ret runtime.Object, err error) {

		getAction, _ := action.(testing2.GetAction)
		if getAction != nil {
			if getAction.GetName() == crdName {
				crd := &apiextensions.CustomResourceDefinition{
					TypeMeta: metav1.TypeMeta{
						APIVersion: apiVersion,
					},
					ObjectMeta: metav1.ObjectMeta{
						Name: crdName,
					},
					Spec: apiextensions.CustomResourceDefinitionSpec{
						Versions: []apiextensions.CustomResourceDefinitionVersion{
							{
								Name: apiVersion,
							},
						},
					},
					Status: apiextensions.CustomResourceDefinitionStatus{},
				}
				return true, crd, nil
			}
		}

		return false, nil, nil
	})
}<|MERGE_RESOLUTION|>--- conflicted
+++ resolved
@@ -18,11 +18,7 @@
 func TestPrereq_Ok_PreValidate_Webhook_None(t *testing.T) {
 	client := getFakeClient()
 
-<<<<<<< HEAD
-	init := NewInitializer(kudoinit.NewOptions("", "", "", true))
-=======
-	init := NewWebHookInitializer(kudoinit.NewOptions("", "", "", []string{}, false))
->>>>>>> 1e7adc96
+	init := NewWebHookInitializer(kudoinit.NewOptions("", "", "", true))
 
 	result := verifier.NewResult()
 	_ = init.PreInstallVerify(client, &result)
@@ -33,11 +29,7 @@
 func TestPrereq_Fail_PreValidate_Webhook_NoCertificate(t *testing.T) {
 	client := getFakeClient()
 
-<<<<<<< HEAD
-	init := NewInitializer(kudoinit.NewOptions("", "", "", false))
-=======
-	init := NewWebHookInitializer(kudoinit.NewOptions("", "", "", []string{"validate"}, false))
->>>>>>> 1e7adc96
+	init := NewWebHookInitializer(kudoinit.NewOptions("", "", "", false))
 
 	result := verifier.NewResult()
 	_ = init.PreInstallVerify(client, &result)
@@ -54,11 +46,7 @@
 	mockCRD(client, "certificates.cert-manager.io", "v0")
 	mockCRD(client, "issuers.cert-manager.io", "v0")
 
-<<<<<<< HEAD
-	init := NewInitializer(kudoinit.NewOptions("", "", "", false))
-=======
-	init := NewWebHookInitializer(kudoinit.NewOptions("", "", "", []string{"validate"}, false))
->>>>>>> 1e7adc96
+	init := NewWebHookInitializer(kudoinit.NewOptions("", "", "", false))
 
 	result := verifier.NewResult()
 	_ = init.PreInstallVerify(client, &result)
@@ -74,11 +62,7 @@
 
 	mockCRD(client, "certificates.cert-manager.io", "v1alpha2")
 
-<<<<<<< HEAD
-	init := NewInitializer(kudoinit.NewOptions("", "", "", false))
-=======
-	init := NewWebHookInitializer(kudoinit.NewOptions("", "", "", []string{"validate"}, false))
->>>>>>> 1e7adc96
+	init := NewWebHookInitializer(kudoinit.NewOptions("", "", "", false))
 
 	result := verifier.NewResult()
 	_ = init.PreInstallVerify(client, &result)
@@ -92,11 +76,7 @@
 	mockCRD(client, "certificates.cert-manager.io", "v1alpha2")
 	mockCRD(client, "issuers.cert-manager.io", "v0")
 
-<<<<<<< HEAD
-	init := NewInitializer(kudoinit.NewOptions("", "", "", false))
-=======
-	init := NewWebHookInitializer(kudoinit.NewOptions("", "", "", []string{"validate"}, false))
->>>>>>> 1e7adc96
+	init := NewWebHookInitializer(kudoinit.NewOptions("", "", "", false))
 
 	result := verifier.NewResult()
 	_ = init.PreInstallVerify(client, &result)
@@ -110,11 +90,7 @@
 	mockCRD(client, "certificates.cert-manager.io", "v1alpha2")
 	mockCRD(client, "issuers.cert-manager.io", "v1alpha2")
 
-<<<<<<< HEAD
-	init := NewInitializer(kudoinit.NewOptions("", "", "", false))
-=======
-	init := NewWebHookInitializer(kudoinit.NewOptions("", "", "", []string{"validate"}, false))
->>>>>>> 1e7adc96
+	init := NewWebHookInitializer(kudoinit.NewOptions("", "", "", false))
 
 	result := verifier.NewResult()
 	_ = init.PreInstallVerify(client, &result)
