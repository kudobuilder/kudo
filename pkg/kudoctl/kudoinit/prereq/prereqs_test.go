package prereq

import (
	apiextensionfake "k8s.io/apiextensions-apiserver/pkg/client/clientset/clientset/fake"
	"k8s.io/apimachinery/pkg/runtime"
	dynamicfake "k8s.io/client-go/dynamic/fake"
	"k8s.io/client-go/kubernetes/fake"

	"github.com/kudobuilder/kudo/pkg/kudoctl/kube"
)

func getFakeClient() *kube.Client {
	client := fake.NewSimpleClientset()

	extClient := apiextensionfake.NewSimpleClientset()

	dynamicClient := dynamicfake.NewSimpleDynamicClient(runtime.NewScheme())

	return &kube.Client{
		KubeClient:    client,
		ExtClient:     extClient,
		DynamicClient: dynamicClient}
<<<<<<< HEAD
}

func TestPrereq_Ok_PreValidate_DefaultOpts(t *testing.T) {
	client := getFakeClient()

	init := NewInitializer(kudoinit.NewOptions("", "", "", true))

	result := init.PreInstallVerify(client)

	assert.EqualValues(t, verifier.NewResult(), result)
}

func mockGetNamespace(client *kube.Client, nsName string) {
	client.KubeClient.(*fake.Clientset).Fake.PrependReactor("get", "namespaces", func(action testing2.Action) (handled bool, ret runtime.Object, err error) {
		ns := &core.Namespace{
			ObjectMeta: v12.ObjectMeta{
				Name: nsName,
			},
		}
		return true, ns, nil
	})
}

func mockListServiceAccounts(client *kube.Client, saName string) {
	client.KubeClient.(*fake.Clientset).Fake.PrependReactor("list", "serviceaccounts", func(action testing2.Action) (handled bool, ret runtime.Object, err error) {
		sa := core.ServiceAccount{
			ObjectMeta: v12.ObjectMeta{
				Name: saName,
			},
			Secrets:                      nil,
			ImagePullSecrets:             nil,
			AutomountServiceAccountToken: nil,
		}
		sal := &core.ServiceAccountList{
			Items: []core.ServiceAccount{sa},
		}
		return true, sal, nil
	})
}

func mockListClusterRoleBindings(client *kube.Client, opts kudoinit.Options) {
	client.KubeClient.(*fake.Clientset).Fake.PrependReactor("list", "clusterrolebindings", func(action testing2.Action) (handled bool, ret runtime.Object, err error) {
		subject := rbac.Subject{
			Kind:      "",
			Name:      opts.ServiceAccount,
			Namespace: opts.Namespace,
		}

		crb := rbac.ClusterRoleBinding{
			Subjects: []rbac.Subject{subject},
			RoleRef: rbac.RoleRef{
				Name: "cluster-admin",
			},
		}
		crbList := &rbac.ClusterRoleBindingList{
			Items: []rbac.ClusterRoleBinding{crb},
		}
		return true, crbList, nil
	})
=======
>>>>>>> 1e7adc96
}<|MERGE_RESOLUTION|>--- conflicted
+++ resolved
@@ -20,66 +20,4 @@
 		KubeClient:    client,
 		ExtClient:     extClient,
 		DynamicClient: dynamicClient}
-<<<<<<< HEAD
-}
-
-func TestPrereq_Ok_PreValidate_DefaultOpts(t *testing.T) {
-	client := getFakeClient()
-
-	init := NewInitializer(kudoinit.NewOptions("", "", "", true))
-
-	result := init.PreInstallVerify(client)
-
-	assert.EqualValues(t, verifier.NewResult(), result)
-}
-
-func mockGetNamespace(client *kube.Client, nsName string) {
-	client.KubeClient.(*fake.Clientset).Fake.PrependReactor("get", "namespaces", func(action testing2.Action) (handled bool, ret runtime.Object, err error) {
-		ns := &core.Namespace{
-			ObjectMeta: v12.ObjectMeta{
-				Name: nsName,
-			},
-		}
-		return true, ns, nil
-	})
-}
-
-func mockListServiceAccounts(client *kube.Client, saName string) {
-	client.KubeClient.(*fake.Clientset).Fake.PrependReactor("list", "serviceaccounts", func(action testing2.Action) (handled bool, ret runtime.Object, err error) {
-		sa := core.ServiceAccount{
-			ObjectMeta: v12.ObjectMeta{
-				Name: saName,
-			},
-			Secrets:                      nil,
-			ImagePullSecrets:             nil,
-			AutomountServiceAccountToken: nil,
-		}
-		sal := &core.ServiceAccountList{
-			Items: []core.ServiceAccount{sa},
-		}
-		return true, sal, nil
-	})
-}
-
-func mockListClusterRoleBindings(client *kube.Client, opts kudoinit.Options) {
-	client.KubeClient.(*fake.Clientset).Fake.PrependReactor("list", "clusterrolebindings", func(action testing2.Action) (handled bool, ret runtime.Object, err error) {
-		subject := rbac.Subject{
-			Kind:      "",
-			Name:      opts.ServiceAccount,
-			Namespace: opts.Namespace,
-		}
-
-		crb := rbac.ClusterRoleBinding{
-			Subjects: []rbac.Subject{subject},
-			RoleRef: rbac.RoleRef{
-				Name: "cluster-admin",
-			},
-		}
-		crbList := &rbac.ClusterRoleBindingList{
-			Items: []rbac.ClusterRoleBinding{crb},
-		}
-		return true, crbList, nil
-	})
-=======
->>>>>>> 1e7adc96
 }