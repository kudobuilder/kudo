package kudoinit

import (
	"fmt"

	"k8s.io/apimachinery/pkg/runtime"

	"github.com/kudobuilder/kudo/pkg/kudoctl/kube"
	"github.com/kudobuilder/kudo/pkg/kudoctl/verify"
)

const (
	DefaultNamespace      = "kudo-system"
	defaultGracePeriod    = 10
	defaultServiceAccount = "kudo-manager"
)

type Artifacter interface {
	// Returns the artifacts that would be installed as runtime objects
	Resources() []runtime.Object
}

type InstallVerifier interface {
	// PreInstallVerify verifies that the installation is possible
	PreInstallVerify(client *kube.Client) verify.Result

	// TODO: Add verification of existing installation
	// VerifyInstallation(client *kube.Client) Result
}

type Installer interface {
	// Executes the actual installation
	Install(client *kube.Client) error
<<<<<<< HEAD
	AsYamlManifests() ([]string, error)
	AsArray() []runtime.Object

	// InstalledVersion returns the currently installed version of this step, or nil if it is not installed
	InstalledVersion(client *kube.Client) (string, error)
=======
}

type Step interface {
	fmt.Stringer

	InstallVerifier
	Installer

	Artifacter
>>>>>>> 0d39b751
}

func GenerateLabels(labels map[string]string) map[string]string {
	labels["app"] = "kudo-manager"
	return labels
}<|MERGE_RESOLUTION|>--- conflicted
+++ resolved
@@ -26,18 +26,14 @@
 
 	// TODO: Add verification of existing installation
 	// VerifyInstallation(client *kube.Client) Result
+
+	// InstalledVersion returns the currently installed version of this step, or nil if it is not installed
+	InstalledVersion(client *kube.Client) (string, error)
 }
 
 type Installer interface {
 	// Executes the actual installation
 	Install(client *kube.Client) error
-<<<<<<< HEAD
-	AsYamlManifests() ([]string, error)
-	AsArray() []runtime.Object
-
-	// InstalledVersion returns the currently installed version of this step, or nil if it is not installed
-	InstalledVersion(client *kube.Client) (string, error)
-=======
 }
 
 type Step interface {
@@ -47,7 +43,6 @@
 	Installer
 
 	Artifacter
->>>>>>> 0d39b751
 }
 
 func GenerateLabels(labels map[string]string) map[string]string {
