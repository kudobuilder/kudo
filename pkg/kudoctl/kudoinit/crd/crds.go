//Defines the CRDs that the KUDO manager implements and watches.
package crd

import (
	"fmt"
	"os"

	apiextv1beta1 "k8s.io/apiextensions-apiserver/pkg/apis/apiextensions/v1beta1"
	"k8s.io/apiextensions-apiserver/pkg/client/clientset/clientset/typed/apiextensions/v1beta1"
	kerrors "k8s.io/apimachinery/pkg/api/errors"
	v1 "k8s.io/apimachinery/pkg/apis/meta/v1"
	"k8s.io/apimachinery/pkg/runtime"
	"sigs.k8s.io/yaml"

	"github.com/kudobuilder/kudo/pkg/kudoctl/clog"
	"github.com/kudobuilder/kudo/pkg/kudoctl/kube"
	"github.com/kudobuilder/kudo/pkg/kudoctl/kudoinit"
	"github.com/kudobuilder/kudo/pkg/kudoctl/verify"
)

// Ensure kudoinit.Step is implemented
var _ kudoinit.Step = &Initializer{}

// Initializer represents custom resource definitions needed to run KUDO
type Initializer struct {
	Operator        *apiextv1beta1.CustomResourceDefinition
	OperatorVersion *apiextv1beta1.CustomResourceDefinition
	Instance        *apiextv1beta1.CustomResourceDefinition
}

// CRDs returns the runtime.Object representation of all the CRDs KUDO requires
func NewInitializer() Initializer {
	return Initializer{
		Operator:        embeddedCRD("config/crds/kudo.dev_operators.yaml"),
		OperatorVersion: embeddedCRD("config/crds/kudo.dev_operatorversions.yaml"),
		Instance:        embeddedCRD("config/crds/kudo.dev_instances.yaml"),
	}
}

<<<<<<< HEAD
func (c Initializer) InstalledVersion(client *kube.Client) (string, error) {
	return "", nil
}

// AsArray returns all CRDs as array of runtime objects
func (c Initializer) AsArray() []runtime.Object {
	return []runtime.Object{c.Operator, c.OperatorVersion, c.Instance}
=======
func (c Initializer) String() string {
	return "crds"
>>>>>>> 0d39b751
}

// Resources returns all CRDs as array of runtime objects
func (c Initializer) Resources() []runtime.Object {
	return []runtime.Object{c.Operator, c.OperatorVersion, c.Instance}
}

func (c Initializer) PreInstallVerify(client *kube.Client) verify.Result {
	return verify.NewResult()
}

// Install uses Kubernetes client to install KUDO Crds.
func (c Initializer) Install(client *kube.Client) error {
	if err := c.install(client.ExtClient.ApiextensionsV1beta1(), c.Operator); err != nil {
		return err
	}
	if err := c.install(client.ExtClient.ApiextensionsV1beta1(), c.OperatorVersion); err != nil {
		return err
	}
	if err := c.install(client.ExtClient.ApiextensionsV1beta1(), c.Instance); err != nil {
		return err
	}
	return nil
}

func (c Initializer) ValidateInstallation(client *kube.Client) error {
	if err := c.validateInstallation(client.ExtClient.ApiextensionsV1beta1(), c.Operator); err != nil {
		return err
	}
	if err := c.validateInstallation(client.ExtClient.ApiextensionsV1beta1(), c.OperatorVersion); err != nil {
		return err
	}
	if err := c.validateInstallation(client.ExtClient.ApiextensionsV1beta1(), c.Instance); err != nil {
		return err
	}
	return nil
}

func (c Initializer) validateInstallation(client v1beta1.CustomResourceDefinitionsGetter, crd *apiextv1beta1.CustomResourceDefinition) error {
	existingCrd, err := client.CustomResourceDefinitions().Get(crd.Name, v1.GetOptions{})
	if err != nil {
		if os.IsTimeout(err) {
			return err
		}
		return fmt.Errorf("failed to retrieve CRD %s: %v", crd.Name, err)
	}
	if existingCrd.Spec.Version != crd.Spec.Version {
		return fmt.Errorf("installed CRD %s has invalid version %s, expected %s", crd.Name, existingCrd.Spec.Version, crd.Spec.Version)
	}
	return nil
}

func (c Initializer) install(client v1beta1.CustomResourceDefinitionsGetter, crd *apiextv1beta1.CustomResourceDefinition) error {
	_, err := client.CustomResourceDefinitions().Create(crd)
	if kerrors.IsAlreadyExists(err) {
		clog.V(4).Printf("crd %v already exists", crd.Name)
		return nil
	}
	return err
}

func embeddedCRD(path string) *apiextv1beta1.CustomResourceDefinition {
	operatorYaml := MustAsset(path)
	crd := &apiextv1beta1.CustomResourceDefinition{}
	err := yaml.UnmarshalStrict(operatorYaml, crd)
	if err != nil {
		panic(fmt.Sprintf("cannot unmarshal embedded content of %s: %v", path, err))
	}
	return crd
}<|MERGE_RESOLUTION|>--- conflicted
+++ resolved
@@ -37,18 +37,12 @@
 	}
 }
 
-<<<<<<< HEAD
+func (c Initializer) String() string {
+	return "crds"
+}
+
 func (c Initializer) InstalledVersion(client *kube.Client) (string, error) {
 	return "", nil
-}
-
-// AsArray returns all CRDs as array of runtime objects
-func (c Initializer) AsArray() []runtime.Object {
-	return []runtime.Object{c.Operator, c.OperatorVersion, c.Instance}
-=======
-func (c Initializer) String() string {
-	return "crds"
->>>>>>> 0d39b751
 }
 
 // Resources returns all CRDs as array of runtime objects
