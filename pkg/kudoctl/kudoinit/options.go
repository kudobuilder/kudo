package kudoinit

import (
	"fmt"

	v1 "k8s.io/api/core/v1"

	"github.com/kudobuilder/kudo/pkg/version"
)

// Options is the configurable options to init
type Options struct {
	// Version is the version of the manager `0.5.0` for example (must NOT include the `v` in `v0.5.0`)
	Version string
	// namespace to init into (default is kudo-system)
	Namespace string
	// TerminationGracePeriodSeconds defines the termination grace period for a pod
	TerminationGracePeriodSeconds int64
	// Image defines the image to be used
	Image string
<<<<<<< HEAD
	// Image PullPolicy
	PullPolicy v1.PullPolicy

=======
	// ImagePullPolicy sets the pull policy of the image
	ImagePullPolicy string
>>>>>>> cf7ce86d
	// List of enabled webhooks
	Webhooks []string
	// Using self-signed webhook CA bundle
	SelfSignedWebhookCA bool

	ServiceAccount string
	Upgrade        bool
}

func NewOptions(v string, pullPolicy v1.PullPolicy, ns string, sa string, webhooks []string, upgrade bool, selfSignedWebhookCA bool) Options {
	if pullPolicy == "" {
		pullPolicy = v1.PullAlways
	}
	if v == "" {
		v = version.Get().GitVersion
	}
	if ns == "" {
		ns = DefaultNamespace
	}
	if sa == "" {
		sa = defaultServiceAccount
	}

	return Options{
		Version:                       v,
		Namespace:                     ns,
		TerminationGracePeriodSeconds: defaultGracePeriod,
		Image:                         fmt.Sprintf("kudobuilder/controller:v%v", v),
<<<<<<< HEAD
		PullPolicy:                    pullPolicy,
=======
		ImagePullPolicy:               "Always",
>>>>>>> cf7ce86d
		Webhooks:                      webhooks,
		ServiceAccount:                sa,
		Upgrade:                       upgrade,
		SelfSignedWebhookCA:           selfSignedWebhookCA,
	}
}

func (o Options) HasWebhooksEnabled() bool {
	return len(o.Webhooks) != 0
}

func (o Options) IsDefaultNamespace() bool {
	return o.Namespace == DefaultNamespace
}

func (o Options) IsDefaultServiceAccount() bool {
	return o.ServiceAccount == defaultServiceAccount
}<|MERGE_RESOLUTION|>--- conflicted
+++ resolved
@@ -2,8 +2,6 @@
 
 import (
 	"fmt"
-
-	v1 "k8s.io/api/core/v1"
 
 	"github.com/kudobuilder/kudo/pkg/version"
 )
@@ -18,14 +16,8 @@
 	TerminationGracePeriodSeconds int64
 	// Image defines the image to be used
 	Image string
-<<<<<<< HEAD
-	// Image PullPolicy
-	PullPolicy v1.PullPolicy
-
-=======
 	// ImagePullPolicy sets the pull policy of the image
 	ImagePullPolicy string
->>>>>>> cf7ce86d
 	// List of enabled webhooks
 	Webhooks []string
 	// Using self-signed webhook CA bundle
@@ -35,10 +27,7 @@
 	Upgrade        bool
 }
 
-func NewOptions(v string, pullPolicy v1.PullPolicy, ns string, sa string, webhooks []string, upgrade bool, selfSignedWebhookCA bool) Options {
-	if pullPolicy == "" {
-		pullPolicy = v1.PullAlways
-	}
+func NewOptions(v string, ns string, sa string, webhooks []string, upgrade bool, selfSignedWebhookCA bool) Options {
 	if v == "" {
 		v = version.Get().GitVersion
 	}
@@ -54,11 +43,7 @@
 		Namespace:                     ns,
 		TerminationGracePeriodSeconds: defaultGracePeriod,
 		Image:                         fmt.Sprintf("kudobuilder/controller:v%v", v),
-<<<<<<< HEAD
-		PullPolicy:                    pullPolicy,
-=======
 		ImagePullPolicy:               "Always",
->>>>>>> cf7ce86d
 		Webhooks:                      webhooks,
 		ServiceAccount:                sa,
 		Upgrade:                       upgrade,
