--- conflicted
+++ resolved
@@ -16,13 +16,8 @@
 	TerminationGracePeriodSeconds int64
 	// Image defines the image to be used
 	Image string
-<<<<<<< HEAD
-=======
 	// ImagePullPolicy sets the pull policy of the image
 	ImagePullPolicy string
-	// List of enabled webhooks
-	Webhooks []string
->>>>>>> 474c4e37
 	// Using self-signed webhook CA bundle
 	SelfSignedWebhookCA bool
 
@@ -45,11 +40,7 @@
 		Namespace:                     ns,
 		TerminationGracePeriodSeconds: defaultGracePeriod,
 		Image:                         fmt.Sprintf("kudobuilder/controller:v%v", v),
-<<<<<<< HEAD
-=======
 		ImagePullPolicy:               "Always",
-		Webhooks:                      webhooks,
->>>>>>> 474c4e37
 		ServiceAccount:                sa,
 		SelfSignedWebhookCA:           selfSignedWebhookCA,
 	}
