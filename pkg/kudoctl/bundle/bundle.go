--- conflicted
+++ resolved
@@ -93,11 +93,7 @@
 	}
 
 	name := packageVersionedName(pkg)
-<<<<<<< HEAD
 	target, e := files.FullPathToTarget(fs, destination, fmt.Sprintf("%v.tgz", name), overwrite)
-=======
-	target, e := getFullPathToTarget(fs, destination, name, overwrite)
->>>>>>> e94ec41b
 	if e != nil {
 		return "", e
 	}
@@ -115,8 +111,6 @@
 	return target, err
 }
 
-<<<<<<< HEAD
-=======
 // getFullPathToTarget takes destination path and file name and provides a clean full path while ensure the file does not exist.
 func getFullPathToTarget(fs afero.Fs, destination string, name string, overwrite bool) (string, error) {
 	if destination == "." {
@@ -142,7 +136,6 @@
 	return target, nil
 }
 
->>>>>>> e94ec41b
 // packageVersionedName provides the version name of a package provided a set of PackageFiles.  Ex. "zookeeper-0.1.0"
 func packageVersionedName(pkg *PackageFiles) string {
 	return fmt.Sprintf("%v-%v", pkg.Operator.Name, pkg.Operator.Version)
