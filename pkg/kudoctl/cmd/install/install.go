package install

import (
	"fmt"
	"strings"

	"github.com/kudobuilder/kudo/pkg/apis/kudo/v1alpha1"
	"github.com/kudobuilder/kudo/pkg/kudoctl/util/check"
	"github.com/kudobuilder/kudo/pkg/kudoctl/util/helpers"
	"github.com/kudobuilder/kudo/pkg/kudoctl/util/kudo"
	"github.com/kudobuilder/kudo/pkg/kudoctl/util/repo"
	"github.com/kudobuilder/kudo/pkg/kudoctl/util/vars"
	"github.com/pkg/errors"
	"github.com/spf13/cobra"
	"k8s.io/client-go/tools/clientcmd"
)

// RunInstall returns the errors associated with cmd env
func RunInstall(cmd *cobra.Command, args []string) error {

	// This makes --kubeconfig flag optional
	if _, err := cmd.Flags().GetString("kubeconfig"); err != nil {
		return fmt.Errorf("get flag: %+v", err)
	}

	if err := check.ValidateKubeConfigPath(); err != nil {
		return errors.WithMessage(err, "could not check kubeconfig path")
	}

	// Validate install parameters
	if err := validateInstallParameters(); err != nil {
		return errors.WithMessage(err, "could not parse parameters")
	}

	if len(args) < 1 {
		return fmt.Errorf("no argument provided, expecting name of package(s)")
	}

	if len(args) > 1 && vars.PackageVersion != "" {
		return fmt.Errorf("--package-version not supported in multi framework install")
	}

	if err := installFrameworks(args); err != nil {
		return errors.WithMessage(err, "could not install framework(s)")
	}

	return nil
}

func validateInstallParameters() error {
	var errs []string

	if vars.Parameter != nil {

		for _, a := range vars.Parameter {
			// Using '=' as the delimiter. Split after the first delimiter to support using '=' in values
			s := strings.SplitN(a, "=", 2)
			if len(s) < 2 {
				errs = append(errs, fmt.Sprintf("parameter not set: %+v", a))
				continue
			}
			if s[0] == "" {
				errs = append(errs, fmt.Sprintf("parameter name can not be empty: %+v", a))
				continue
			}
			if s[1] == "" {
				errs = append(errs, fmt.Sprintf("parameter value can not be empty: %+v", a))
				continue
			}
		}
	}

	if errs != nil {
		return errors.New(strings.Join(errs, ", "))
	}

	return nil
}

// installFrameworks installs all frameworks specified as arguments into the cluster
func installFrameworks(args []string) error {

	repoConfig := repo.Default

	// Initializing empty repo with given variables
	r, err := repo.NewFrameworkRepository(repoConfig)
	if err != nil {
		return errors.WithMessage(err, "could not build framework repository")
	}

	// Downloading index.yaml file
	indexFile, err := r.DownloadIndexFile()
	if err != nil {
		return errors.WithMessage(err, "could not download index file")
	}

	_, err = clientcmd.BuildConfigFromFlags("", vars.KubeConfigPath)
	if err != nil {
		return errors.Wrap(err, "getting config failed")
	}

	kc, err := kudo.NewKudoClient()
	if err != nil {
		return errors.Wrap(err, "creating kudo client")
	}

	for _, name := range args {
		err := installFramework(name, "", *r, indexFile, kc)
		if err != nil {
			return err
		}
	}
	return nil
}

// Todo: needs testing
// installFramework is the umbrella for a single framework installation that gathers the business logic
// for a cluster and returns an error in case there is a problem
<<<<<<< HEAD
func verifySingleFramework(name, previous string, repository repo.FrameworkRepository, indexFile *repo.IndexFile, kc *kudo.Client) error {
=======
func installFramework(name, previous string, r repo.FrameworkRepository, i *repo.IndexFile, kc *kudo.Client) error {
>>>>>>> d07498b6

	var bundleVersion *repo.BundleVersion
	if vars.PackageVersion == "" {
		bv, err := indexFile.GetByName(name)
		if err != nil {
			return errors.Wrapf(err, "getting %s in index file", name)
		}
		bundleVersion = bv
	} else {
		bv, err := indexFile.GetByNameAndVersion(name, vars.PackageVersion)
		if err != nil {
			return errors.Wrapf(err, "getting %s in index file", name)
		}
		bundleVersion = bv
	}

	bundleName := bundleVersion.Name + "-" + bundleVersion.Version

	bundle, err := repository.DownloadBundle(bundleName)
	if err != nil {
		return errors.Wrap(err, "failed to download bundle")
	}

	// Framework part

	// Check if Framework exists
	if !kc.FrameworkExistsInCluster(name) {
		if err := installSingleFrameworkToCluster(name, bundle.Framework, kc); err != nil {
			return errors.Wrap(err, "installing single Framework")
		}
	}

	// FrameworkVersion part

	// Check if AnyFrameworkVersion for Framework exists
	if !kc.AnyFrameworkVersionExistsInCluster(name) {
		// FrameworkVersion CRD for Framework does not exist
		if err := installSingleFrameworkVersionToCluster(name, kc, bundle.FrameworkVersion); err != nil {
			return errors.Wrapf(err, "installing FrameworkVersion CRD for framework %s", name)
		}
	}

	// Check if FrameworkVersion is out of sync with official FrameworkVersion for this Framework
	if !kc.FrameworkVersionInClusterOutOfSync(name, bundle.FrameworkVersion.Spec.Version) {
		// This happens when the given FrameworkVersion is not existing. E.g.
		// when a version has been installed that is not part of the official kudobuilder/frameworks repo.
		if !vars.AutoApprove {
			fmt.Printf("No official FrameworkVersion has been found for \"%s\". "+
				"Do you want to install one? (Yes/no) ", name)
			if helpers.AskForConfirmation() {
				if err := installSingleFrameworkVersionToCluster(name, kc, bundle.FrameworkVersion); err != nil {
					return errors.Wrapf(err, "installing FrameworkVersion CRD for framework %s", name)
				}
			}
		} else {
			if err := installSingleFrameworkVersionToCluster(name, kc, bundle.FrameworkVersion); err != nil {
				return errors.Wrapf(err, "installing FrameworkVersion CRD for framework %s", name)
			}
		}

	}

	// Dependencies of the particular FrameworkVersion
	if vars.AllDependencies {
		dependencyFrameworks, err := repository.GetFrameworkVersionDependencies(name, bundle.FrameworkVersion)
		if err != nil {
			return errors.Wrap(err, "getting Framework dependencies")
		}
		for _, v := range dependencyFrameworks {
			// recursive function call
			// Dependencies should not be as big as that they will have an overflow in the function stack frame
			// installFramework makes sure that dependency Frameworks are created before the Framework itself
			// and it allows to inherit dependencies.
<<<<<<< HEAD
			if err := verifySingleFramework(v, name, repository, indexFile, kc); err != nil {
=======
			if err := installFramework(v, name, r, i, kc); err != nil {
>>>>>>> d07498b6
				return errors.Wrapf(err, "installing dependency Framework %s", v)
			}
		}
	}

	// Instances part
	// For a Framework without dependencies this means it creates the Instances object just after Framework and
	// FrameworkVersion objects are created to ensure Instances can be created.
	// This is also the part you end up when no dependencies are found or installed and all Framework and
	// FrameworkVersions are already installed.

	// Check if Instance exists in cluster
	// It won't create the Instance if any in combination with given Framework Name and FrameworkVersion exists
	if !kc.AnyInstanceExistsInCluster(name, bundle.FrameworkVersion.Spec.Version) {
		// This happens when the given FrameworkVersion is not existing. E.g.
		// when a version has been installed that is not part of the official kudobuilder/frameworks repo.
		if !vars.AutoApprove {
			fmt.Printf("No Instance tied to this \"%s\" version has been found. "+
				"Do you want to create one? (Yes/no) ", name)
			if helpers.AskForConfirmation() {
				// If Instance is a dependency we need to make sure installSingleInstanceToCluster is aware of it.
				// By having the previous string set we can make this distinction.
				if err := installSingleInstanceToCluster(name, previous, bundle.Instance, kc); err != nil {
					return errors.Wrap(err, "installing single Instance")
				}
			}
		} else {
			if err := installSingleInstanceToCluster(name, previous, bundle.Instance, kc); err != nil {
				return errors.Wrap(err, "installing single Instance")
			}
		}

	}
	return nil
}

// Todo: needs testing
// installSingleFrameworkToCluster installs a given Framework to the cluster
func installSingleFrameworkToCluster(name string, f *v1alpha1.Framework, kc *kudo.Client) error {
	if _, err := kc.InstallFrameworkObjToCluster(f); err != nil {
		return errors.Wrapf(err, "installing %s-framework.yaml", name)
	}
	fmt.Printf("framework.%s/%s created\n", f.APIVersion, f.Name)
	return nil
}

// Todo: needs testing
// installSingleFrameworkVersionToCluster installs a given FrameworkVersion to the cluster
func installSingleFrameworkVersionToCluster(name string, kc *kudo.Client, fv *v1alpha1.FrameworkVersion) error {
	if _, err := kc.InstallFrameworkVersionObjToCluster(fv); err != nil {
		return errors.Wrapf(err, "installing %s-frameworkversion.yaml", name)
	}
	fmt.Printf("frameworkversion.%s/%s created\n", fv.APIVersion, fv.Name)
	return nil
}

// Todo: needs more testing
// installSingleInstanceToCluster installs a given Instance to the cluster
func installSingleInstanceToCluster(name, previous string, instance *v1alpha1.Instance, kc *kudo.Client) error {
	// Customizing Instance
	// TODO: traversing, e.g. check function that looksup if key exists in the current FrameworkVersion
	// That way just Parameters will be applied if they exist in the matching FrameworkVersion
	// More checking required
	// E.g. when installing with flag --all-dependencies to prevent overwriting dependency Instance name

	// This checks if flag --instance was set with a name and it is the not a dependency Instance
	if vars.Instance != "" && previous == "" {
		instance.ObjectMeta.SetName(vars.Instance)
	}
	if vars.Parameter != nil {
		p := make(map[string]string)
		for _, a := range vars.Parameter {
			s := strings.SplitN(a, "=", 2)
			p[s[0]] = s[1]
		}
		instance.Spec.Parameters = p
	}
	if _, err := kc.InstallInstanceObjToCluster(instance); err != nil {
		return errors.Wrapf(err, "installing %s-instance.yaml", name)
	}
	fmt.Printf("instance.%s/%s created\n", instance.APIVersion, instance.Name)
	return nil
}<|MERGE_RESOLUTION|>--- conflicted
+++ resolved
@@ -116,11 +116,7 @@
 // Todo: needs testing
 // installFramework is the umbrella for a single framework installation that gathers the business logic
 // for a cluster and returns an error in case there is a problem
-<<<<<<< HEAD
-func verifySingleFramework(name, previous string, repository repo.FrameworkRepository, indexFile *repo.IndexFile, kc *kudo.Client) error {
-=======
-func installFramework(name, previous string, r repo.FrameworkRepository, i *repo.IndexFile, kc *kudo.Client) error {
->>>>>>> d07498b6
+func installFramework(name, previous string, repository repo.FrameworkRepository, indexFile *repo.IndexFile, kc *kudo.Client) error {
 
 	var bundleVersion *repo.BundleVersion
 	if vars.PackageVersion == "" {
@@ -194,11 +190,7 @@
 			// Dependencies should not be as big as that they will have an overflow in the function stack frame
 			// installFramework makes sure that dependency Frameworks are created before the Framework itself
 			// and it allows to inherit dependencies.
-<<<<<<< HEAD
-			if err := verifySingleFramework(v, name, repository, indexFile, kc); err != nil {
-=======
-			if err := installFramework(v, name, r, i, kc); err != nil {
->>>>>>> d07498b6
+			if err := installFramework(v, name, repository, indexFile, kc); err != nil {
 				return errors.Wrapf(err, "installing dependency Framework %s", v)
 			}
 		}
