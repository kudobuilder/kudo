package install

import (
	"fmt"
	"os"

	"github.com/kudobuilder/kudo/pkg/apis/kudo/v1alpha1"
	"github.com/kudobuilder/kudo/pkg/kudoctl/util/check"
	"github.com/kudobuilder/kudo/pkg/kudoctl/util/helpers"
	"github.com/kudobuilder/kudo/pkg/kudoctl/util/kudo"
	"github.com/kudobuilder/kudo/pkg/kudoctl/util/repo"
	"github.com/pkg/errors"
	"github.com/spf13/cobra"
	"k8s.io/client-go/tools/clientcmd"
)

// Options defines configuration options for the install command
type Options struct {
	AllDependencies bool
	AutoApprove     bool
	InstanceName    string
	Namespace       string
	Parameters      map[string]string
	PackageVersion  string
	KubeConfigPath  string
}

// DefaultOptions initializes the install command options to its defaults
var DefaultOptions = &Options{
	Namespace: "default",
}

// Run returns the errors associated with cmd env
func Run(cmd *cobra.Command, args []string, options *Options) error {

	// This makes --kubeconfig flag optional
	if _, err := cmd.Flags().GetString("kubeconfig"); err != nil {
		return fmt.Errorf("get flag: %+v", err)
	}

	configPath, err := check.KubeConfigLocationOrDefault(options.KubeConfigPath)
	if err != nil {
		return fmt.Errorf("error when getting default kubeconfig path: %+v", err)
	}
	options.KubeConfigPath = configPath
	if err := check.ValidateKubeConfigPath(options.KubeConfigPath); err != nil {
		return errors.WithMessage(err, "could not check kubeconfig path")
	}

	if err := installOperators(args, options); err != nil {
		return errors.WithMessage(err, "could not install operator(s)")
	}

	return nil
}

// installOperators installs all operators specified as arguments into the cluster
func installOperators(args []string, options *Options) error {

	if len(args) < 1 {
		return fmt.Errorf("no argument provided")
	}

	if len(args) > 1 && options.PackageVersion != "" {
		return fmt.Errorf("--package-version not supported in multi operator install")
	}
	repoConfig := repo.Default

	// Initializing empty repo with given variables
	r, err := repo.NewOperatorRepository(repoConfig)
	if err != nil {
		return errors.WithMessage(err, "could not build operator repository")
	}

	_, err = clientcmd.BuildConfigFromFlags("", options.KubeConfigPath)
	if err != nil {
		return errors.Wrap(err, "getting config failed")
	}

	kc, err := kudo.NewClient(options.Namespace, options.KubeConfigPath)
	if err != nil {
		return errors.Wrap(err, "creating kudo client")
	}

<<<<<<< HEAD
	for _, name := range args {
		err := installOperator(name, "", r, kc, options)
=======
	for _, frameworkName := range args {
		err := installFramework(frameworkName, false, r, kc, options)
>>>>>>> 2c7a85b2
		if err != nil {
			return err
		}
	}
	return nil
}

// getPackageCRDs tries to look for package files resolving the operator name to:
// - a local tar.gz file
// - a local directory
// - a operator name in the remote repository
// in that order. Should there exist a local folder e.g. `cassandra` it will take precedence
// over the remote repository package with the same name.
func getPackageCRDs(name string, options *Options, repository repo.Repository) (*repo.PackageCRDs, error) {
	// Local files/folder have priority
	if _, err := os.Stat(name); err == nil {
		b, err := repo.NewBundle(name)
		if err != nil {
			return nil, err
		}
		return b.GetCRDs()
	}

	bundle, err := repository.GetPackageBundle(name, options.PackageVersion)
	if err != nil {
		return nil, err
	}
	return bundle.GetCRDs()
}

// installOperator is the umbrella for a single operator installation that gathers the business logic
// for a cluster and returns an error in case there is a problem
// TODO: needs testing
<<<<<<< HEAD
func installOperator(name, previous string, repository repo.Repository, kc *kudo.Client, options *Options) error {
	crds, err := getPackageCRDs(name, options, repository)
=======
func installFramework(frameworkArgument string, isDependencyInstall bool, repository repo.Repository, kc *kudo.Client, options *Options) error {
	crds, err := getPackageCRDs(frameworkArgument, options, repository)
>>>>>>> 2c7a85b2
	if err != nil {
		return errors.Wrapf(err, "failed to resolve package CRDs for framework: %s", frameworkArgument)
	}

	// Operator part

<<<<<<< HEAD
	// Check if Operator exists
	if !kc.OperatorExistsInCluster(name, options.Namespace) {
		if err := installSingleOperatorToCluster(name, options.Namespace, crds.Operator, kc); err != nil {
			return errors.Wrap(err, "installing single Operator")
=======
	// Check if Framework exists
	frameworkName := crds.Framework.ObjectMeta.Name
	if !kc.FrameworkExistsInCluster(crds.Framework.ObjectMeta.Name, options.Namespace) {
		if err := installSingleFrameworkToCluster(frameworkName, options.Namespace, crds.Framework, kc); err != nil {
			return errors.Wrap(err, "installing single Framework")
>>>>>>> 2c7a85b2
		}
	}

	// OperatorVersion part

<<<<<<< HEAD
	// Check if AnyOperatorVersion for Operator exists
	if !kc.AnyOperatorVersionExistsInCluster(name, options.Namespace) {
		// OperatorVersion CRD for Operator does not exist
		if err := installSingleOperatorVersionToCluster(name, options.Namespace, kc, crds.OperatorVersion); err != nil {
			return errors.Wrapf(err, "installing OperatorVersion CRD for operator: %s", name)
		}
	}

	// Check if OperatorVersion is out of sync with official OperatorVersion for this Operator
	if !kc.OperatorVersionInClusterOutOfSync(name, crds.OperatorVersion.Spec.Version, options.Namespace) {
		// This happens when the given OperatorVersion is not existing. E.g.
		// when a version has been installed that is not part of the official kudobuilder/operators repo.
		if !options.AutoApprove {
			fmt.Printf("No official OperatorVersion has been found for \"%s\". "+
				"Do you want to install one? (Yes/no) ", name)
			if helpers.AskForConfirmation() {
				if err := installSingleOperatorVersionToCluster(name, options.Namespace, kc, crds.OperatorVersion); err != nil {
					return errors.Wrapf(err, "installing OperatorVersion CRD for operator %s", name)
				}
			}
		} else {
			if err := installSingleOperatorVersionToCluster(name, options.Namespace, kc, crds.OperatorVersion); err != nil {
				return errors.Wrapf(err, "installing OperatorVersion CRD for operator %s", name)
=======
	// Check if AnyFrameworkVersion for Framework exists
	if !kc.AnyFrameworkVersionExistsInCluster(crds.Framework.ObjectMeta.Name, options.Namespace) {
		// FrameworkVersion CRD for Framework does not exist
		if err := installSingleFrameworkVersionToCluster(frameworkName, options.Namespace, kc, crds.FrameworkVersion); err != nil {
			return errors.Wrapf(err, "installing FrameworkVersion CRD for framework: %s", frameworkName)
		}
	}

	// Check if FrameworkVersion is out of sync with official FrameworkVersion for this Framework
	if !kc.FrameworkVersionInClusterOutOfSync(frameworkName, crds.FrameworkVersion.Spec.Version, options.Namespace) {
		// This happens when the given FrameworkVersion is not existing. E.g.
		// when a version has been installed that is not part of the official kudobuilder/frameworks repo.
		if !options.AutoApprove {
			fmt.Printf("No official FrameworkVersion has been found for \"%s\". "+
				"Do you want to install one? (Yes/no) ", frameworkName)
			if helpers.AskForConfirmation() {
				if err := installSingleFrameworkVersionToCluster(frameworkName, options.Namespace, kc, crds.FrameworkVersion); err != nil {
					return errors.Wrapf(err, "installing FrameworkVersion CRD for framework %s", frameworkName)
				}
			}
		} else {
			if err := installSingleFrameworkVersionToCluster(frameworkName, options.Namespace, kc, crds.FrameworkVersion); err != nil {
				return errors.Wrapf(err, "installing FrameworkVersion CRD for framework %s", frameworkName)
>>>>>>> 2c7a85b2
			}
		}

	}

	// Dependencies of the particular OperatorVersion
	if options.AllDependencies {
		dependencyOperators, err := repo.GetOperatorVersionDependencies(crds.OperatorVersion)
		if err != nil {
			return errors.Wrap(err, "getting Operator dependencies")
		}
		for _, v := range dependencyOperators {
			// recursive function call
			// Dependencies should not be as big as that they will have an overflow in the function stack operator
			// installOperator makes sure that dependency Operators are created before the Operator itself
			// and it allows to inherit dependencies.
<<<<<<< HEAD
			if err := installOperator(v, name, repository, kc, options); err != nil {
				return errors.Wrapf(err, "installing dependency Operator %s", v)
=======
			if err := installFramework(v, true, repository, kc, options); err != nil {
				return errors.Wrapf(err, "installing dependency Framework %s", v)
>>>>>>> 2c7a85b2
			}
		}
	}

	// Instances part
	// For a Operator without dependencies this means it creates the Instances object just after Operator and
	// OperatorVersion objects are created to ensure Instances can be created.
	// This is also the part you end up when no dependencies are found or installed and all Operator and
	// OperatorVersions are already installed.

	// First make sure that our instance object is up to date with overrides from commandline
	applyInstanceOverrides(crds.Instance, options, isDependencyInstall)

	// Check if Instance exists in cluster
<<<<<<< HEAD
	// It won't create the Instance if any in combination with given Operator Name and OperatorVersion exists
	if !kc.AnyInstanceExistsInCluster(name, options.Namespace, crds.OperatorVersion.Spec.Version) {
		// This happens when the given OperatorVersion is not existing. E.g.
		// when a version has been installed that is not part of the official kudobuilder/operators repo.
=======
	// It won't create the Instance if any in combination with given Framework Name, FrameworkVersion and Instance frameworkName exists
	instanceName := crds.Instance.ObjectMeta.Name
	instanceExists, err := kc.InstanceExistsInCluster(frameworkName, options.Namespace, crds.FrameworkVersion.Spec.Version, instanceName)
	if err != nil {
		return errors.Wrapf(err, "verifying the instance does not already exist")
	}

	if !instanceExists {
		// This happens when the given FrameworkVersion is not existing. E.g.
		// when a version has been installed that is not part of the official kudobuilder/frameworks repo.
>>>>>>> 2c7a85b2
		if !options.AutoApprove {
			fmt.Printf("No Instance tied to this \"%s\" version has been found. "+
				"Do you want to create one? (Yes/no) ", frameworkName)
			if helpers.AskForConfirmation() {
				// If Instance is a dependency we need to make sure installSingleInstanceToCluster is aware of it.
				// By having the previous string set we can make this distinction.
				if err := installSingleInstanceToCluster(frameworkName, crds.Instance, kc, options); err != nil {
					return errors.Wrap(err, "installing single Instance")
				}
			}
		} else {
			if err := installSingleInstanceToCluster(frameworkName, crds.Instance, kc, options); err != nil {
				return errors.Wrap(err, "installing single Instance")
			}
		}

	} else {
		return fmt.Errorf("can not install Instance %s of framework %s-%s because instance of that name already exists in namespace %s",
			instanceName, frameworkName, crds.FrameworkVersion.Spec.Version, options.Namespace)
	}
	return nil
}

// installSingleOperatorToCluster installs a given Operator to the cluster
// TODO: needs testing
func installSingleOperatorToCluster(name, namespace string, f *v1alpha1.Operator, kc *kudo.Client) error {
	if _, err := kc.InstallOperatorObjToCluster(f, namespace); err != nil {
		return errors.Wrapf(err, "installing %s-operator.yaml", name)
	}
	fmt.Printf("operator.%s/%s created\n", f.APIVersion, f.Name)
	return nil
}

// installSingleOperatorVersionToCluster installs a given OperatorVersion to the cluster
// TODO: needs testing
func installSingleOperatorVersionToCluster(name, namespace string, kc *kudo.Client, fv *v1alpha1.OperatorVersion) error {
	if _, err := kc.InstallOperatorVersionObjToCluster(fv, namespace); err != nil {
		return errors.Wrapf(err, "installing %s-operatorversion.yaml", name)
	}
	fmt.Printf("operatorversion.%s/%s created\n", fv.APIVersion, fv.Name)
	return nil
}

// installSingleInstanceToCluster installs a given Instance to the cluster
// TODO: needs more testing
func installSingleInstanceToCluster(name string, instance *v1alpha1.Instance, kc *kudo.Client, options *Options) error {
	// Customizing Instance
<<<<<<< HEAD
	// TODO: traversing, e.g. check function that looksup if key exists in the current OperatorVersion
	// That way just Parameters will be applied if they exist in the matching OperatorVersion
=======
	// TODO: traversing, e.g. check function that looksup if key exists in the current FrameworkVersion
	// That way just Parameters will be applied if they exist in the matching FrameworkVersion

	if _, err := kc.InstallInstanceObjToCluster(instance, options.Namespace); err != nil {
		return errors.Wrapf(err, "installing instance %s", name)
	}
	fmt.Printf("instance.%s/%s created\n", instance.APIVersion, instance.Name)
	return nil
}

func applyInstanceOverrides(instance *v1alpha1.Instance, options *Options, isDependencyInstall bool) {
>>>>>>> 2c7a85b2
	// More checking required
	// E.g. when installing with flag --all-dependencies to prevent overwriting dependency Instance name
	// This checks if flag --instance was set with a name and it is the not a dependency Instance
	if options.InstanceName != "" && !isDependencyInstall {
		instance.ObjectMeta.SetName(options.InstanceName)
	}
	if options.Parameters != nil {
		instance.Spec.Parameters = options.Parameters
	}
}<|MERGE_RESOLUTION|>--- conflicted
+++ resolved
@@ -82,13 +82,8 @@
 		return errors.Wrap(err, "creating kudo client")
 	}
 
-<<<<<<< HEAD
-	for _, name := range args {
-		err := installOperator(name, "", r, kc, options)
-=======
-	for _, frameworkName := range args {
-		err := installFramework(frameworkName, false, r, kc, options)
->>>>>>> 2c7a85b2
+	for _, operatorName := range args {
+		err := installOperator(operatorName, false, r, kc, options)
 		if err != nil {
 			return err
 		}
@@ -122,85 +117,47 @@
 // installOperator is the umbrella for a single operator installation that gathers the business logic
 // for a cluster and returns an error in case there is a problem
 // TODO: needs testing
-<<<<<<< HEAD
-func installOperator(name, previous string, repository repo.Repository, kc *kudo.Client, options *Options) error {
-	crds, err := getPackageCRDs(name, options, repository)
-=======
-func installFramework(frameworkArgument string, isDependencyInstall bool, repository repo.Repository, kc *kudo.Client, options *Options) error {
-	crds, err := getPackageCRDs(frameworkArgument, options, repository)
->>>>>>> 2c7a85b2
-	if err != nil {
-		return errors.Wrapf(err, "failed to resolve package CRDs for framework: %s", frameworkArgument)
+func installOperator(operatorArgument string, isDependencyInstall bool, repository repo.Repository, kc *kudo.Client, options *Options) error {
+	crds, err := getPackageCRDs(operatorArgument, options, repository)
+	if err != nil {
+		return errors.Wrapf(err, "failed to resolve package CRDs for operator: %s", operatorArgument)
 	}
 
 	// Operator part
 
-<<<<<<< HEAD
 	// Check if Operator exists
-	if !kc.OperatorExistsInCluster(name, options.Namespace) {
-		if err := installSingleOperatorToCluster(name, options.Namespace, crds.Operator, kc); err != nil {
+	OperatorName := crds.Operator.ObjectMeta.Name
+	if !kc.OperatorExistsInCluster(crds.Operator.ObjectMeta.Name, options.Namespace) {
+		if err := installSingleOperatorToCluster(OperatorName, options.Namespace, crds.Operator, kc); err != nil {
 			return errors.Wrap(err, "installing single Operator")
-=======
-	// Check if Framework exists
-	frameworkName := crds.Framework.ObjectMeta.Name
-	if !kc.FrameworkExistsInCluster(crds.Framework.ObjectMeta.Name, options.Namespace) {
-		if err := installSingleFrameworkToCluster(frameworkName, options.Namespace, crds.Framework, kc); err != nil {
-			return errors.Wrap(err, "installing single Framework")
->>>>>>> 2c7a85b2
 		}
 	}
 
 	// OperatorVersion part
 
-<<<<<<< HEAD
 	// Check if AnyOperatorVersion for Operator exists
-	if !kc.AnyOperatorVersionExistsInCluster(name, options.Namespace) {
+	if !kc.AnyOperatorVersionExistsInCluster(crds.Operator.ObjectMeta.Name, options.Namespace) {
 		// OperatorVersion CRD for Operator does not exist
-		if err := installSingleOperatorVersionToCluster(name, options.Namespace, kc, crds.OperatorVersion); err != nil {
-			return errors.Wrapf(err, "installing OperatorVersion CRD for operator: %s", name)
+		if err := installSingleOperatorVersionToCluster(OperatorName, options.Namespace, kc, crds.OperatorVersion); err != nil {
+			return errors.Wrapf(err, "installing OperatorVersion CRD for operator: %s", OperatorName)
 		}
 	}
 
 	// Check if OperatorVersion is out of sync with official OperatorVersion for this Operator
-	if !kc.OperatorVersionInClusterOutOfSync(name, crds.OperatorVersion.Spec.Version, options.Namespace) {
+	if !kc.OperatorVersionInClusterOutOfSync(OperatorName, crds.OperatorVersion.Spec.Version, options.Namespace) {
 		// This happens when the given OperatorVersion is not existing. E.g.
 		// when a version has been installed that is not part of the official kudobuilder/operators repo.
 		if !options.AutoApprove {
 			fmt.Printf("No official OperatorVersion has been found for \"%s\". "+
-				"Do you want to install one? (Yes/no) ", name)
+				"Do you want to install one? (Yes/no) ", OperatorName)
 			if helpers.AskForConfirmation() {
-				if err := installSingleOperatorVersionToCluster(name, options.Namespace, kc, crds.OperatorVersion); err != nil {
-					return errors.Wrapf(err, "installing OperatorVersion CRD for operator %s", name)
+				if err := installSingleOperatorVersionToCluster(OperatorName, options.Namespace, kc, crds.OperatorVersion); err != nil {
+					return errors.Wrapf(err, "installing OperatorVersion CRD for operator %s", OperatorName)
 				}
 			}
 		} else {
-			if err := installSingleOperatorVersionToCluster(name, options.Namespace, kc, crds.OperatorVersion); err != nil {
-				return errors.Wrapf(err, "installing OperatorVersion CRD for operator %s", name)
-=======
-	// Check if AnyFrameworkVersion for Framework exists
-	if !kc.AnyFrameworkVersionExistsInCluster(crds.Framework.ObjectMeta.Name, options.Namespace) {
-		// FrameworkVersion CRD for Framework does not exist
-		if err := installSingleFrameworkVersionToCluster(frameworkName, options.Namespace, kc, crds.FrameworkVersion); err != nil {
-			return errors.Wrapf(err, "installing FrameworkVersion CRD for framework: %s", frameworkName)
-		}
-	}
-
-	// Check if FrameworkVersion is out of sync with official FrameworkVersion for this Framework
-	if !kc.FrameworkVersionInClusterOutOfSync(frameworkName, crds.FrameworkVersion.Spec.Version, options.Namespace) {
-		// This happens when the given FrameworkVersion is not existing. E.g.
-		// when a version has been installed that is not part of the official kudobuilder/frameworks repo.
-		if !options.AutoApprove {
-			fmt.Printf("No official FrameworkVersion has been found for \"%s\". "+
-				"Do you want to install one? (Yes/no) ", frameworkName)
-			if helpers.AskForConfirmation() {
-				if err := installSingleFrameworkVersionToCluster(frameworkName, options.Namespace, kc, crds.FrameworkVersion); err != nil {
-					return errors.Wrapf(err, "installing FrameworkVersion CRD for framework %s", frameworkName)
-				}
-			}
-		} else {
-			if err := installSingleFrameworkVersionToCluster(frameworkName, options.Namespace, kc, crds.FrameworkVersion); err != nil {
-				return errors.Wrapf(err, "installing FrameworkVersion CRD for framework %s", frameworkName)
->>>>>>> 2c7a85b2
+			if err := installSingleOperatorVersionToCluster(OperatorName, options.Namespace, kc, crds.OperatorVersion); err != nil {
+				return errors.Wrapf(err, "installing OperatorVersion CRD for operator %s", OperatorName)
 			}
 		}
 
@@ -214,16 +171,11 @@
 		}
 		for _, v := range dependencyOperators {
 			// recursive function call
-			// Dependencies should not be as big as that they will have an overflow in the function stack operator
+			// Dependencies should not be as big as that they will have an overflow in the function stack frame
 			// installOperator makes sure that dependency Operators are created before the Operator itself
 			// and it allows to inherit dependencies.
-<<<<<<< HEAD
-			if err := installOperator(v, name, repository, kc, options); err != nil {
+			if err := installOperator(v, true, repository, kc, options); err != nil {
 				return errors.Wrapf(err, "installing dependency Operator %s", v)
-=======
-			if err := installFramework(v, true, repository, kc, options); err != nil {
-				return errors.Wrapf(err, "installing dependency Framework %s", v)
->>>>>>> 2c7a85b2
 			}
 		}
 	}
@@ -238,42 +190,35 @@
 	applyInstanceOverrides(crds.Instance, options, isDependencyInstall)
 
 	// Check if Instance exists in cluster
-<<<<<<< HEAD
-	// It won't create the Instance if any in combination with given Operator Name and OperatorVersion exists
-	if !kc.AnyInstanceExistsInCluster(name, options.Namespace, crds.OperatorVersion.Spec.Version) {
+	// It won't create the Instance if any in combination with given Operator Name, OperatorVersion and Instance OperatorName exists
+	instanceName := crds.Instance.ObjectMeta.Name
+	instanceExists, err := kc.InstanceExistsInCluster(OperatorName, options.Namespace, crds.OperatorVersion.Spec.Version, instanceName)
+	if err != nil {
+		return errors.Wrapf(err, "verifying the instance does not already exist")
+	}
+
+	if !instanceExists {
 		// This happens when the given OperatorVersion is not existing. E.g.
 		// when a version has been installed that is not part of the official kudobuilder/operators repo.
-=======
-	// It won't create the Instance if any in combination with given Framework Name, FrameworkVersion and Instance frameworkName exists
-	instanceName := crds.Instance.ObjectMeta.Name
-	instanceExists, err := kc.InstanceExistsInCluster(frameworkName, options.Namespace, crds.FrameworkVersion.Spec.Version, instanceName)
-	if err != nil {
-		return errors.Wrapf(err, "verifying the instance does not already exist")
-	}
-
-	if !instanceExists {
-		// This happens when the given FrameworkVersion is not existing. E.g.
-		// when a version has been installed that is not part of the official kudobuilder/frameworks repo.
->>>>>>> 2c7a85b2
 		if !options.AutoApprove {
 			fmt.Printf("No Instance tied to this \"%s\" version has been found. "+
-				"Do you want to create one? (Yes/no) ", frameworkName)
+				"Do you want to create one? (Yes/no) ", OperatorName)
 			if helpers.AskForConfirmation() {
 				// If Instance is a dependency we need to make sure installSingleInstanceToCluster is aware of it.
 				// By having the previous string set we can make this distinction.
-				if err := installSingleInstanceToCluster(frameworkName, crds.Instance, kc, options); err != nil {
+				if err := installSingleInstanceToCluster(OperatorName, crds.Instance, kc, options); err != nil {
 					return errors.Wrap(err, "installing single Instance")
 				}
 			}
 		} else {
-			if err := installSingleInstanceToCluster(frameworkName, crds.Instance, kc, options); err != nil {
+			if err := installSingleInstanceToCluster(OperatorName, crds.Instance, kc, options); err != nil {
 				return errors.Wrap(err, "installing single Instance")
 			}
 		}
 
 	} else {
-		return fmt.Errorf("can not install Instance %s of framework %s-%s because instance of that name already exists in namespace %s",
-			instanceName, frameworkName, crds.FrameworkVersion.Spec.Version, options.Namespace)
+		return fmt.Errorf("can not install Instance %s of operator %s-%s because instance of that name already exists in namespace %s",
+			instanceName, OperatorName, crds.OperatorVersion.Spec.Version, options.Namespace)
 	}
 	return nil
 }
@@ -302,12 +247,8 @@
 // TODO: needs more testing
 func installSingleInstanceToCluster(name string, instance *v1alpha1.Instance, kc *kudo.Client, options *Options) error {
 	// Customizing Instance
-<<<<<<< HEAD
 	// TODO: traversing, e.g. check function that looksup if key exists in the current OperatorVersion
 	// That way just Parameters will be applied if they exist in the matching OperatorVersion
-=======
-	// TODO: traversing, e.g. check function that looksup if key exists in the current FrameworkVersion
-	// That way just Parameters will be applied if they exist in the matching FrameworkVersion
 
 	if _, err := kc.InstallInstanceObjToCluster(instance, options.Namespace); err != nil {
 		return errors.Wrapf(err, "installing instance %s", name)
@@ -317,7 +258,6 @@
 }
 
 func applyInstanceOverrides(instance *v1alpha1.Instance, options *Options, isDependencyInstall bool) {
->>>>>>> 2c7a85b2
 	// More checking required
 	// E.g. when installing with flag --all-dependencies to prevent overwriting dependency Instance name
 	// This checks if flag --instance was set with a name and it is the not a dependency Instance
