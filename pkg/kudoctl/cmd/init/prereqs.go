--- conflicted
+++ resolved
@@ -41,13 +41,6 @@
 			return err
 		}
 	}
-<<<<<<< HEAD
-=======
-
-	if err := installSecret(client.CoreV1(), opts); err != nil {
-		return err
-	}
->>>>>>> 05664277
 	return nil
 }
 
