--- conflicted
+++ resolved
@@ -71,19 +71,6 @@
 	return err
 }
 
-<<<<<<< HEAD
-=======
-func installPlanExecution(client v1beta1.CustomResourceDefinitionsGetter) error {
-	pe := generatePlanExecution()
-	_, err := client.CustomResourceDefinitions().Create(pe)
-	if isAlreadyExistsError(err) {
-		clog.V(4).Printf("crd %v already exists", pe.Name)
-		return nil
-	}
-	return err
-}
-
->>>>>>> 5031efa7
 // operatorCrd provides the Operator CRD manifest for printing
 func operatorCrd() *apiextv1beta1.CustomResourceDefinition {
 	crd := generateOperator()
