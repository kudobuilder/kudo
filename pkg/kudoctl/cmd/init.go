--- conflicted
+++ resolved
@@ -201,60 +201,49 @@
 		}
 		initCmd.client = client
 	}
-<<<<<<< HEAD
-
 	if initCmd.verify {
-		return initCmd.verifyExistingInstallation(opts)
+		return initCmd.verifyExistingInstallation(installer)
 	}
 
 	if initCmd.upgrade {
-		ok, err := initCmd.preUpgradeVerify(opts)
+		ok, err := initCmd.preUpgradeVerify(installer)
 		if err != nil {
 			return err
 		}
 		if !ok {
 			return fmt.Errorf("failed to verify upgrade requirements")
 		}
-		if initCmd.dryRun {
-			return nil
-		}
-		if err := setup.Upgrade(initCmd.client, opts); err != nil {
-			return clog.Errorf("error upgrading: %s", err)
-		}
 	} else {
-		ok, err := initCmd.preInstallVerify(opts)
-=======
-	ok, err := initCmd.preInstallVerify(installer)
-	if err != nil {
-		return err
-	}
-	if !ok {
-		return fmt.Errorf("failed to verify installation requirements")
+		ok, err := initCmd.preInstallVerify(installer)
+		if err != nil {
+			return err
+		}
+		if !ok {
+			return fmt.Errorf("failed to verify installation requirements")
+		}
 	}
 
 	//TODO: implement output=yaml|json (define a type for output to constrain)
 	//define an Encoder to replace YAMLWriter
 	if strings.ToLower(initCmd.output) == "yaml" {
 		manifests, err := installer.AsYamlManifests()
->>>>>>> f8d96bd1
 		if err != nil {
 			return err
 		}
 		if err := initCmd.YAMLWriter(initCmd.out, manifests); err != nil {
 			return err
 		}
-<<<<<<< HEAD
-		if initCmd.dryRun {
-			return nil
-		}
-		if err := setup.Install(initCmd.client, opts, initCmd.crdOnly); err != nil {
-=======
 	}
 
 	if !initCmd.dryRun {
-		if err := installer.Install(initCmd.client); err != nil {
->>>>>>> f8d96bd1
-			return clog.Errorf("error installing: %s", err)
+		if initCmd.upgrade {
+			if err := installer.Upgrade(initCmd.client, opts); err != nil {
+				return clog.Errorf("error upgrading: %s", err)
+			}
+		} else {
+			if err := installer.Install(initCmd.client); err != nil {
+				return clog.Errorf("error installing: %s", err)
+			}
 		}
 	}
 
@@ -270,9 +259,9 @@
 }
 
 // verifyExistingInstallation checks if the current installation is valid and as expected
-func (initCmd *initCmd) verifyExistingInstallation(opts kudoinit.Options) error {
+func (initCmd *initCmd) verifyExistingInstallation(v kudoinit.InstallVerifier) error {
 	result := verifier.NewResult()
-	if err := setup.Validate(initCmd.client, opts, &result); err != nil {
+	if err := v.VerifyInstallation(initCmd.client, &result); err != nil {
 		return err
 	}
 	result.PrintWarnings(initCmd.out)
@@ -297,9 +286,9 @@
 }
 
 // preUpgradeVerify runs the pre-upgrade verification and returns true if the upgrade can continue
-func (initCmd *initCmd) preUpgradeVerify(opts kudoinit.Options) (bool, error) {
+func (initCmd *initCmd) preUpgradeVerify(v kudoinit.InstallVerifier) (bool, error) {
 	result := verifier.NewResult()
-	if err := setup.PreUpgradeVerify(initCmd.client, opts, &result); err != nil {
+	if err := v.PreUpgradeVerify(initCmd.client, &result); err != nil {
 		return false, err
 	}
 	result.PrintWarnings(initCmd.out)
