package cmd

import (
	"errors"
	"fmt"
	"io"
	"strings"

	"github.com/spf13/afero"
	"github.com/spf13/cobra"
	flag "github.com/spf13/pflag"

	"github.com/kudobuilder/kudo/pkg/kudoctl/clog"
	"github.com/kudobuilder/kudo/pkg/kudoctl/kube"
	"github.com/kudobuilder/kudo/pkg/kudoctl/kudohome"
	"github.com/kudobuilder/kudo/pkg/kudoctl/kudoinit"
	"github.com/kudobuilder/kudo/pkg/kudoctl/kudoinit/setup"
	"github.com/kudobuilder/kudo/pkg/kudoctl/util/repo"
	"github.com/kudobuilder/kudo/pkg/kudoctl/verifier"
)

const (
	initDesc = `
This command installs KUDO onto your Kubernetes cluster and sets up local configuration in $KUDO_HOME (default ~/.kudo/).

As with the rest of the KUDO commands, 'kudo init' discovers Kubernetes clusters by reading 
$KUBECONFIG (default '~/.kube/config') and using the default context.

To set up just a local environment, use '--client-only'. That will configure $KUDO_HOME, but not attempt to connect 
to a Kubernetes cluster and install KUDO.

When installing KUDO, 'kudo init' will attempt to install the latest released
version. You can specify an alternative image with '--kudo-image' which is the fully qualified image name replacement 
or '--version' which will replace the version designation on the standard image.

To dump a manifest containing the KUDO deployment YAML, combine the '--dry-run' and '--output=yaml' flags.

Running 'kudo init' on server-side is idempotent - it skips manifests already applied to the cluster in previous runs
and finishes with success if KUDO is already installed.
`
	initExample = `  # yaml output
  kubectl kudo init --dry-run --output yaml
  # waiting for KUDO to be installed to the cluster
  kubectl kudo init --wait
  # set up KUDO in your local environment only ($KUDO_HOME)
  kubectl kudo init --client-only
  # set up KUDO in your local environment only (non default $KUDO_HOME)
  kubectl kudo init --client-only --home /opt/home2
  # install kudo crds only
  kubectl kudo init --crd-only
  # delete crds
  kubectl kudo init --crd-only --dry-run --output yaml | kubectl delete -f -
  # pass existing serviceaccount 
  kubectl kudo init --service-account testaccount
<<<<<<< HEAD
  # install kudo with activated instance admission webhook
  kubectl kudo init --webhook InstanceValidation
  # upgrade an existing KUDO installation
  kubectl kudo init --upgrade
  # verify the current KUDO installation
  kubectl kudo init --verify
=======
  # install kudo using self-signed CA bundle for the webhooks (for testing and development)
  kubectl kudo init --unsafe-self-signed-webhook-ca
>>>>>>> 66cada21
`
)

type initCmd struct {
	out                 io.Writer
	fs                  afero.Fs
	image               string
	imagePullPolicy     string
	dryRun              bool
	output              string
	version             string
	ns                  string
	serviceAccount      string
	wait                bool
	timeout             int64
	clientOnly          bool
	crdOnly             bool
	upgrade             bool
	verify              bool
	home                kudohome.Home
	client              *kube.Client
	selfSignedWebhookCA bool
}

func newInitCmd(fs afero.Fs, out io.Writer) *cobra.Command {
	i := &initCmd{fs: fs, out: out}

	cmd := &cobra.Command{
		Use:     "init",
		Short:   "Initialize KUDO on both the client and server",
		Long:    initDesc,
		Example: initExample,
		RunE: func(cmd *cobra.Command, args []string) error {
			if len(args) != 0 {
				return errors.New("this command does not accept arguments")
			}
			if err := i.validate(cmd.Flags()); err != nil {
				return err
			}
			i.home = Settings.Home
			i.ns = Settings.OverrideDefault(cmd.Flags(), "namespace", "kudo-system")
			clog.V(8).Printf("init cmd %v", i)
			return i.run()
		},
	}

	f := cmd.Flags()
	f.BoolVarP(&i.clientOnly, "client-only", "c", false, "If set does not install KUDO on the server")
	f.StringVarP(&i.image, "kudo-image", "i", "", "Override KUDO controller image and/or version")
	f.StringVarP(&i.imagePullPolicy, "kudo-image-pull-policy", "", "Always", "Override KUDO controller image pull policy")
	f.StringVarP(&i.version, "version", "", "", "Override KUDO controller version of the KUDO image")
	f.StringVarP(&i.output, "output", "o", "", "Output format")
	f.BoolVar(&i.dryRun, "dry-run", false, "Do not install local or remote")
	f.BoolVar(&i.upgrade, "upgrade", false, "Upgrade an existing KUDO installation")
	f.BoolVar(&i.verify, "verify", false, "Verify an existing KUDO installation")
	f.BoolVar(&i.crdOnly, "crd-only", false, "Add only KUDO CRDs to your cluster")
	f.BoolVarP(&i.wait, "wait", "w", false, "Block until KUDO manager is running and ready to receive requests")
	f.Int64Var(&i.timeout, "wait-timeout", 300, "Wait timeout to be used")
	f.StringVarP(&i.serviceAccount, "service-account", "", "", "Override for the default serviceAccount kudo-manager")
	f.BoolVar(&i.selfSignedWebhookCA, "unsafe-self-signed-webhook-ca", false, "Use self-signed CA bundle (for testing only) for the webhooks")

	return cmd
}

func (initCmd *initCmd) validate(flags *flag.FlagSet) error {
	// we do not allow the setting of image and version!
	if initCmd.image != "" && initCmd.version != "" {
		return errors.New("specify either 'kudo-image' or 'version', not both")
	}
	if initCmd.clientOnly {
		if initCmd.image != "" || initCmd.version != "" || initCmd.output != "" || initCmd.crdOnly || initCmd.wait {
			return errors.New("you cannot use image, version, output, crd-only and wait flags with client-only option")
		}
	}
	if initCmd.crdOnly && initCmd.wait {
		return errors.New("wait is not allowed with crd-only")
	}
	if flags.Changed("wait-timeout") && !initCmd.wait {
		return errors.New("wait-timeout is only useful when using the flag '--wait'")
	}
<<<<<<< HEAD
	if initCmd.webhooks != "" && initCmd.webhooks != "InstanceValidation" {
		return errors.New("webhooks can be only empty or contain a single string 'InstanceValidation'. No other webhooks supported")
	}
	if initCmd.webhooks == "" && initCmd.selfSignedWebhookCA {
		return errors.New("self-signed CA bundle can only be used with webhooks option")
	}
	if initCmd.upgrade && initCmd.verify {
		return errors.New("'--upgrade' and '--verify' can not be used at the same time")
	}
	if initCmd.verify && initCmd.dryRun {
		return errors.New("'--dry-run' and '--verify' can not be used at the same time")
	}
	if initCmd.crdOnly && initCmd.upgrade {
		return errors.New("'--upgrade' and '--crd-only' can not be used at the same time")
	}
=======
>>>>>>> 66cada21

	return nil
}

// run initializes local config and installs KUDO manager to Kubernetes cluster.
func (initCmd *initCmd) run() error {
<<<<<<< HEAD
	opts := kudoinit.NewOptions(initCmd.version, initCmd.ns, initCmd.serviceAccount, webhooksArray(initCmd.webhooks), initCmd.selfSignedWebhookCA, initCmd.upgrade)
=======
	opts := kudoinit.NewOptions(initCmd.version, initCmd.ns, initCmd.serviceAccount, initCmd.selfSignedWebhookCA)
>>>>>>> 66cada21
	// if image provided switch to it.
	if initCmd.image != "" {
		opts.Image = initCmd.image
	}
	if initCmd.imagePullPolicy != "" {
		switch initCmd.imagePullPolicy {
		case
			"Always",
			"Never",
			"IfNotPresent":
			opts.ImagePullPolicy = initCmd.imagePullPolicy
		default:
			return fmt.Errorf("Unknown image pull policy %s, must be one of 'Always', 'IfNotPresent' or 'Never'", initCmd.imagePullPolicy)
		}
	}

	//TODO: implement output=yaml|json (define a type for output to constrain)
	//define an Encoder to replace YAMLWriter
	if strings.ToLower(initCmd.output) == "yaml" {
		manifests, err := setup.AsYamlManifests(opts, initCmd.crdOnly)
		if err != nil {
			return err
		}
		if err := initCmd.YAMLWriter(initCmd.out, manifests); err != nil {
			return err
		}
	}

	if initCmd.dryRun {
		return nil
	}

	// initialize client
	if err := initCmd.initialize(); err != nil {
		return clog.Errorf("error initializing: %s", err)
	}
	clog.Printf("$KUDO_HOME has been configured at %s", Settings.Home)

	if initCmd.clientOnly {
		return nil
	}

	// initialize server
	clog.V(4).Printf("initializing server")
	if initCmd.client == nil {
		client, err := kube.GetKubeClient(Settings.KubeConfig)
		if err != nil {
			return clog.Errorf("could not get Kubernetes client: %s", err)
		}
		initCmd.client = client
	}

	if initCmd.verify {
		return initCmd.verifyExistingInstallation(opts)
	}

	if initCmd.upgrade {
		ok, err := initCmd.preUpgradeVerify(opts)
		if err != nil {
			return err
		}
		if !ok {
			return fmt.Errorf("failed to verify upgrade requirements")
		}
		if initCmd.dryRun {
			return nil
		}
		if err := setup.Upgrade(initCmd.client, opts); err != nil {
			return clog.Errorf("error upgrading: %s", err)
		}
	} else {
		ok, err := initCmd.preInstallVerify(opts)
		if err != nil {
			return err
		}
		if !ok {
			return fmt.Errorf("failed to verify installation requirements")
		}
		if initCmd.dryRun {
			return nil
		}
		if err := setup.Install(initCmd.client, opts, initCmd.crdOnly); err != nil {
			return clog.Errorf("error installing: %s", err)
		}
	}

	if initCmd.wait {
		clog.Printf("⌛Waiting for KUDO controller to be ready in your cluster...")
		err := setup.WatchKUDOUntilReady(initCmd.client.KubeClient, opts, initCmd.timeout)
		if err != nil {
			return errors.New("watch timed out, readiness uncertain")
		}
	}

	return nil
}

// verifyExistingInstallation checks if the current installation is valid and as expected
func (initCmd *initCmd) verifyExistingInstallation(opts kudoinit.Options) error {
	result := verifier.NewResult()
	if err := setup.Validate(initCmd.client, opts, &result); err != nil {
		return err
	}
	result.PrintWarnings(initCmd.out)
	if !result.IsValid() {
		result.PrintErrors(initCmd.out)
	}
	return nil
}

// preInstallVerify runs the pre-installation verification and returns true if the installation can continue
func (initCmd *initCmd) preInstallVerify(opts kudoinit.Options) (bool, error) {
	result := verifier.NewResult()
	if err := setup.PreInstallVerify(initCmd.client, opts, initCmd.crdOnly, &result); err != nil {
		return false, err
	}
	result.PrintWarnings(initCmd.out)
	if !result.IsValid() {
		result.PrintErrors(initCmd.out)
		return false, nil
	}
	return true, nil
}

<<<<<<< HEAD
// preUpgradeVerify runs the pre-upgrade verification and returns true if the upgrade can continue
func (initCmd *initCmd) preUpgradeVerify(opts kudoinit.Options) (bool, error) {
	result := verifier.NewResult()
	if err := setup.PreUpgradeVerify(initCmd.client, opts, &result); err != nil {
		return false, err
	}
	result.PrintWarnings(initCmd.out)
	if !result.IsValid() {
		result.PrintErrors(initCmd.out)
		return false, nil
	}
	return true, nil
}

func webhooksArray(webhooksAsStr string) []string {
	if webhooksAsStr == "" {
		return []string{}
	}
	return strings.Split(webhooksAsStr, ",")
}

=======
>>>>>>> 66cada21
// YAMLWriter writes yaml to writer.   Looked into using https://godoc.org/gopkg.in/yaml.v2#NewEncoder which
// looks like a better way, however the omitted JSON elements are encoded which results in a very verbose output.
//TODO: Write a Encoder util which uses the "sigs.k8s.io/yaml" library for marshalling
func (initCmd *initCmd) YAMLWriter(w io.Writer, manifests []string) error {
	for _, manifest := range manifests {
		if _, err := fmt.Fprintln(w, "---"); err != nil {
			return err
		}

		if _, err := fmt.Fprintln(w, manifest); err != nil {
			return err
		}
	}

	// YAML ending document boundary marker
	_, err := fmt.Fprintln(w, "...")
	return err
}

//func initialize(fs afero.Fs, settings env.Settings, out io.Writer) error {
func (initCmd *initCmd) initialize() error {

	if err := ensureDirectories(initCmd.fs, initCmd.home); err != nil {
		return err
	}

	return ensureRepositoryFile(initCmd.fs, initCmd.home)
}

func ensureRepositoryFile(fs afero.Fs, home kudohome.Home) error {
	exists, err := afero.Exists(fs, home.RepositoryFile())
	if err != nil {
		return err
	}
	if !exists {
		clog.V(1).Printf("Creating %s \n", home.RepositoryFile())
		r := repo.NewRepositories()
		if err := r.WriteFile(fs, home.RepositoryFile(), 0644); err != nil {
			return err
		}
	} else {
		clog.V(1).Printf("%v exists", home.RepositoryFile())
	}

	return nil
}

func ensureDirectories(fs afero.Fs, home kudohome.Home) error {
	dirs := []string{
		home.String(),
		home.Repository(),
	}
	for _, dir := range dirs {
		exists, err := afero.Exists(fs, dir)
		if err != nil {
			return err
		}
		if !exists {
			clog.V(1).Printf("creating %s \n", dir)
			if err := fs.MkdirAll(dir, 0755); err != nil {
				return fmt.Errorf("could not create %s: %s", dir, err)
			}
		} else {
			clog.V(1).Printf("%v exists", dir)
		}
	}
	return nil
}<|MERGE_RESOLUTION|>--- conflicted
+++ resolved
@@ -52,17 +52,12 @@
   kubectl kudo init --crd-only --dry-run --output yaml | kubectl delete -f -
   # pass existing serviceaccount 
   kubectl kudo init --service-account testaccount
-<<<<<<< HEAD
-  # install kudo with activated instance admission webhook
-  kubectl kudo init --webhook InstanceValidation
+  # install kudo using self-signed CA bundle for the webhooks (for testing and development)
+  kubectl kudo init --unsafe-self-signed-webhook-ca
   # upgrade an existing KUDO installation
   kubectl kudo init --upgrade
   # verify the current KUDO installation
   kubectl kudo init --verify
-=======
-  # install kudo using self-signed CA bundle for the webhooks (for testing and development)
-  kubectl kudo init --unsafe-self-signed-webhook-ca
->>>>>>> 66cada21
 `
 )
 
@@ -143,13 +138,6 @@
 	if flags.Changed("wait-timeout") && !initCmd.wait {
 		return errors.New("wait-timeout is only useful when using the flag '--wait'")
 	}
-<<<<<<< HEAD
-	if initCmd.webhooks != "" && initCmd.webhooks != "InstanceValidation" {
-		return errors.New("webhooks can be only empty or contain a single string 'InstanceValidation'. No other webhooks supported")
-	}
-	if initCmd.webhooks == "" && initCmd.selfSignedWebhookCA {
-		return errors.New("self-signed CA bundle can only be used with webhooks option")
-	}
 	if initCmd.upgrade && initCmd.verify {
 		return errors.New("'--upgrade' and '--verify' can not be used at the same time")
 	}
@@ -159,19 +147,13 @@
 	if initCmd.crdOnly && initCmd.upgrade {
 		return errors.New("'--upgrade' and '--crd-only' can not be used at the same time")
 	}
-=======
->>>>>>> 66cada21
 
 	return nil
 }
 
 // run initializes local config and installs KUDO manager to Kubernetes cluster.
 func (initCmd *initCmd) run() error {
-<<<<<<< HEAD
-	opts := kudoinit.NewOptions(initCmd.version, initCmd.ns, initCmd.serviceAccount, webhooksArray(initCmd.webhooks), initCmd.selfSignedWebhookCA, initCmd.upgrade)
-=======
-	opts := kudoinit.NewOptions(initCmd.version, initCmd.ns, initCmd.serviceAccount, initCmd.selfSignedWebhookCA)
->>>>>>> 66cada21
+	opts := kudoinit.NewOptions(initCmd.version, initCmd.ns, initCmd.serviceAccount, initCmd.upgrade, initCmd.selfSignedWebhookCA)
 	// if image provided switch to it.
 	if initCmd.image != "" {
 		opts.Image = initCmd.image
@@ -296,7 +278,6 @@
 	return true, nil
 }
 
-<<<<<<< HEAD
 // preUpgradeVerify runs the pre-upgrade verification and returns true if the upgrade can continue
 func (initCmd *initCmd) preUpgradeVerify(opts kudoinit.Options) (bool, error) {
 	result := verifier.NewResult()
@@ -311,15 +292,6 @@
 	return true, nil
 }
 
-func webhooksArray(webhooksAsStr string) []string {
-	if webhooksAsStr == "" {
-		return []string{}
-	}
-	return strings.Split(webhooksAsStr, ",")
-}
-
-=======
->>>>>>> 66cada21
 // YAMLWriter writes yaml to writer.   Looked into using https://godoc.org/gopkg.in/yaml.v2#NewEncoder which
 // looks like a better way, however the omitted JSON elements are encoded which results in a very verbose output.
 //TODO: Write a Encoder util which uses the "sigs.k8s.io/yaml" library for marshalling
