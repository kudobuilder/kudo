--- conflicted
+++ resolved
@@ -133,36 +133,11 @@
                   "description": "Kind is a string value representing the REST resource this object represents. Servers may infer this from the endpoint the client submits requests to. Cannot be updated. In CamelCase. More info: https://git.k8s.io/community/contributors/devel/sig-architecture/api-conventions.md#types-kinds",
                   "type": "string"
                 },
-<<<<<<< HEAD
-                "groups": {
-                  "type": "array",
-                  "items": {
-                    "type": "object",
-                    "properties": {
-                      "description": {
-                        "type": "string"
-                      },
-                      "displayName": {
-                        "type": "string"
-                      },
-                      "name": {
-                        "type": "string"
-                      },
-                      "prio": {
-                        "type": "integer"
-                      }
-                    }
-                  }
-                },
-                "operator": {
-                  "description": "ObjectReference contains enough information to let you inspect or modify the referred object. --- New uses of this type are discouraged because of difficulty describing its usage when embedded in APIs.  1. Ignored fields.  It includes many fields which are not generally honored.  For instance, ResourceVersion and FieldPath are both very rarely valid in actual usage.  2. Invalid usage help.  It is impossible to add specific help for individual usage.  In most embedded usages, there are particular     restrictions like, \"must refer only to types A and B\" or \"UID not honored\" or \"name must be restricted\".     Those cannot be well described when embedded.  3. Inconsistent validation.  Because the usages are different, the validation rules are different by usage, which makes it hard for users to predict what will happen.  4. The fields are both imprecise and overly precise.  Kind is not a precise mapping to a URL. This can produce ambiguity     during interpretation and require a REST mapping.  In most cases, the dependency is on the group,resource tuple     and the version of the actual struct is irrelevant.  5. We cannot easily change it.  Because this type is embedded in many locations, updates to this type     will affect numerous schemas.  Don't make new APIs embed an underspecified API type they do not control. Instead of using this type, create a locally provided and used type that is well-focused on your reference. For example, ServiceReferences for admission registration: https://github.com/kubernetes/api/blob/release-1.17/admissionregistration/v1/types.go#L533 .",
-=======
                 "metadata": {
                   "type": "object"
                 },
                 "spec": {
                   "description": "OperatorVersionSpec defines the desired state of OperatorVersion.",
->>>>>>> 8ba2b026
                   "type": "object",
                   "properties": {
                     "appVersion": {
@@ -172,128 +147,6 @@
                       "description": "ConnectionString defines a templated string that can be used to connect to an instance of the Operator.",
                       "type": "string"
                     },
-<<<<<<< HEAD
-                    "kind": {
-                      "description": "Kind of the referent. More info: https://git.k8s.io/community/contributors/devel/sig-architecture/api-conventions.md#types-kinds",
-                      "type": "string"
-                    },
-                    "name": {
-                      "description": "Name of the referent. More info: https://kubernetes.io/docs/concepts/overview/working-with-objects/names/#names",
-                      "type": "string"
-                    },
-                    "namespace": {
-                      "description": "Namespace of the referent. More info: https://kubernetes.io/docs/concepts/overview/working-with-objects/namespaces/",
-                      "type": "string"
-                    },
-                    "resourceVersion": {
-                      "description": "Specific resourceVersion to which this reference is made, if any. More info: https://git.k8s.io/community/contributors/devel/sig-architecture/api-conventions.md#concurrency-control-and-consistency",
-                      "type": "string"
-                    },
-                    "uid": {
-                      "description": "UID of the referent. More info: https://kubernetes.io/docs/concepts/overview/working-with-objects/names/#uids",
-                      "type": "string"
-                    }
-                  }
-                },
-                "parameters": {
-                  "type": "array",
-                  "items": {
-                    "description": "Parameter captures the variability of an OperatorVersion being instantiated in an instance.",
-                    "type": "object",
-                    "properties": {
-                      "advanced": {
-                        "type": "boolean"
-                      },
-                      "default": {
-                        "description": "Default is a default value if no parameter is provided by the instance.",
-                        "type": "string"
-                      },
-                      "description": {
-                        "description": "Description captures a longer description of how the parameter will be used.",
-                        "type": "string"
-                      },
-                      "displayName": {
-                        "description": "DisplayName can be used by UIs.",
-                        "type": "string"
-                      },
-                      "enum": {
-                        "description": "Defines a list of allowed values. If Default is set and Enum is not nil, the value must be in this list as well",
-                        "type": "array",
-                        "items": {
-                          "type": "string"
-                        }
-                      },
-                      "group": {
-                        "type": "string"
-                      },
-                      "hint": {
-                        "type": "string"
-                      },
-                      "immutable": {
-                        "description": "Specifies if the parameter can be changed after the initial installation of the operator",
-                        "type": "boolean"
-                      },
-                      "name": {
-                        "description": "Name is the string that should be used in the template file for example, if `name: COUNT` then using the variable in a spec like: \n spec:   replicas:  {{ .Params.COUNT }}",
-                        "type": "string"
-                      },
-                      "required": {
-                        "description": "Required specifies if the parameter is required to be provided by all instances, or whether a default can suffice.",
-                        "type": "boolean"
-                      },
-                      "trigger": {
-                        "description": "Trigger identifies the plan that gets executed when this parameter changes in the Instance object. Default is `update` if a plan with that name exists, otherwise it's `deploy`.",
-                        "type": "string"
-                      },
-                      "value-type": {
-                        "description": "Type specifies the value type. Defaults to `string`.",
-                        "type": "string"
-                      }
-                    }
-                  }
-                },
-                "plans": {
-                  "description": "Plans maps a plan name to a plan.",
-                  "type": "object",
-                  "additionalProperties": {
-                    "description": "Plan specifies a series of Phases that need to be completed.",
-                    "type": "object",
-                    "properties": {
-                      "phases": {
-                        "description": "Phases maps a phase name to a Phase object.",
-                        "type": "array",
-                        "items": {
-                          "description": "Phase specifies a list of steps that contain Kubernetes objects.",
-                          "type": "object",
-                          "properties": {
-                            "name": {
-                              "type": "string"
-                            },
-                            "steps": {
-                              "description": "Steps maps a step name to a list of templated Kubernetes objects stored as a string.",
-                              "type": "array",
-                              "items": {
-                                "description": "Step defines a specific set of operations that occur.",
-                                "type": "object",
-                                "properties": {
-                                  "name": {
-                                    "type": "string"
-                                  },
-                                  "tasks": {
-                                    "type": "array",
-                                    "items": {
-                                      "type": "string"
-                                    }
-                                  }
-                                }
-                              }
-                            },
-                            "strategy": {
-                              "description": "Ordering specifies how the subitems in this plan/phase should be rolled out.",
-                              "type": "string"
-                            }
-                          }
-=======
                     "operator": {
                       "description": "ObjectReference contains enough information to let you inspect or modify the referred object. --- New uses of this type are discouraged because of difficulty describing its usage when embedded in APIs.  1. Ignored fields.  It includes many fields which are not generally honored.  For instance, ResourceVersion and FieldPath are both very rarely valid in actual usage.  2. Invalid usage help.  It is impossible to add specific help for individual usage.  In most embedded usages, there are particular     restrictions like, \"must refer only to types A and B\" or \"UID not honored\" or \"name must be restricted\".     Those cannot be well described when embedded.  3. Inconsistent validation.  Because the usages are different, the validation rules are different by usage, which makes it hard for users to predict what will happen.  4. The fields are both imprecise and overly precise.  Kind is not a precise mapping to a URL. This can produce ambiguity     during interpretation and require a REST mapping.  In most cases, the dependency is on the group,resource tuple     and the version of the actual struct is irrelevant.  5. We cannot easily change it.  Because this type is embedded in many locations, updates to this type     will affect numerous schemas.  Don't make new APIs embed an underspecified API type they do not control. Instead of using this type, create a locally provided and used type that is well-focused on your reference. For example, ServiceReferences for admission registration: https://github.com/kubernetes/api/blob/release-1.17/admissionregistration/v1/types.go#L533 .",
                       "type": "object",
@@ -301,7 +154,6 @@
                         "apiVersion": {
                           "description": "API version of the referent.",
                           "type": "string"
->>>>>>> 8ba2b026
                         },
                         "fieldPath": {
                           "description": "If referring to a piece of an object instead of an entire object, this string should contain a valid JSON/Go field access statement, such as desiredState.manifest.containers[2]. For example, if the object reference is to a container within a pod, this would take on a value like: \"spec.containers{name}\" (where \"name\" refers to the name of the container that triggered the event) or if no container name is specified \"spec.containers[2]\" (container with index 2 in this pod). This syntax is chosen only to have some well-defined way of referencing a part of an object. TODO: this design is not final and this field is subject to change in the future.",
