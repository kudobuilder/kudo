--- conflicted
+++ resolved
@@ -83,205 +83,6 @@
     plural: operatorversions
     singular: operatorversion
   scope: Namespaced
-<<<<<<< HEAD
-  validation:
-    openAPIV3Schema:
-      description: OperatorVersion is the Schema for the operatorversions API.
-      properties:
-        apiVersion:
-          description: 'APIVersion defines the versioned schema of this representation of an object. Servers should convert recognized schemas to the latest internal value, and may reject unrecognized values. More info: https://git.k8s.io/community/contributors/devel/sig-architecture/api-conventions.md#resources'
-          type: string
-        kind:
-          description: 'Kind is a string value representing the REST resource this object represents. Servers may infer this from the endpoint the client submits requests to. Cannot be updated. In CamelCase. More info: https://git.k8s.io/community/contributors/devel/sig-architecture/api-conventions.md#types-kinds'
-          type: string
-        metadata:
-          type: object
-        spec:
-          description: OperatorVersionSpec defines the desired state of OperatorVersion.
-          properties:
-            appVersion:
-              type: string
-            connectionString:
-              description: ConnectionString defines a templated string that can be used to connect to an instance of the Operator.
-              type: string
-            groups:
-              items:
-                properties:
-                  description:
-                    type: string
-                  displayName:
-                    type: string
-                  name:
-                    type: string
-                  prio:
-                    type: integer
-                type: object
-              type: array
-            operator:
-              description: 'ObjectReference contains enough information to let you inspect or modify the referred object. --- New uses of this type are discouraged because of difficulty describing its usage when embedded in APIs.  1. Ignored fields.  It includes many fields which are not generally honored.  For instance, ResourceVersion and FieldPath are both very rarely valid in actual usage.  2. Invalid usage help.  It is impossible to add specific help for individual usage.  In most embedded usages, there are particular     restrictions like, "must refer only to types A and B" or "UID not honored" or "name must be restricted".     Those cannot be well described when embedded.  3. Inconsistent validation.  Because the usages are different, the validation rules are different by usage, which makes it hard for users to predict what will happen.  4. The fields are both imprecise and overly precise.  Kind is not a precise mapping to a URL. This can produce ambiguity     during interpretation and require a REST mapping.  In most cases, the dependency is on the group,resource tuple     and the version of the actual struct is irrelevant.  5. We cannot easily change it.  Because this type is embedded in many locations, updates to this type     will affect numerous schemas.  Don''t make new APIs embed an underspecified API type they do not control. Instead of using this type, create a locally provided and used type that is well-focused on your reference. For example, ServiceReferences for admission registration: https://github.com/kubernetes/api/blob/release-1.17/admissionregistration/v1/types.go#L533 .'
-              properties:
-                apiVersion:
-                  description: API version of the referent.
-                  type: string
-                fieldPath:
-                  description: 'If referring to a piece of an object instead of an entire object, this string should contain a valid JSON/Go field access statement, such as desiredState.manifest.containers[2]. For example, if the object reference is to a container within a pod, this would take on a value like: "spec.containers{name}" (where "name" refers to the name of the container that triggered the event) or if no container name is specified "spec.containers[2]" (container with index 2 in this pod). This syntax is chosen only to have some well-defined way of referencing a part of an object. TODO: this design is not final and this field is subject to change in the future.'
-                  type: string
-                kind:
-                  description: 'Kind of the referent. More info: https://git.k8s.io/community/contributors/devel/sig-architecture/api-conventions.md#types-kinds'
-                  type: string
-                name:
-                  description: 'Name of the referent. More info: https://kubernetes.io/docs/concepts/overview/working-with-objects/names/#names'
-                  type: string
-                namespace:
-                  description: 'Namespace of the referent. More info: https://kubernetes.io/docs/concepts/overview/working-with-objects/namespaces/'
-                  type: string
-                resourceVersion:
-                  description: 'Specific resourceVersion to which this reference is made, if any. More info: https://git.k8s.io/community/contributors/devel/sig-architecture/api-conventions.md#concurrency-control-and-consistency'
-                  type: string
-                uid:
-                  description: 'UID of the referent. More info: https://kubernetes.io/docs/concepts/overview/working-with-objects/names/#uids'
-                  type: string
-              type: object
-            parameters:
-              items:
-                description: Parameter captures the variability of an OperatorVersion being instantiated in an instance.
-                properties:
-                  advanced:
-                    type: boolean
-                  default:
-                    description: Default is a default value if no parameter is provided by the instance.
-                    type: string
-                  description:
-                    description: Description captures a longer description of how the parameter will be used.
-                    type: string
-                  displayName:
-                    description: DisplayName can be used by UIs.
-                    type: string
-                  enum:
-                    description: Defines a list of allowed values. If Default is set and Enum is not nil, the value must be in this list as well
-                    items:
-                      type: string
-                    type: array
-                  group:
-                    type: string
-                  hint:
-                    type: string
-                  immutable:
-                    description: Specifies if the parameter can be changed after the initial installation of the operator
-                    type: boolean
-                  name:
-                    description: "Name is the string that should be used in the template file for example, if `name: COUNT` then using the variable in a spec like: \n spec:   replicas:  {{ .Params.COUNT }}"
-                    type: string
-                  required:
-                    description: Required specifies if the parameter is required to be provided by all instances, or whether a default can suffice.
-                    type: boolean
-                  trigger:
-                    description: Trigger identifies the plan that gets executed when this parameter changes in the Instance object. Default is `update` if a plan with that name exists, otherwise it's `deploy`.
-                    type: string
-                  value-type:
-                    description: Type specifies the value type. Defaults to `string`.
-                    type: string
-                type: object
-              type: array
-            plans:
-              additionalProperties:
-                description: Plan specifies a series of Phases that need to be completed.
-                properties:
-                  phases:
-                    description: Phases maps a phase name to a Phase object.
-                    items:
-                      description: Phase specifies a list of steps that contain Kubernetes objects.
-                      properties:
-                        name:
-                          type: string
-                        steps:
-                          description: Steps maps a step name to a list of templated Kubernetes objects stored as a string.
-                          items:
-                            description: Step defines a specific set of operations that occur.
-                            properties:
-                              name:
-                                type: string
-                              tasks:
-                                items:
-                                  type: string
-                                type: array
-                            type: object
-                          type: array
-                        strategy:
-                          description: Ordering specifies how the subitems in this plan/phase should be rolled out.
-                          type: string
-                      type: object
-                    nullable: true
-                    type: array
-                  strategy:
-                    description: Ordering specifies how the subitems in this plan/phase should be rolled out.
-                    type: string
-                type: object
-              description: Plans maps a plan name to a plan.
-              nullable: true
-              type: object
-            tasks:
-              description: List of all tasks available in this OperatorVersion.
-              items:
-                description: Task is a global, polymorphic implementation of all publicly available tasks
-                properties:
-                  kind:
-                    type: string
-                  name:
-                    type: string
-                  spec:
-                    description: TaskSpec embeds all possible task specs. This allows us to avoid writing custom un/marshallers that would only parse certain fields depending on the task Kind. The downside of this approach is, that embedded types can not have fields with the same json names as it would become ambiguous for the default parser. We might revisit this approach in the future should this become an issue.
-                    properties:
-                      appVersion:
-                        description: a specific app version in the official repo, defaults to the most recent
-                        type: string
-                      done:
-                        type: boolean
-                      fatal:
-                        type: boolean
-                      instanceName:
-                        type: string
-                      operatorVersion:
-                        description: a specific operator version in the official repo, defaults to the most recent one
-                        type: string
-                      package:
-                        description: either repo package name, local package folder or an URL to package tarball. during operator installation, kudoctl will resolve the package and override this field with the resolved operator name.
-                        type: string
-                      parameter:
-                        type: string
-                      parameterFile:
-                        description: name of the template file (located in the `templates` folder) from which the *parent* instance generates a parameter file used to populate the *child* Instance.Spec.Parameters
-                        type: string
-                      pipe:
-                        items:
-                          description: PipeSpec describes how a file generated by a PipeTask is stored and referenced
-                          properties:
-                            envFile:
-                              type: string
-                            file:
-                              type: string
-                            key:
-                              type: string
-                            kind:
-                              type: string
-                          type: object
-                        nullable: true
-                        type: array
-                      pod:
-                        type: string
-                      resources:
-                        items:
-                          type: string
-                        nullable: true
-                        type: array
-                      wantErr:
-                        type: boolean
-                    type: object
-                type: object
-              type: array
-            templates:
-              additionalProperties:
-=======
   versions:
   - name: v1beta1
     schema:
@@ -300,7 +101,6 @@
             description: OperatorVersionSpec defines the desired state of OperatorVersion.
             properties:
               appVersion:
->>>>>>> 8ba2b026
                 type: string
               connectionString:
                 description: ConnectionString defines a templated string that can be used to connect to an instance of the Operator.
