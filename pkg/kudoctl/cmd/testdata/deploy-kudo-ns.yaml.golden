---
apiVersion: apiextensions.k8s.io/v1
kind: CustomResourceDefinition
metadata:
  annotations:
    controller-gen.kubebuilder.io/version: v0.4.0
  creationTimestamp: null
  name: operators.kudo.dev
spec:
  group: kudo.dev
  names:
    kind: Operator
    listKind: OperatorList
    plural: operators
    singular: operator
  scope: Namespaced
  versions:
  - name: v1beta1
    schema:
      openAPIV3Schema:
        description: Operator is the Schema for the operator API
        properties:
          apiVersion:
            description: 'APIVersion defines the versioned schema of this representation of an object. Servers should convert recognized schemas to the latest internal value, and may reject unrecognized values. More info: https://git.k8s.io/community/contributors/devel/sig-architecture/api-conventions.md#resources'
            type: string
          kind:
            description: 'Kind is a string value representing the REST resource this object represents. Servers may infer this from the endpoint the client submits requests to. Cannot be updated. In CamelCase. More info: https://git.k8s.io/community/contributors/devel/sig-architecture/api-conventions.md#types-kinds'
            type: string
          metadata:
            type: object
          spec:
            description: OperatorSpec defines the desired state of Operator
            properties:
              description:
                type: string
              kubernetesVersion:
                type: string
              kudoVersion:
                type: string
              maintainers:
                items:
                  description: Maintainer describes an Operator maintainer.
                  properties:
                    email:
                      description: Email is an optional email address to contact the named maintainer.
                      type: string
                    name:
                      description: Name is a user name or organization name.
                      type: string
                  type: object
                type: array
              namespaceManifest:
                type: string
              url:
                type: string
            type: object
          status:
            description: OperatorStatus defines the observed state of Operator
            type: object
        type: object
    served: true
    storage: true
status:
  acceptedNames:
    kind: ""
    plural: ""
  conditions: []
  storedVersions: []

---
apiVersion: apiextensions.k8s.io/v1
kind: CustomResourceDefinition
metadata:
  annotations:
    controller-gen.kubebuilder.io/version: v0.4.0
  creationTimestamp: null
  name: operatorversions.kudo.dev
spec:
  group: kudo.dev
  names:
    kind: OperatorVersion
    listKind: OperatorVersionList
    plural: operatorversions
    singular: operatorversion
  scope: Namespaced
  versions:
  - name: v1beta1
    schema:
      openAPIV3Schema:
        description: OperatorVersion is the Schema for the operatorversions API.
        properties:
          apiVersion:
            description: 'APIVersion defines the versioned schema of this representation of an object. Servers should convert recognized schemas to the latest internal value, and may reject unrecognized values. More info: https://git.k8s.io/community/contributors/devel/sig-architecture/api-conventions.md#resources'
            type: string
          kind:
            description: 'Kind is a string value representing the REST resource this object represents. Servers may infer this from the endpoint the client submits requests to. Cannot be updated. In CamelCase. More info: https://git.k8s.io/community/contributors/devel/sig-architecture/api-conventions.md#types-kinds'
            type: string
          metadata:
            type: object
          spec:
            description: OperatorVersionSpec defines the desired state of OperatorVersion.
            properties:
              appVersion:
                type: string
              connectionString:
                description: ConnectionString defines a templated string that can be used to connect to an instance of the Operator.
                type: string
              operator:
                description: 'ObjectReference contains enough information to let you inspect or modify the referred object. --- New uses of this type are discouraged because of difficulty describing its usage when embedded in APIs.  1. Ignored fields.  It includes many fields which are not generally honored.  For instance, ResourceVersion and FieldPath are both very rarely valid in actual usage.  2. Invalid usage help.  It is impossible to add specific help for individual usage.  In most embedded usages, there are particular     restrictions like, "must refer only to types A and B" or "UID not honored" or "name must be restricted".     Those cannot be well described when embedded.  3. Inconsistent validation.  Because the usages are different, the validation rules are different by usage, which makes it hard for users to predict what will happen.  4. The fields are both imprecise and overly precise.  Kind is not a precise mapping to a URL. This can produce ambiguity     during interpretation and require a REST mapping.  In most cases, the dependency is on the group,resource tuple     and the version of the actual struct is irrelevant.  5. We cannot easily change it.  Because this type is embedded in many locations, updates to this type     will affect numerous schemas.  Don''t make new APIs embed an underspecified API type they do not control. Instead of using this type, create a locally provided and used type that is well-focused on your reference. For example, ServiceReferences for admission registration: https://github.com/kubernetes/api/blob/release-1.17/admissionregistration/v1/types.go#L533 .'
                properties:
                  apiVersion:
                    description: API version of the referent.
                    type: string
                  fieldPath:
                    description: 'If referring to a piece of an object instead of an entire object, this string should contain a valid JSON/Go field access statement, such as desiredState.manifest.containers[2]. For example, if the object reference is to a container within a pod, this would take on a value like: "spec.containers{name}" (where "name" refers to the name of the container that triggered the event) or if no container name is specified "spec.containers[2]" (container with index 2 in this pod). This syntax is chosen only to have some well-defined way of referencing a part of an object. TODO: this design is not final and this field is subject to change in the future.'
                    type: string
                  kind:
                    description: 'Kind of the referent. More info: https://git.k8s.io/community/contributors/devel/sig-architecture/api-conventions.md#types-kinds'
                    type: string
                  name:
                    description: 'Name of the referent. More info: https://kubernetes.io/docs/concepts/overview/working-with-objects/names/#names'
                    type: string
                  namespace:
                    description: 'Namespace of the referent. More info: https://kubernetes.io/docs/concepts/overview/working-with-objects/namespaces/'
                    type: string
                  resourceVersion:
                    description: 'Specific resourceVersion to which this reference is made, if any. More info: https://git.k8s.io/community/contributors/devel/sig-architecture/api-conventions.md#concurrency-control-and-consistency'
                    type: string
                  uid:
                    description: 'UID of the referent. More info: https://kubernetes.io/docs/concepts/overview/working-with-objects/names/#uids'
                    type: string
                type: object
              parameters:
                items:
                  description: Parameter captures the variability of an OperatorVersion being instantiated in an instance.
                  properties:
                    default:
                      description: Default is a default value if no parameter is provided by the instance.
                      type: string
                    description:
                      description: Description captures a longer description of how the parameter will be used.
                      type: string
                    displayName:
                      description: DisplayName can be used by UIs.
                      type: string
                    enum:
                      description: Defines a list of allowed values. If Default is set and Enum is not nil, the value must be in this list as well
                      items:
                        type: string
                      type: array
                    immutable:
                      description: Specifies if the parameter can be changed after the initial installation of the operator
                      type: boolean
                    name:
                      description: "Name is the string that should be used in the template file for example, if `name: COUNT` then using the variable in a spec like: \n spec:   replicas:  {{ .Params.COUNT }}"
                      type: string
                    required:
                      description: Required specifies if the parameter is required to be provided by all instances, or whether a default can suffice.
                      type: boolean
                    trigger:
                      description: Trigger identifies the plan that gets executed when this parameter changes in the Instance object. Default is `update` if a plan with that name exists, otherwise it's `deploy`.
                      type: string
                    value-type:
                      description: Type specifies the value type. Defaults to `string`.
                      type: string
                  type: object
                type: array
              plans:
                additionalProperties:
                  description: Plan specifies a series of Phases that need to be completed.
                  properties:
                    phases:
                      description: Phases maps a phase name to a Phase object.
                      items:
                        description: Phase specifies a list of steps that contain Kubernetes objects.
                        properties:
                          name:
                            type: string
                          steps:
                            description: Steps maps a step name to a list of templated Kubernetes objects stored as a string.
                            items:
                              description: Step defines a specific set of operations that occur.
                              properties:
                                name:
                                  type: string
                                tasks:
                                  items:
                                    type: string
                                  type: array
                              type: object
                            type: array
                          strategy:
                            description: Ordering specifies how the subitems in this plan/phase should be rolled out.
                            type: string
                        type: object
                      nullable: true
                      type: array
                    strategy:
                      description: Ordering specifies how the subitems in this plan/phase should be rolled out.
                      type: string
                  type: object
                description: Plans maps a plan name to a plan.
                nullable: true
                type: object
              tasks:
                description: List of all tasks available in this OperatorVersion.
                items:
                  description: Task is a global, polymorphic implementation of all publicly available tasks
                  properties:
                    kind:
                      type: string
                    name:
                      type: string
                    spec:
                      description: TaskSpec embeds all possible task specs. This allows us to avoid writing custom un/marshallers that would only parse certain fields depending on the task Kind. The downside of this approach is, that embedded types can not have fields with the same json names as it would become ambiguous for the default parser. We might revisit this approach in the future should this become an issue.
                      properties:
                        appVersion:
                          description: a specific app version in the official repo, defaults to the most recent
                          type: string
                        done:
                          type: boolean
                        fatal:
                          type: boolean
                        instanceName:
                          type: string
                        operatorVersion:
                          description: a specific operator version in the official repo, defaults to the most recent one
                          type: string
                        package:
                          description: either repo package name, local package folder or an URL to package tarball. during operator installation, kudoctl will resolve the package and override this field with the resolved operator name.
                          type: string
                        parameter:
                          type: string
                        parameterFile:
                          description: name of the template file (located in the `templates` folder) from which the *parent* instance generates a parameter file used to populate the *child* Instance.Spec.Parameters
                          type: string
                        pipe:
                          items:
                            description: PipeSpec describes how a file generated by a PipeTask is stored and referenced
                            properties:
                              envFile:
                                type: string
                              file:
                                type: string
                              key:
                                type: string
                              kind:
                                type: string
                            type: object
                          nullable: true
                          type: array
                        pod:
                          type: string
                        resources:
                          items:
                            type: string
                          nullable: true
                          type: array
                        wantErr:
                          type: boolean
                      type: object
                  type: object
                type: array
              templates:
                additionalProperties:
                  type: string
                description: Templates is a list of references to YAML templates located in the templates folder and later referenced from tasks.
                type: object
              upgradableFrom:
                description: UpgradableFrom lists all OperatorVersions that can upgrade to this OperatorVersion.
                items:
                  description: 'ObjectReference contains enough information to let you inspect or modify the referred object. --- New uses of this type are discouraged because of difficulty describing its usage when embedded in APIs.  1. Ignored fields.  It includes many fields which are not generally honored.  For instance, ResourceVersion and FieldPath are both very rarely valid in actual usage.  2. Invalid usage help.  It is impossible to add specific help for individual usage.  In most embedded usages, there are particular     restrictions like, "must refer only to types A and B" or "UID not honored" or "name must be restricted".     Those cannot be well described when embedded.  3. Inconsistent validation.  Because the usages are different, the validation rules are different by usage, which makes it hard for users to predict what will happen.  4. The fields are both imprecise and overly precise.  Kind is not a precise mapping to a URL. This can produce ambiguity     during interpretation and require a REST mapping.  In most cases, the dependency is on the group,resource tuple     and the version of the actual struct is irrelevant.  5. We cannot easily change it.  Because this type is embedded in many locations, updates to this type     will affect numerous schemas.  Don''t make new APIs embed an underspecified API type they do not control. Instead of using this type, create a locally provided and used type that is well-focused on your reference. For example, ServiceReferences for admission registration: https://github.com/kubernetes/api/blob/release-1.17/admissionregistration/v1/types.go#L533 .'
                  properties:
                    apiVersion:
                      description: API version of the referent.
                      type: string
                    fieldPath:
                      description: 'If referring to a piece of an object instead of an entire object, this string should contain a valid JSON/Go field access statement, such as desiredState.manifest.containers[2]. For example, if the object reference is to a container within a pod, this would take on a value like: "spec.containers{name}" (where "name" refers to the name of the container that triggered the event) or if no container name is specified "spec.containers[2]" (container with index 2 in this pod). This syntax is chosen only to have some well-defined way of referencing a part of an object. TODO: this design is not final and this field is subject to change in the future.'
                      type: string
                    kind:
                      description: 'Kind of the referent. More info: https://git.k8s.io/community/contributors/devel/sig-architecture/api-conventions.md#types-kinds'
                      type: string
                    name:
                      description: 'Name of the referent. More info: https://kubernetes.io/docs/concepts/overview/working-with-objects/names/#names'
                      type: string
                    namespace:
                      description: 'Namespace of the referent. More info: https://kubernetes.io/docs/concepts/overview/working-with-objects/namespaces/'
                      type: string
                    resourceVersion:
                      description: 'Specific resourceVersion to which this reference is made, if any. More info: https://git.k8s.io/community/contributors/devel/sig-architecture/api-conventions.md#concurrency-control-and-consistency'
                      type: string
                    uid:
                      description: 'UID of the referent. More info: https://kubernetes.io/docs/concepts/overview/working-with-objects/names/#uids'
                      type: string
                  type: object
                type: array
              version:
                type: string
            type: object
          status:
            description: OperatorVersionStatus defines the observed state of OperatorVersion.
            type: object
        type: object
    served: true
    storage: true
status:
  acceptedNames:
    kind: ""
    plural: ""
  conditions: []
  storedVersions: []

---
apiVersion: apiextensions.k8s.io/v1
kind: CustomResourceDefinition
metadata:
  annotations:
    controller-gen.kubebuilder.io/version: v0.4.0
  creationTimestamp: null
  name: instances.kudo.dev
spec:
  group: kudo.dev
  names:
    kind: Instance
    listKind: InstanceList
    plural: instances
    singular: instance
  scope: Namespaced
  versions:
  - name: v1beta1
    schema:
      openAPIV3Schema:
        description: Instance is the Schema for the instances API.
        properties:
          apiVersion:
            description: 'APIVersion defines the versioned schema of this representation of an object. Servers should convert recognized schemas to the latest internal value, and may reject unrecognized values. More info: https://git.k8s.io/community/contributors/devel/sig-architecture/api-conventions.md#resources'
            type: string
          kind:
            description: 'Kind is a string value representing the REST resource this object represents. Servers may infer this from the endpoint the client submits requests to. Cannot be updated. In CamelCase. More info: https://git.k8s.io/community/contributors/devel/sig-architecture/api-conventions.md#types-kinds'
            type: string
          metadata:
            type: object
          spec:
            description: InstanceSpec defines the desired state of Instance.
            properties:
              operatorVersion:
                description: OperatorVersion specifies a reference to a specific OperatorVersion object.
                properties:
                  apiVersion:
                    description: API version of the referent.
                    type: string
                  fieldPath:
                    description: 'If referring to a piece of an object instead of an entire object, this string should contain a valid JSON/Go field access statement, such as desiredState.manifest.containers[2]. For example, if the object reference is to a container within a pod, this would take on a value like: "spec.containers{name}" (where "name" refers to the name of the container that triggered the event) or if no container name is specified "spec.containers[2]" (container with index 2 in this pod). This syntax is chosen only to have some well-defined way of referencing a part of an object. TODO: this design is not final and this field is subject to change in the future.'
                    type: string
                  kind:
                    description: 'Kind of the referent. More info: https://git.k8s.io/community/contributors/devel/sig-architecture/api-conventions.md#types-kinds'
                    type: string
                  name:
                    description: 'Name of the referent. More info: https://kubernetes.io/docs/concepts/overview/working-with-objects/names/#names'
                    type: string
                  namespace:
                    description: 'Namespace of the referent. More info: https://kubernetes.io/docs/concepts/overview/working-with-objects/namespaces/'
                    type: string
<<<<<<< HEAD
                  resourceVersion:
                    description: 'Specific resourceVersion to which this reference is made, if any. More info: https://git.k8s.io/community/contributors/devel/sig-architecture/api-conventions.md#concurrency-control-and-consistency'
=======
                required:
                - lastTransitionTime
                - message
                - reason
                - status
                - type
                type: object
              type: array
            planStatus:
              additionalProperties:
                description: "PlanStatus is representing status of a plan \n These are valid states and transitions \n                        | Never executed |                                |                                v |    Error    |<------>|    Pending     |        ^                       |        |                       v        |               +-------+--------+        |               +-------+--------+        |                       |        v                       v | Fatal error |        |    Complete    |"
                properties:
                  lastUpdatedTimestamp:
                    format: date-time
                    nullable: true
>>>>>>> 650c7bb1
                    type: string
                  uid:
                    description: 'UID of the referent. More info: https://kubernetes.io/docs/concepts/overview/working-with-objects/names/#uids'
                    type: string
                type: object
              parameters:
                additionalProperties:
                  type: string
                type: object
              planExecution:
                description: 'There are two ways a plan execution can be triggered:  1) indirectly through update of a corresponding parameter in the InstanceSpec.Parameters map  2) directly through setting of the InstanceSpec.PlanExecution.PlanName field While indirect (1) triggers happens every time a user changes a parameter, a directly (2) triggered plan is reserved for the situations when parameters doesn''t change e.g. a periodic backup is triggered overriding the existing backup file. Additionally, this opens room for canceling and overriding currently running plans in the future. Note: PlanExecution field defines plan name and corresponding parameters that IS CURRENTLY executed. Once the instance controller (IC) is done with the execution, this field will be cleared. Each plan execution has a unique UID so should the same plan be re-triggered it will have a new UID'
                properties:
                  planName:
                    type: string
                  status:
                    description: ExecutionStatus captures the state of the rollout.
                    type: string
                  uid:
                    description: UID is a type that holds unique ID values, including UUIDs.  Because we don't ONLY use UUIDs, this is an alias to string.  Being a type captures intent and helps make sure that UIDs and names do not get conflated.
                    type: string
                type: object
            type: object
          status:
            description: InstanceStatus defines the observed state of Instance
            properties:
              conditions:
                items:
                  description: "Condition contains details for one aspect of the current state of this API Resource. --- This struct is intended for direct use as an array at the field path .status.conditions.  For example, type FooStatus struct{     // Represents the observations of a foo's current state.     // Known .status.conditions.type are: \"Available\", \"Progressing\", and \"Degraded\"     // +patchMergeKey=type     // +patchStrategy=merge     // +listType=map     // +listMapKey=type     Conditions []metav1.Condition `json:\"conditions,omitempty\" patchStrategy:\"merge\" patchMergeKey:\"type\" protobuf:\"bytes,1,rep,name=conditions\"` \n     // other fields }"
                  properties:
                    lastTransitionTime:
                      description: lastTransitionTime is the last time the condition transitioned from one status to another. This should be when the underlying condition changed.  If that is not known, then using the time when the API field changed is acceptable.
                      format: date-time
                      type: string
                    message:
                      description: message is a human readable message indicating details about the transition. This may be an empty string.
                      maxLength: 32768
                      type: string
                    observedGeneration:
                      description: observedGeneration represents the .metadata.generation that the condition was set based upon. For instance, if .metadata.generation is currently 12, but the .status.conditions[x].observedGeneration is 9, the condition is out of date with respect to the current state of the instance.
                      format: int64
                      minimum: 0
                      type: integer
                    reason:
                      description: reason contains a programmatic identifier indicating the reason for the condition's last transition. Producers of specific condition types may define expected values and meanings for this field, and whether the values are considered a guaranteed API. The value should be a CamelCase string. This field may not be empty.
                      maxLength: 1024
                      minLength: 1
                      pattern: ^[A-Za-z]([A-Za-z0-9_,:]*[A-Za-z0-9_])?$
                      type: string
                    status:
                      description: status of the condition, one of True, False, Unknown.
                      enum:
                      - "True"
                      - "False"
                      - Unknown
                      type: string
                    type:
                      description: type of condition in CamelCase or in foo.example.com/CamelCase. --- Many .condition.type values are consistent across resources like Available, but because arbitrary conditions can be useful (see .node.status.conditions), the ability to deconflict is important. The regex it matches is (dns1123SubdomainFmt/)?(qualifiedNameFmt)
                      maxLength: 316
                      pattern: ^([a-z0-9]([-a-z0-9]*[a-z0-9])?(\.[a-z0-9]([-a-z0-9]*[a-z0-9])?)*/)?(([A-Za-z0-9][-A-Za-z0-9_.]*)?[A-Za-z0-9])$
                      type: string
                  required:
                  - lastTransitionTime
                  - message
                  - reason
                  - status
                  - type
                  type: object
                type: array
              planStatus:
                additionalProperties:
                  description: "PlanStatus is representing status of a plan \n These are valid states and transitions \n                       | Never executed |                               |                               v |    Error    |<------>|    Pending     |       ^                       |       |                       v       |               +-------+--------+       |               +-------+--------+       |                       |       v                       v | Fatal error |        |    Complete    |"
                  properties:
                    lastUpdatedTimestamp:
                      format: date-time
                      nullable: true
                      type: string
                    message:
                      type: string
                    name:
                      type: string
                    phases:
                      items:
                        description: PhaseStatus is representing status of a phase
                        properties:
                          message:
                            type: string
                          name:
                            type: string
                          status:
                            description: ExecutionStatus captures the state of the rollout.
                            type: string
                          steps:
                            items:
                              description: StepStatus is representing status of a step
                              properties:
                                message:
                                  type: string
                                name:
                                  type: string
                                status:
                                  description: ExecutionStatus captures the state of the rollout.
                                  type: string
                              type: object
                            type: array
                        type: object
                      type: array
                    status:
                      description: ExecutionStatus captures the state of the rollout.
                      type: string
                    uid:
                      description: UID is a type that holds unique ID values, including UUIDs.  Because we don't ONLY use UUIDs, this is an alias to string.  Being a type captures intent and helps make sure that UIDs and names do not get conflated.
                      type: string
                  type: object
                description: slice would be enough here but we cannot use slice because order of sequence in yaml is considered significant while here it's not
                type: object
            type: object
        type: object
    served: true
    storage: true
    subresources:
      status: {}
status:
  acceptedNames:
    kind: ""
    plural: ""
  conditions: []
  storedVersions: []

---
apiVersion: v1
kind: ServiceAccount
metadata:
  creationTimestamp: null
  labels:
    app: kudo-manager
  name: kudo-manager
  namespace: foo

---
apiVersion: rbac.authorization.k8s.io/v1
kind: ClusterRoleBinding
metadata:
  creationTimestamp: null
  name: kudo-manager-rolebinding
roleRef:
  apiGroup: rbac.authorization.k8s.io
  kind: ClusterRole
  name: cluster-admin
subjects:
- kind: ServiceAccount
  name: kudo-manager
  namespace: foo

---
apiVersion: admissionregistration.k8s.io/v1beta1
kind: MutatingWebhookConfiguration
metadata:
  annotations:
    cert-manager.io/inject-ca-from: foo/kudo-webhook-server-certificate
  creationTimestamp: null
  name: kudo-manager-instance-admission-webhook-config
webhooks:
- clientConfig:
    service:
      name: kudo-controller-manager-service
      namespace: foo
      path: /admit-kudo-dev-v1beta1-instance
  failurePolicy: Fail
  matchPolicy: Equivalent
  name: instance-admission.kudo.dev
  rules:
  - apiGroups:
    - kudo.dev
    apiVersions:
    - v1beta1
    operations:
    - CREATE
    - UPDATE
    resources:
    - instances
    scope: Namespaced
  sideEffects: None

---
apiVersion: cert-manager.io/v1alpha2
kind: Issuer
metadata:
  name: selfsigned-issuer
  namespace: foo
spec:
  selfSigned: {}

---
apiVersion: cert-manager.io/v1alpha2
kind: Certificate
metadata:
  name: kudo-webhook-server-certificate
  namespace: foo
spec:
  commonName: kudo-controller-manager-service.foo.svc
  dnsNames:
  - kudo-controller-manager-service.foo.svc
  issuerRef:
    kind: Issuer
    name: selfsigned-issuer
  secretName: kudo-webhook-server-secret

---
apiVersion: v1
kind: Service
metadata:
  creationTimestamp: null
  labels:
    app: kudo-manager
    control-plane: controller-manager
  name: kudo-controller-manager-service
  namespace: foo
spec:
  ports:
  - name: kudo
    port: 443
    targetPort: webhook-server
  selector:
    app: kudo-manager
    control-plane: controller-manager
status:
  loadBalancer: {}

---
apiVersion: apps/v1
kind: StatefulSet
metadata:
  creationTimestamp: null
  labels:
    app: kudo-manager
    control-plane: controller-manager
  name: kudo-controller-manager
  namespace: foo
spec:
  selector:
    matchLabels:
      app: kudo-manager
      control-plane: controller-manager
  serviceName: kudo-controller-manager-service
  template:
    metadata:
      creationTimestamp: null
      labels:
        app: kudo-manager
        control-plane: controller-manager
    spec:
      containers:
      - command:
        - /root/manager
        env:
        - name: POD_NAMESPACE
          valueFrom:
            fieldRef:
              fieldPath: metadata.namespace
        - name: SECRET_NAME
          value: kudo-webhook-server-secret
        image: kudobuilder/controller:vdev
        imagePullPolicy: Always
        name: manager
        ports:
        - containerPort: 443
          name: webhook-server
          protocol: TCP
        readinessProbe:
          tcpSocket:
            port: 443
        resources:
          requests:
            cpu: 100m
            memory: 50Mi
        volumeMounts:
        - mountPath: /tmp/cert
          name: cert
          readOnly: true
      serviceAccountName: kudo-manager
      terminationGracePeriodSeconds: 10
      volumes:
      - name: cert
        secret:
          defaultMode: 420
          secretName: kudo-webhook-server-secret
  updateStrategy: {}
status:
  replicas: 0

...<|MERGE_RESOLUTION|>--- conflicted
+++ resolved
@@ -361,26 +361,8 @@
                   namespace:
                     description: 'Namespace of the referent. More info: https://kubernetes.io/docs/concepts/overview/working-with-objects/namespaces/'
                     type: string
-<<<<<<< HEAD
                   resourceVersion:
                     description: 'Specific resourceVersion to which this reference is made, if any. More info: https://git.k8s.io/community/contributors/devel/sig-architecture/api-conventions.md#concurrency-control-and-consistency'
-=======
-                required:
-                - lastTransitionTime
-                - message
-                - reason
-                - status
-                - type
-                type: object
-              type: array
-            planStatus:
-              additionalProperties:
-                description: "PlanStatus is representing status of a plan \n These are valid states and transitions \n                        | Never executed |                                |                                v |    Error    |<------>|    Pending     |        ^                       |        |                       v        |               +-------+--------+        |               +-------+--------+        |                       |        v                       v | Fatal error |        |    Complete    |"
-                properties:
-                  lastUpdatedTimestamp:
-                    format: date-time
-                    nullable: true
->>>>>>> 650c7bb1
                     type: string
                   uid:
                     description: 'UID of the referent. More info: https://kubernetes.io/docs/concepts/overview/working-with-objects/names/#uids'
@@ -451,7 +433,7 @@
                 type: array
               planStatus:
                 additionalProperties:
-                  description: "PlanStatus is representing status of a plan \n These are valid states and transitions \n                       | Never executed |                               |                               v |    Error    |<------>|    Pending     |       ^                       |       |                       v       |               +-------+--------+       |               +-------+--------+       |                       |       v                       v | Fatal error |        |    Complete    |"
+                  description: "PlanStatus is representing status of a plan \n These are valid states and transitions \n                        | Never executed |                                |                                v |    Error    |<------>|    Pending     |        ^                       |        |                       v        |               +-------+--------+        |               +-------+--------+        |                       |        v                       v | Fatal error |        |    Complete    |"
                   properties:
                     lastUpdatedTimestamp:
                       format: date-time
