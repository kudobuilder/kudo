package cmd

import (
	"io"

<<<<<<< HEAD
	"github.com/kudobuilder/kudo/pkg/kudoctl/packages/writer"
=======
>>>>>>> 2a585aed
	"github.com/spf13/afero"
	"github.com/spf13/cobra"
)

const packageDesc = `
This command consists of multiple sub-commands to interact with KUDO packages.

It can be used to package or verify an operator, or list parameters.  When working with parameters it can 
provide a list of parameters from a remote operator given a url or repository along with the name and version.
`

const packageExamples = `  kubectl kudo package create [operator folder]
  kubectl kudo package params list [operator]
  kubectl kudo package verify [operator]
`

// newPackageCmd for operator commands such as packaging an operator or retrieving it's parameters
func newPackageCmd(fs afero.Fs, out io.Writer) *cobra.Command {
	cmd := &cobra.Command{
		Use:     "package [SUBCOMMAND] [FLAGS] [ARGS]",
		Short:   "package an operator, or understand it's content",
		Long:    packageDesc,
		Example: packageExamples,
	}

	cmd.AddCommand(newPackageCreateCmd(fs, out))
	cmd.AddCommand(newPackageParamsCmd(fs, out))
	cmd.AddCommand(newPackageVerifyCmd(fs, out))

<<<<<<< HEAD
// run returns the errors associated with cmd env
func (pkg *packageCmd) run() error {
	tarfile, err := writer.WriteTgz(pkg.fs, pkg.path, pkg.destination, pkg.overwrite)
	if err == nil {
		fmt.Fprintf(pkg.out, "Package created: %v\n", tarfile)
	}
	return err
=======
	return cmd
>>>>>>> 2a585aed
}<|MERGE_RESOLUTION|>--- conflicted
+++ resolved
@@ -3,10 +3,6 @@
 import (
 	"io"
 
-<<<<<<< HEAD
-	"github.com/kudobuilder/kudo/pkg/kudoctl/packages/writer"
-=======
->>>>>>> 2a585aed
 	"github.com/spf13/afero"
 	"github.com/spf13/cobra"
 )
@@ -36,15 +32,5 @@
 	cmd.AddCommand(newPackageParamsCmd(fs, out))
 	cmd.AddCommand(newPackageVerifyCmd(fs, out))
 
-<<<<<<< HEAD
-// run returns the errors associated with cmd env
-func (pkg *packageCmd) run() error {
-	tarfile, err := writer.WriteTgz(pkg.fs, pkg.path, pkg.destination, pkg.overwrite)
-	if err == nil {
-		fmt.Fprintf(pkg.out, "Package created: %v\n", tarfile)
-	}
-	return err
-=======
 	return cmd
->>>>>>> 2a585aed
 }