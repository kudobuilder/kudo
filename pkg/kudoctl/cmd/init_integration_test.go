// +build integration

package cmd

import (
	"bytes"
	"context"
	"fmt"
	"io/ioutil"
	"log"
	"os"
	"path/filepath"
	"strings"
	"testing"

	"github.com/spf13/afero"
	"github.com/stretchr/testify/assert"
	"github.com/stretchr/testify/require"
	apiextensionsclient "k8s.io/apiextensions-apiserver/pkg/client/clientset/clientset"
	"k8s.io/apimachinery/pkg/api/meta"
	metav1 "k8s.io/apimachinery/pkg/apis/meta/v1"
	"k8s.io/apimachinery/pkg/runtime"
	"k8s.io/client-go/kubernetes"
	"sigs.k8s.io/controller-runtime/pkg/client"
	"sigs.k8s.io/yaml"

	"github.com/kudobuilder/kudo/pkg/kudoctl/clog"
	cmdinit "github.com/kudobuilder/kudo/pkg/kudoctl/cmd/init"
	"github.com/kudobuilder/kudo/pkg/kudoctl/kube"
	testutils "github.com/kudobuilder/kudo/pkg/test/utils"
)

var testenv testutils.TestEnvironment

func TestMain(m *testing.M) {
	var err error

	testenv, err = testutils.StartTestEnvironment()
	if err != nil {
		log.Fatal(err)
	}

	exitCode := m.Run()
	testenv.Environment.Stop()
	os.Exit(exitCode)
}

const (
	operatorFileName        = "kudo_v1beta1_operator.yaml"
	operatorVersionFileName = "kudo_v1beta1_operatorversion.yaml"
	instanceFileName        = "kudo_v1beta1_instance.yaml"
	manifestsDir            = "../../../config/crds/"
)

func TestCrds_Config(t *testing.T) {
	crds := cmdinit.CRDs()

	if false {
		// change this to true if you want to one time override the manifests with new values
		// this should be used only when the manifests changed in your PR and you want to update to the newly generated values
		err := writeManifest(operatorFileName, crds.Operator)
		if err != nil {
			t.Errorf("Operator file override failed: %v", err)
		}
		err = writeManifest(operatorVersionFileName, crds.OperatorVersion)
		if err != nil {
			t.Errorf("OperatorVersion file override failed: %v", err)
		}
		if err != nil {
			t.Errorf("Instance file override failed: %v", err)
		}
		err = writeManifest(instanceFileName, crds.Instance)
	}

	assertManifestFileMatch(t, operatorFileName, crds.Operator)
	assertManifestFileMatch(t, operatorVersionFileName, crds.OperatorVersion)
	assertManifestFileMatch(t, instanceFileName, crds.Instance)
}

func writeManifest(fileName string, expectedObject runtime.Object) error {
	expectedContent, err := runtimeObjectAsBytes(expectedObject)
	if err != nil {
		return err
	}

	fmt.Printf("Updating file %s", fileName)
	path := filepath.Join(manifestsDir, fileName)
	if err := ioutil.WriteFile(path, expectedContent, 0644); err != nil {
		return fmt.Errorf("failed to update config file: %s", err)
	}
	return nil
}

func assertManifestFileMatch(t *testing.T, fileName string, expectedObject runtime.Object) {
	expectedContent, err := runtimeObjectAsBytes(expectedObject)
	assert.Nil(t, err)
	path := filepath.Join(manifestsDir, fileName)
	of, err := ioutil.ReadFile(path)
	assert.Nil(t, err)

	assert.Equal(t, string(expectedContent), string(of), "manifest file does not match the existing one")
}

func runtimeObjectAsBytes(o runtime.Object) ([]byte, error) {
	bytes, err := yaml.Marshal(o)
	if err != nil {
		return nil, err
	}
	return bytes, nil
}

func TestIntegInitForCRDs(t *testing.T) {
	// Kubernetes client caches the types, se we need to re-initialize it.
	testClient, err := testutils.NewRetryClient(testenv.Config, client.Options{
		Scheme: testutils.Scheme(),
	})
	assert.Nil(t, err)
	kclient := getKubeClient(t)

	instance := testutils.NewResource("kudo.dev/v1beta1", "Instance", "zk", "ns")
	// Verify that we cannot create the instance, because the test environment is empty.
	assert.IsType(t, &meta.NoKindMatchError{}, testClient.Create(context.TODO(), instance))

	// Install all of the CRDs.
	crds := cmdinit.CRDs().AsArray()
	defer deleteInitObjects(testClient)

	var buf bytes.Buffer
	cmd := &initCmd{
		out:    &buf,
		fs:     afero.NewMemMapFs(),
		client: kclient,
	}
	err = cmd.run()
	assert.Nil(t, err)

	// WaitForCRDs to be created... the init cmd did NOT wait
	assert.Nil(t, testutils.WaitForCRDs(testenv.DiscoveryClient, crds))

	// Kubernetes client caches the types, se we need to re-initialize it.
	testClient, err = testutils.NewRetryClient(testenv.Config, client.Options{
		Scheme: testutils.Scheme(),
	})
	assert.Nil(t, err)

	// make sure that we can create an object of this type now
	assert.Nil(t, testClient.Create(context.TODO(), instance))
}

func TestIntegInitWithNameSpace(t *testing.T) {
	namespace := "integration-test"
	// Kubernetes client caches the types, se we need to re-initialize it.
	testClient, err := testutils.NewRetryClient(testenv.Config, client.Options{
		Scheme: testutils.Scheme(),
	})
	assert.Nil(t, err)
	kclient := getKubeClient(t)

	instance := testutils.NewResource("kudo.dev/v1beta1", "Instance", "zk", "ns")
	// Verify that we cannot create the instance, because the test environment is empty.
	assert.IsType(t, &meta.NoKindMatchError{}, testClient.Create(context.TODO(), instance))

	// Install all of the CRDs.
	crds := cmdinit.CRDs().AsArray()
	defer deleteInitObjects(testClient)

	var buf bytes.Buffer
	cmd := &initCmd{
		out:    &buf,
		fs:     afero.NewMemMapFs(),
		client: kclient,
		ns:     namespace,
	}

	// On first attempt, the namespace does not exist, so the error is expected.
	err = cmd.run()
	require.Error(t, err)
	assert.Equal(t, err.Error(), `error installing: namespace integration-test does not exist - KUDO expects that any namespace except the default kudo-system is created beforehand`)

	// Then we manually create the namespace.
	ns := testutils.NewResource("v1", "Namespace", namespace, "")
	assert.NoError(t, testClient.Create(context.TODO(), ns))
	defer testClient.Delete(context.TODO(), ns)

	// On second attempt run should succeed.
	err = cmd.run()
	assert.NoError(t, err)

	// WaitForCRDs to be created... the init cmd did NOT wait
	assert.Nil(t, testutils.WaitForCRDs(testenv.DiscoveryClient, crds))

	// Kubernetes client caches the types, so we need to re-initialize it.
	testClient, err = testutils.NewRetryClient(testenv.Config, client.Options{
		Scheme: testutils.Scheme(),
	})
	assert.Nil(t, err)
	kclient = getKubeClient(t)

	// make sure that the controller lives in the correct namespace
	statefulsets, err := kclient.KubeClient.AppsV1().StatefulSets(namespace).List(metav1.ListOptions{})
	assert.Nil(t, err)

	kudoControllerFound := false
	for _, ss := range statefulsets.Items {
		if ss.Name == "kudo-controller-manager" {
			kudoControllerFound = true
		}
	}
	assert.True(t, kudoControllerFound, fmt.Sprintf("No kudo-controller-manager statefulset found in namespace %s", namespace))
}

/*
	Test the below 5 scenarios
		1. Run Init command with a serviceAccount that is not present in the cluster.
		2. Run init command with a serviceAccount that is present in the cluster, but not in the clusterrole-binding.
		3. Run Init command with a serviceAccount that does not have cluster-admin role.
		4. Run Init command with a serviceAccount that does have cluster-admin role, but not in the expected namespace.
		5. Run Init command with a serviceAccount that is present in the cluster and also has cluster-admin role.
*/

func TestIntegInitWithServiceAccount(t *testing.T) {
	namespace := "sa-integration-test"
	serviceAccount := "sa-integration"
	// Kubernetes client caches the types, se we need to re-initialize it.
	testClient, err := testutils.NewRetryClient(testenv.Config, client.Options{
		Scheme: testutils.Scheme(),
	})
	assert.Nil(t, err)
	kclient := getKubeClient(t)

	instance := testutils.NewResource("kudo.dev/v1beta1", "Instance", "zk", "ns")
	// Verify that we cannot create the instance, because the test environment is empty.
	assert.IsType(t, &meta.NoKindMatchError{}, testClient.Create(context.TODO(), instance))

	// Install all of the CRDs.
	crds := cmdinit.CRDs().AsArray()
	defer deleteInitObjects(testClient)

	var buf bytes.Buffer
	cmd := &initCmd{
		out:            &buf,
		fs:             afero.NewMemMapFs(),
		client:         kclient,
		ns:             namespace,
		serviceAccount: "test-account",
	}

	// Manually create the namespace and the serviceAccount to be used later
	ns := testutils.NewResource("v1", "Namespace", namespace, "")
	assert.NoError(t, testClient.Create(context.TODO(), ns))
	defer testClient.Delete(context.TODO(), ns)
	sa := testutils.NewResource("v1", "ServiceAccount", serviceAccount, namespace)
	assert.NoError(t, testClient.Create(context.TODO(), sa))
	defer testClient.Delete(context.TODO(), sa)

	// Test Case 1, the serviceAccount does not exist, expect serviceAccount not exists error
	err = cmd.run()
	require.Error(t, err)
	assert.Equal(t, err.Error(), `error installing: Service Account test-account does not exists - KUDO expects the serviceAccount to be present in the namespace sa-integration-test`)

	// Create the serviceAccount, in the default namespace.
	ns2 := testutils.NewResource("v1", "Namespace", "test-ns", "")
	assert.NoError(t, testClient.Create(context.TODO(), ns2))
	defer testClient.Delete(context.TODO(), ns2)
	sa2 := testutils.NewResource("v1", "ServiceAccount", "sa-nonadmin", "test-ns")
	assert.NoError(t, testClient.Create(context.TODO(), sa2))
	defer testClient.Delete(context.TODO(), sa2)

	// Test Case 2, the serviceAccount exists, but does not part of clusterrolebindings
	cmd.serviceAccount = "sa-nonadmin"
	cmd.ns = "test-ns"
	err = cmd.run()
	require.Error(t, err)
	assert.Equal(t, err.Error(), `error installing: Service Account sa-nonadmin does not have cluster-admin role - KUDO expects the serviceAccount passed to be in the namespace test-ns and to have cluster-admin role`)

	// Test case 3: Run Init command with a serviceAccount that does not have cluster-admin role.
	cmd.serviceAccount = serviceAccount
	cmd.ns = namespace
	crb := testutils.NewClusterRoleBinding("rbac.authorization.k8s.io/v1", "ClusterRoleBinding", "kudo-test1", "test-ns", serviceAccount, "cluster-temp")
	assert.NoError(t, testClient.Create(context.TODO(), crb))
	defer testClient.Delete(context.TODO(), crb)

	err = cmd.run()
	require.Error(t, err)
	assert.Equal(t, err.Error(), `error installing: Service Account sa-integration does not have cluster-admin role - KUDO expects the serviceAccount passed to be in the namespace sa-integration-test and to have cluster-admin role`)

	// Test case 4: Run Init command with a serviceAccount that does not have cluster-admin role.
	crb2 := testutils.NewClusterRoleBinding("rbac.authorization.k8s.io/v1", "ClusterRoleBinding", "kudo-test2", namespace, serviceAccount, "cluster-temp")
	assert.NoError(t, testClient.Create(context.TODO(), crb2))
	defer testClient.Delete(context.TODO(), crb2)

	err = cmd.run()
	require.Error(t, err)
	assert.Equal(t, err.Error(), `error installing: Service Account sa-integration does not have cluster-admin role - KUDO expects the serviceAccount passed to be in the namespace sa-integration-test and to have cluster-admin role`)

	// Test case 5: Run Init command with a serviceAccount that is present in the cluster and also has cluster-admin role.
	crb3 := testutils.NewClusterRoleBinding("rbac.authorization.k8s.io/v1", "ClusterRoleBinding", "kudo-clusterrole-binding", namespace, serviceAccount, "cluster-admin")
	assert.NoError(t, testClient.Create(context.TODO(), crb3))
	defer testClient.Delete(context.TODO(), crb3)

	err = cmd.run()
	assert.NoError(t, err)

	// WaitForCRDs to be created... the init cmd did NOT wait
	assert.Nil(t, testutils.WaitForCRDs(testenv.DiscoveryClient, crds))

	// Kubernetes client caches the types, so we need to re-initialize it.
	testClient, err = testutils.NewRetryClient(testenv.Config, client.Options{
		Scheme: testutils.Scheme(),
	})
	assert.Nil(t, err)
	kclient = getKubeClient(t)

	// make sure that the controller lives in the correct namespace
	statefulsets, err := kclient.KubeClient.AppsV1().StatefulSets(namespace).List(metav1.ListOptions{})
	assert.Nil(t, err)

	kudoControllerFound := false
	for _, ss := range statefulsets.Items {
		if ss.Name == "kudo-controller-manager" {
			kudoControllerFound = true
		}
	}
	assert.True(t, kudoControllerFound, fmt.Sprintf("No kudo-controller-manager statefulset found in namespace %s", namespace))
}

func TestNoErrorOnReInit(t *testing.T) {
	//	 if the CRD exists and we init again there should be no error
	testClient, err := testutils.NewRetryClient(testenv.Config, client.Options{
		Scheme: testutils.Scheme(),
	})
	assert.Nil(t, err)
	kclient := getKubeClient(t)

	instance := testutils.NewResource("kudo.dev/v1beta1", "Instance", "zk", "ns")
	// Verify that we cannot create the instance, because the test environment is empty.
	assert.IsType(t, &meta.NoKindMatchError{}, testClient.Create(context.TODO(), instance))

	// Install all of the CRDs.
	crds := cmdinit.CRDs().AsArray()
	defer deleteInitObjects(testClient)

	var buf bytes.Buffer
	clog.InitNoFlag(&buf, clog.Level(4))
	defer func() { clog.InitNoFlag(&buf, clog.Level(0)) }()

	cmd := &initCmd{
		out:     &buf,
		fs:      afero.NewMemMapFs(),
		client:  kclient,
		crdOnly: true,
	}
	err = cmd.run()
	assert.Nil(t, err)

	// WaitForCRDs to be created... the init cmd did NOT wait
	assert.Nil(t, testutils.WaitForCRDs(testenv.DiscoveryClient, crds))

	//	 if the CRD exists and we init again there should be no error
	testClient, err = testutils.NewRetryClient(testenv.Config, client.Options{
		Scheme: testutils.Scheme(),
	})
	assert.Nil(t, err)
	kclient = getKubeClient(t)

	// second run will have an output that it already exists
	err = cmd.run()
	assert.Nil(t, err)
	assert.True(t, strings.Contains(buf.String(), "crd operators.kudo.dev already exists"))
}

func deleteInitObjects(client *testutils.RetryClient) {
	crds := cmdinit.CRDs().AsArray()
<<<<<<< HEAD
	prereqs := cmdinit.Prereq(cmdinit.NewOptions("", "", []string{}))
=======
	prereqs := cmdinit.Prereq(cmdinit.NewOptions("", "", ""))
>>>>>>> 05664277
	deleteCRDs(crds, client)
	deletePrereq(prereqs, client)
}

func deleteCRDs(crds []runtime.Object, client *testutils.RetryClient) {

	for _, crd := range crds {
		client.Delete(context.TODO(), crd)
	}
	testutils.WaitForDelete(client, crds)
}

func deletePrereq(prereqs []runtime.Object, client *testutils.RetryClient) {
	for _, prereq := range prereqs {
		client.Delete(context.TODO(), prereq)
	}
	testutils.WaitForDelete(client, prereqs)
}

func getKubeClient(t *testing.T) *kube.Client {
	c, err := kubernetes.NewForConfig(testenv.Config)
	assert.Nil(t, err)
	xc, err := apiextensionsclient.NewForConfig(testenv.Config)
	assert.Nil(t, err)
	return &kube.Client{KubeClient: c, ExtClient: xc}
}<|MERGE_RESOLUTION|>--- conflicted
+++ resolved
@@ -371,11 +371,7 @@
 
 func deleteInitObjects(client *testutils.RetryClient) {
 	crds := cmdinit.CRDs().AsArray()
-<<<<<<< HEAD
-	prereqs := cmdinit.Prereq(cmdinit.NewOptions("", "", []string{}))
-=======
-	prereqs := cmdinit.Prereq(cmdinit.NewOptions("", "", ""))
->>>>>>> 05664277
+	prereqs := cmdinit.Prereq(cmdinit.NewOptions("", "", "", []string{}))
 	deleteCRDs(crds, client)
 	deletePrereq(prereqs, client)
 }
