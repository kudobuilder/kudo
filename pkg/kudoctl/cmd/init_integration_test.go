// +build integration

package cmd

import (
	"bytes"
	"context"
	"fmt"
	"io/ioutil"
	"log"
	"os"
	"path/filepath"
	"strings"
	"testing"

	"github.com/spf13/afero"
	"github.com/stretchr/testify/assert"
	"github.com/stretchr/testify/require"
	apiextensionsclient "k8s.io/apiextensions-apiserver/pkg/client/clientset/clientset"
	"k8s.io/apimachinery/pkg/api/meta"
	metav1 "k8s.io/apimachinery/pkg/apis/meta/v1"
	"k8s.io/apimachinery/pkg/runtime"
	"k8s.io/client-go/kubernetes"
	"sigs.k8s.io/controller-runtime/pkg/client"
	"sigs.k8s.io/yaml"

	testutils "github.com/kudobuilder/kuttl/pkg/test/utils"

	"github.com/kudobuilder/kudo/pkg/kudoctl/clog"
	"github.com/kudobuilder/kudo/pkg/kudoctl/kube"
	"github.com/kudobuilder/kudo/pkg/kudoctl/kudoinit"
	"github.com/kudobuilder/kudo/pkg/kudoctl/kudoinit/crd"
	"github.com/kudobuilder/kudo/pkg/kudoctl/kudoinit/prereq"
)

var testenv testutils.TestEnvironment

func TestMain(m *testing.M) {
	var err error

	testenv, err = testutils.StartTestEnvironment(testutils.APIServerDefaultArgs)
	if err != nil {
		log.Fatal(err)
	}

	exitCode := m.Run()
	err = testenv.Environment.Stop()
	if err != nil {
		log.Fatal(err)
	}

	os.Exit(exitCode)
}

const (
	operatorFileName        = "kudo.dev_operators.yaml"
	operatorVersionFileName = "kudo.dev_operatorversions.yaml"
	instanceFileName        = "kudo.dev_instances.yaml"
	manifestsDir            = "../../../config/crds/"
)

func TestCrds_Config(t *testing.T) {
	crds := crd.NewInitializer()
	assertManifestFileMatch(t, operatorFileName, crds.Operator)
	assertManifestFileMatch(t, operatorVersionFileName, crds.OperatorVersion)
	assertManifestFileMatch(t, instanceFileName, crds.Instance)
}

func assertManifestFileMatch(t *testing.T, fileName string, expectedObject runtime.Object) {
	expectedContent, err := runtimeObjectAsBytes(expectedObject)
	assert.NoError(t, err)
	path := filepath.Join(manifestsDir, fileName)
	of, err := ioutil.ReadFile(path)
	assert.NoError(t, err)

	assert.Equal(t, string(expectedContent), string(of), fmt.Sprintf("embedded file %s does not match the source, run 'make generate'", fileName))
}

func assertStringContains(t *testing.T, expected string, actual string) {
	assert.True(t, strings.Contains(actual, expected), "Expected to find '%s' in '%s'", expected, actual)
}

func runtimeObjectAsBytes(o runtime.Object) ([]byte, error) {
	bytes, err := yaml.Marshal(o)
	if err != nil {
		return nil, err
	}
	return append([]byte("\n---\n"), bytes...), nil
}

func TestIntegInitForCRDs(t *testing.T) {
	// Kubernetes client caches the types, so we need to re-initialize it.
	testClient, err := testutils.NewRetryClient(testenv.Config, client.Options{
		Scheme: testutils.Scheme(),
	})
	assert.NoError(t, err)
	kclient := getKubeClient(t)

	instance := testutils.NewResource("kudo.dev/v1beta1", "Instance", "zk", "default")
	// Verify that we cannot create the instance, because the test environment is empty.
	assert.IsType(t, &meta.NoKindMatchError{}, testClient.Create(context.TODO(), instance))

	// Install all of the CRDs.
	crds := crd.NewInitializer().Resources()

	var buf bytes.Buffer
	cmd := &initCmd{
		out:     &buf,
		fs:      afero.NewMemMapFs(),
		client:  kclient,
		crdOnly: true,
	}
	err = cmd.run()
	assert.NoError(t, err)
	// WaitForCRDs to be created... the init cmd did NOT wait
	assert.NoError(t, testutils.WaitForCRDs(testenv.DiscoveryClient, crds))
	defer func() {
		assert.NoError(t, deleteObjects(crds, testClient))
	}()

	// Kubernetes client caches the types, so we need to re-initialize it.
	testClient, err = testutils.NewRetryClient(testenv.Config, client.Options{
		Scheme: testutils.Scheme(),
	})
	assert.NoError(t, err)

	// make sure that we can create an object of this type now
	assert.NoError(t, testClient.Create(context.TODO(), instance))
	assert.NoError(t, testClient.Delete(context.TODO(), instance))
}

func TestIntegInitWithNameSpace(t *testing.T) {
	namespace := "integration-test"
	// Kubernetes client caches the types, so we need to re-initialize it.
	testClient, err := testutils.NewRetryClient(testenv.Config, client.Options{
		Scheme: testutils.Scheme(),
	})
	assert.NoError(t, err)
	kclient := getKubeClient(t)

	instance := testutils.NewResource("kudo.dev/v1beta1", "Instance", "zk", "ns")
	// Verify that we cannot create the instance, because the test environment is empty.
	assert.IsType(t, &meta.NoKindMatchError{}, testClient.Create(context.TODO(), instance))

	// Install all of the CRDs.
	crds := crd.NewInitializer().Resources()

	var buf bytes.Buffer
	cmd := &initCmd{
		out:                 &buf,
		fs:                  afero.NewMemMapFs(),
		client:              kclient,
		ns:                  namespace,
		selfSignedWebhookCA: true,
	}

	// On first attempt, the namespace does not exist, so the error is expected.
	err = cmd.run()
	require.Error(t, err)
	assert.Equal(t, "failed to verify installation requirements", err.Error())
	assertStringContains(t, "Namespace integration-test does not exist - KUDO expects that any namespace except the default kudo-system is created beforehand", buf.String())

	// Then we manually create the namespace.
	ns := testutils.NewResource("v1", "Namespace", namespace, "")
	assert.NoError(t, testClient.Create(context.TODO(), ns))
	defer func() {
		assert.NoError(t, testClient.Delete(context.TODO(), ns))
	}()

	// On second attempt run should succeed.
	err = cmd.run()
	assert.NoError(t, err)
	defer func() {
		assert.NoError(t, deleteInitPrereqs(cmd, testClient))
	}()

	// WaitForCRDs to be created... the init cmd did NOT wait
	assert.NoError(t, testutils.WaitForCRDs(testenv.DiscoveryClient, crds))

	// make sure that the controller lives in the correct namespace
	kclient = getKubeClient(t)
	statefulsets, err := kclient.KubeClient.AppsV1().StatefulSets(namespace).List(metav1.ListOptions{})
	assert.NoError(t, err)

	kudoControllerFound := false
	for _, ss := range statefulsets.Items {
		if ss.Name == kudoinit.DefaultManagerName {
			kudoControllerFound = true
		}
	}
	assert.True(t, kudoControllerFound, fmt.Sprintf("No kudo-controller-manager statefulset found in namespace %s", namespace))
}

/*
	Test the below 5 scenarios
		1. Run Init command with a serviceAccount that is not present in the cluster.
		2. Run init command with a serviceAccount that is present in the cluster, but not in the clusterrole-binding.
		3. Run Init command with a serviceAccount that does not have cluster-admin role.
		4. Run Init command with a serviceAccount that does have cluster-admin role, but not in the expected namespace.
		5. Run Init command with a serviceAccount that is present in the cluster and also has cluster-admin role.
*/
func TestInitWithServiceAccount(t *testing.T) {
	tests := []struct {
		name               string
		serviceAccount     string
		roleBindingRole    string
		roleBindingNs      string
		errMessageContains string
	}{
		{
			name:               "service account not present",
			serviceAccount:     "",
			errMessageContains: "Service Account test-account does not exists - KUDO expects the serviceAccount to be present in the namespace sa-integration-test-0",
		},
		{
			name:               "service account has no rb",
			serviceAccount:     "test-account",
			errMessageContains: "Service Account test-account does not have cluster-admin role - KUDO expects the serviceAccount passed to be in the namespace sa-integration-test-1 and to have cluster-admin role",
		},
		{
			name:               "rb has no cluster-admin role",
			serviceAccount:     "test-account",
			roleBindingRole:    "not-admin",
			errMessageContains: "Service Account test-account does not have cluster-admin role - KUDO expects the serviceAccount passed to be in the namespace sa-integration-test-2 and to have cluster-admin role",
		},
		{
			name:               "rb has different ns",
			serviceAccount:     "test-account",
			roleBindingRole:    "not-admin",
			roleBindingNs:      "otherns",
			errMessageContains: "Service Account test-account does not have cluster-admin role - KUDO expects the serviceAccount passed to be in the namespace sa-integration-test-3 and to have cluster-admin role",
		},
		{
			name:               "rb has admin in different ns",
			serviceAccount:     "test-account",
			roleBindingRole:    "cluster-admin",
			roleBindingNs:      "otherns",
			errMessageContains: "Service Account test-account does not have cluster-admin role - KUDO expects the serviceAccount passed to be in the namespace sa-integration-test-4 and to have cluster-admin role",
		},
		{
			name:               "rb has cluster-admin role",
			serviceAccount:     "test-account",
			roleBindingRole:    "cluster-admin",
			errMessageContains: "",
		},
	}

	namespaceBase := "sa-integration-test"

	for idx, tt := range tests {
		idx := idx
		tt := tt

		t.Run(tt.name, func(t *testing.T) {
			namespace := fmt.Sprintf("%s-%d", namespaceBase, idx)

			// Kubernetes client caches the types, so we need to re-initialize it.
			testClient, err := testutils.NewRetryClient(testenv.Config, client.Options{
				Scheme: testutils.Scheme(),
			})
			assert.NoError(t, err)
			kclient := getKubeClient(t)

			instance := testutils.NewResource("kudo.dev/v1beta1", "Instance", "zk", "ns")
			// Verify that we cannot create the instance, because the test environment is empty.
			assert.IsType(t, &meta.NoKindMatchError{}, testClient.Create(context.TODO(), instance))

			// Install all of the CRDs.
			crds := crd.NewInitializer().Resources()

			var buf bytes.Buffer
			cmd := &initCmd{
				out:                 &buf,
				fs:                  afero.NewMemMapFs(),
				client:              kclient,
				ns:                  namespace,
				serviceAccount:      "test-account",
				selfSignedWebhookCA: true,
			}

			ns := testutils.NewResource("v1", "Namespace", namespace, "")
			assert.NoError(t, testClient.Create(context.TODO(), ns))
			defer func() {
				assert.NoError(t, testClient.Delete(context.TODO(), ns))
			}()

			if tt.serviceAccount != "" {
				sa2 := testutils.NewResource("v1", "ServiceAccount", tt.serviceAccount, namespace)
				assert.NoError(t, testClient.Create(context.TODO(), sa2))
				defer func() {
					assert.NoError(t, testClient.Delete(context.TODO(), sa2))
				}()
			}

			if tt.roleBindingRole != "" {
				rbNamespace := tt.roleBindingNs
				if rbNamespace == "" {
					rbNamespace = namespace
				}
				crb := testutils.NewClusterRoleBinding("rbac.authorization.k8s.io/v1", "ClusterRoleBinding", "kudo-clusterrole-binding", rbNamespace, tt.serviceAccount, tt.roleBindingRole)
				assert.NoError(t, testClient.Create(context.TODO(), crb))
				defer func() {
					assert.NoError(t, testClient.Delete(context.TODO(), crb))
				}()
			}

			err = cmd.run()

			if tt.errMessageContains != "" {
				require.Error(t, err)
				assert.Equal(t, "failed to verify installation requirements", err.Error())
				assertStringContains(t, tt.errMessageContains, buf.String())
			} else {
				assert.NoError(t, err)
				defer func() {
					assert.NoError(t, deleteInitPrereqs(cmd, testClient))
				}()

				// WaitForCRDs to be created... the init cmd did NOT wait
				assert.NoError(t, testutils.WaitForCRDs(testenv.DiscoveryClient, crds))

				// make sure that the controller lives in the correct namespace
				kclient = getKubeClient(t)
				statefulsets, err := kclient.KubeClient.AppsV1().StatefulSets(namespace).List(metav1.ListOptions{})
				assert.NoError(t, err)

				kudoControllerFound := false
				for _, ss := range statefulsets.Items {
					if ss.Name == kudoinit.DefaultManagerName {
						kudoControllerFound = true
					}
				}
				assert.True(t, kudoControllerFound, fmt.Sprintf("No kudo-controller-manager statefulset found in namespace %s", namespace))
			}
		})
	}
}

func TestReInitFails(t *testing.T) {
	//	 if the CRD exists and we init again there should be no error
	testClient, err := testutils.NewRetryClient(testenv.Config, client.Options{
		Scheme: testutils.Scheme(),
	})
	assert.Nil(t, err)
	kclient := getKubeClient(t)

	instance := testutils.NewResource("kudo.dev/v1beta1", "Instance", "zk", "ns")
	// Verify that we cannot create the instance, because the test environment is empty.
	assert.IsType(t, &meta.NoKindMatchError{}, testClient.Create(context.TODO(), instance))

	// Install all of the CRDs.
	crds := crd.NewInitializer().Resources()

	var buf bytes.Buffer
	clog.InitNoFlag(&buf, clog.Level(4))
	defer func() { clog.InitNoFlag(&buf, clog.Level(0)) }()

	cmd := &initCmd{
		out:     &buf,
		fs:      afero.NewMemMapFs(),
		client:  kclient,
		crdOnly: true,
	}
	err = cmd.run()
	assert.NoError(t, err)

	// WaitForCRDs to be created... the init cmd did NOT wait
	assert.NoError(t, testutils.WaitForCRDs(testenv.DiscoveryClient, crds))
	defer func() {
		assert.NoError(t, deleteObjects(crds, testClient))
	}()

	// second run will have an output that it already exists
	err = cmd.run()
<<<<<<< HEAD

	assert.Equal(t, "failed to verify installation requirements", err.Error())
	assertStringContains(t, "CRD operators.kudo.dev is already installed. Did you mean to use --upgrade?", buf.String())
}

func deleteInitObjects(client *testutils.RetryClient) {
	opts := kudoinit.NewOptions("", "", "", []string{}, false, false)

	crds := crd.NewInitializer()
=======
	assert.NoError(t, err)
	assert.True(t, strings.Contains(buf.String(), "crd operators.kudo.dev already exists"))
}

func deleteObjects(objs []runtime.Object, client *testutils.RetryClient) error {
	for _, obj := range objs {
		if err := client.Delete(context.TODO(), obj); err != nil {
			return err
		}
	}
>>>>>>> 66cada21

	return testutils.WaitForDelete(client, objs)
}

func deleteInitPrereqs(cmd *initCmd, client *testutils.RetryClient) error {
	opts := kudoinit.NewOptions(cmd.version, cmd.ns, cmd.serviceAccount, cmd.selfSignedWebhookCA)

	objs := append([]runtime.Object{}, prereq.NewWebHookInitializer(opts).Resources()...)
	objs = append(objs, prereq.NewServiceAccountInitializer(opts).Resources()...)
	objs = append(objs, crd.NewInitializer().Resources()...)

	// Namespaced resources aren't waited on after deletion because they aren't GC'ed in this test environment.
	for _, ns := range prereq.NewNamespaceInitializer(opts).Resources() {
		if err := client.Delete(context.TODO(), ns); err != nil {
			return err
		}
	}

	return deleteObjects(objs, client)
}

func getKubeClient(t *testing.T) *kube.Client {
	c, err := kubernetes.NewForConfig(testenv.Config)
	assert.NoError(t, err)
	xc, err := apiextensionsclient.NewForConfig(testenv.Config)
	assert.NoError(t, err)
	return &kube.Client{KubeClient: c, ExtClient: xc}
}<|MERGE_RESOLUTION|>--- conflicted
+++ resolved
@@ -169,7 +169,7 @@
 
 	// On second attempt run should succeed.
 	err = cmd.run()
-	assert.NoError(t, err)
+	assert.NoError(t, err, buf.String())
 	defer func() {
 		assert.NoError(t, deleteInitPrereqs(cmd, testClient))
 	}()
@@ -372,20 +372,20 @@
 
 	// second run will have an output that it already exists
 	err = cmd.run()
-<<<<<<< HEAD
 
 	assert.Equal(t, "failed to verify installation requirements", err.Error())
 	assertStringContains(t, "CRD operators.kudo.dev is already installed. Did you mean to use --upgrade?", buf.String())
 }
 
-func deleteInitObjects(client *testutils.RetryClient) {
-	opts := kudoinit.NewOptions("", "", "", []string{}, false, false)
-
-	crds := crd.NewInitializer()
-=======
-	assert.NoError(t, err)
-	assert.True(t, strings.Contains(buf.String(), "crd operators.kudo.dev already exists"))
-}
+//func deleteInitObjects(client *testutils.RetryClient) {
+//	opts := kudoinit.NewOptions("", "", "", false, false)
+//	crds := crd.NewInitializer()
+//
+//	deleteCRDs(crds.Resources(), client)
+//	deletePrereq(prereq.NewNamespaceInitializer(opts).Resources(), client)
+//	deletePrereq(prereq.NewServiceAccountInitializer(opts).Resources(), client)
+//	deletePrereq(prereq.NewWebHookInitializer(opts).Resources(), client)
+//}
 
 func deleteObjects(objs []runtime.Object, client *testutils.RetryClient) error {
 	for _, obj := range objs {
@@ -393,13 +393,12 @@
 			return err
 		}
 	}
->>>>>>> 66cada21
 
 	return testutils.WaitForDelete(client, objs)
 }
 
 func deleteInitPrereqs(cmd *initCmd, client *testutils.RetryClient) error {
-	opts := kudoinit.NewOptions(cmd.version, cmd.ns, cmd.serviceAccount, cmd.selfSignedWebhookCA)
+	opts := kudoinit.NewOptions(cmd.version, cmd.ns, cmd.serviceAccount, cmd.upgrade, cmd.selfSignedWebhookCA)
 
 	objs := append([]runtime.Object{}, prereq.NewWebHookInitializer(opts).Resources()...)
 	objs = append(objs, prereq.NewServiceAccountInitializer(opts).Resources()...)
