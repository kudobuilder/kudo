--- conflicted
+++ resolved
@@ -55,13 +55,8 @@
 	return verifyPackage(c.fs, path, c.out, c.output, []packages.Verifier{&opts})
 }
 
-<<<<<<< HEAD
 func verifyPackage(fs afero.Fs, path string, out io.Writer, outType output.Type, additionalVerifiers []packages.Verifier) error {
-	pf, err := reader.FromDir(fs, path)
-=======
-func verifyPackage(fs afero.Fs, path string, out io.Writer, outType output.Type) error {
 	pf, err := reader.PackageFilesFromDir(fs, path)
->>>>>>> 027e1d2a
 	if err != nil {
 		return err
 	}
