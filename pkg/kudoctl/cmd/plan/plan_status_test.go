package plan

import (
	"bytes"
	"flag"
	"io/ioutil"
	"path/filepath"
	"testing"
	"time"

	"github.com/stretchr/testify/assert"
	v1 "k8s.io/api/core/v1"
	metav1 "k8s.io/apimachinery/pkg/apis/meta/v1"
	kubefake "k8s.io/client-go/kubernetes/fake"

	"github.com/kudobuilder/kudo/pkg/apis/kudo/v1beta1"
	"github.com/kudobuilder/kudo/pkg/client/clientset/versioned/fake"
	"github.com/kudobuilder/kudo/pkg/kudoctl/util/kudo"
)

var (
	testTime     = time.Date(2019, 10, 17, 1, 1, 1, 1, time.UTC)
	updateGolden = flag.Bool("update", false, "update .golden files")
)

func TestStatus(t *testing.T) {
	ov := &v1beta1.OperatorVersion{
		TypeMeta: metav1.TypeMeta{
			APIVersion: "kudo.dev/v1beta1",
			Kind:       "OperatorVersion",
		},
		ObjectMeta: metav1.ObjectMeta{
			Name: "test-1.0",
		},
		Spec: v1beta1.OperatorVersionSpec{
			Version: "1.0",
			Plans: map[string]v1beta1.Plan{
				"zzzinvalid": {
					Phases: []v1beta1.Phase{
						v1beta1.Phase{
							Name: "zzzinvalid",
							Steps: []v1beta1.Step{
								v1beta1.Step{
									Name: "zzzinvalid",
								},
							},
						},
					},
				},
				"validate": {
					Phases: []v1beta1.Phase{
						v1beta1.Phase{
							Name: "validate",
							Steps: []v1beta1.Step{
								v1beta1.Step{
									Name: "validate",
								},
							},
						},
					},
				},
				"deploy": {},
			},
		}}
	instance := &v1beta1.Instance{
		TypeMeta: metav1.TypeMeta{
			APIVersion: "kudo.dev/v1beta1",
			Kind:       "Instance",
		},
		ObjectMeta: metav1.ObjectMeta{
			Name: "test",
		},
		Spec: v1beta1.InstanceSpec{
			OperatorVersion: v1.ObjectReference{
				Name: "test-1.0",
			},
		},
	}

	fatalErrInstance := instance.DeepCopy()
	fatalErrInstance.Status = v1beta1.InstanceStatus{
		PlanStatus: map[string]v1beta1.PlanStatus{
			"deploy": {
				Name:                 "deploy",
				Status:               v1beta1.ExecutionFatalError,
				LastUpdatedTimestamp: &metav1.Time{Time: testTime},
				Phases: []v1beta1.PhaseStatus{
					{
						Name:   "deploy",
						Status: v1beta1.ExecutionFatalError,
						Steps: []v1beta1.StepStatus{
							{
								Name:    "deploy",
								Status:  v1beta1.ExecutionFatalError,
								Message: "error detail",
							},
						},
					},
				},
			},
		},
	}

	var tests = []struct {
		name            string
		instance        *v1beta1.Instance
		ov              *v1beta1.OperatorVersion
		instanceNameArg string
		errorMessage    string
		expectedOutput  string
		output          string
		goldenFile      string
	}{
<<<<<<< HEAD
		{"nonexisting instance", nil, nil, "nonexisting", "instance default/nonexisting does not exist", ""},
		{"nonexisting ov", instance, nil, "test", "OperatorVersion test-1.0 from instance default/test does not exist", ""},
		{"no plan run", instance, ov, "test", "", "No plan ever run for instance - nothing to show for instance test\n"},
		{"fatal error in a plan", fatalErrInstance, ov, "test", "", `Plan(s) for "test" in namespace "default":
.
└── test (Operator-Version: "test-1.0" Active-Plan: "deploy")
    ├── Plan deploy ( strategy) [FATAL_ERROR], last updated 2019-10-17 01:01:01
    │   └── Phase deploy ( strategy) [FATAL_ERROR]
    │       └── Step deploy [FATAL_ERROR] (error detail)
    ├── Plan validate ( strategy) [NOT ACTIVE]
    │   └── Phase validate ( strategy) [NOT ACTIVE]
    │       └── Step validate [NOT ACTIVE]
    └── Plan zzzinvalid ( strategy) [NOT ACTIVE]
        └── Phase zzzinvalid ( strategy) [NOT ACTIVE]
            └── Step zzzinvalid [NOT ACTIVE]

`},
=======
		{name: "nonexisting instance", instanceNameArg: "nonexisting", errorMessage: "Instance default/nonexisting does not exist"},
		{name: "nonexisting ov", instance: instance, instanceNameArg: "test", errorMessage: "OperatorVersion test-1.0 from instance default/test does not exist"},
		{name: "no plan run", instance: instance, ov: ov, instanceNameArg: "test", expectedOutput: "No plan ever run for instance - nothing to show for instance test\n"},
		{name: "text output", instance: fatalErrInstance, ov: ov, instanceNameArg: "test", goldenFile: "planstatus.txt"},
		{name: "json output", instance: fatalErrInstance, ov: ov, instanceNameArg: "test", output: "json", goldenFile: "planstatus.json"},
		{name: "yaml output", instance: fatalErrInstance, ov: ov, instanceNameArg: "test", output: "yaml", goldenFile: "planstatus.yaml"},
>>>>>>> 3be4d12a
	}

	for _, tt := range tests {
		tt := tt
		t.Run(tt.name, func(t *testing.T) {
			var buf bytes.Buffer
			kc := kudo.NewClientFromK8s(fake.NewSimpleClientset(), kubefake.NewSimpleClientset())
			if tt.instance != nil {
				_, err := kc.InstallInstanceObjToCluster(tt.instance, "default")
				if err != nil {
					t.Errorf("%s: error when setting up a test - %v", tt.name, err)
				}
			}
			if tt.ov != nil {
				_, err := kc.InstallOperatorVersionObjToCluster(tt.ov, "default")
				if err != nil {
					t.Errorf("%s: error when setting up a test - %v", tt.name, err)
				}
			}
			err := status(kc, &Options{Out: &buf, Instance: tt.instanceNameArg, Output: tt.output}, "default")
			if err != nil {
				assert.Equal(t, err.Error(), tt.errorMessage)
			}
			if tt.goldenFile != "" {
				gp := filepath.Join("testdata", tt.goldenFile+".golden")

				if *updateGolden {
					t.Logf("updating golden file %s", tt.goldenFile)

					//nolint:gosec
					if err := ioutil.WriteFile(gp, buf.Bytes(), 0644); err != nil {
						t.Fatalf("failed to update golden file: %s", err)
					}
				}

				g, err := ioutil.ReadFile(gp)
				if err != nil {
					t.Fatalf("failed reading .golden: %s", err)
				}

				assert.Equal(t, string(g), buf.String(), "for golden file: %s, for test %s", gp, tt.name)
			}
			if tt.expectedOutput != "" {
				assert.Equal(t, buf.String(), tt.expectedOutput)
			}
		})
	}
}<|MERGE_RESOLUTION|>--- conflicted
+++ resolved
@@ -111,32 +111,12 @@
 		output          string
 		goldenFile      string
 	}{
-<<<<<<< HEAD
-		{"nonexisting instance", nil, nil, "nonexisting", "instance default/nonexisting does not exist", ""},
-		{"nonexisting ov", instance, nil, "test", "OperatorVersion test-1.0 from instance default/test does not exist", ""},
-		{"no plan run", instance, ov, "test", "", "No plan ever run for instance - nothing to show for instance test\n"},
-		{"fatal error in a plan", fatalErrInstance, ov, "test", "", `Plan(s) for "test" in namespace "default":
-.
-└── test (Operator-Version: "test-1.0" Active-Plan: "deploy")
-    ├── Plan deploy ( strategy) [FATAL_ERROR], last updated 2019-10-17 01:01:01
-    │   └── Phase deploy ( strategy) [FATAL_ERROR]
-    │       └── Step deploy [FATAL_ERROR] (error detail)
-    ├── Plan validate ( strategy) [NOT ACTIVE]
-    │   └── Phase validate ( strategy) [NOT ACTIVE]
-    │       └── Step validate [NOT ACTIVE]
-    └── Plan zzzinvalid ( strategy) [NOT ACTIVE]
-        └── Phase zzzinvalid ( strategy) [NOT ACTIVE]
-            └── Step zzzinvalid [NOT ACTIVE]
-
-`},
-=======
-		{name: "nonexisting instance", instanceNameArg: "nonexisting", errorMessage: "Instance default/nonexisting does not exist"},
+		{name: "nonexisting instance", instanceNameArg: "nonexisting", errorMessage: "instance default/nonexisting does not exist"},
 		{name: "nonexisting ov", instance: instance, instanceNameArg: "test", errorMessage: "OperatorVersion test-1.0 from instance default/test does not exist"},
 		{name: "no plan run", instance: instance, ov: ov, instanceNameArg: "test", expectedOutput: "No plan ever run for instance - nothing to show for instance test\n"},
 		{name: "text output", instance: fatalErrInstance, ov: ov, instanceNameArg: "test", goldenFile: "planstatus.txt"},
 		{name: "json output", instance: fatalErrInstance, ov: ov, instanceNameArg: "test", output: "json", goldenFile: "planstatus.json"},
 		{name: "yaml output", instance: fatalErrInstance, ov: ov, instanceNameArg: "test", output: "yaml", goldenFile: "planstatus.yaml"},
->>>>>>> 3be4d12a
 	}
 
 	for _, tt := range tests {
