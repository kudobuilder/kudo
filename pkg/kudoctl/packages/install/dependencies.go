package install

import (
	"fmt"

	"github.com/thoas/go-funk"
	"github.com/yourbasic/graph"

	"github.com/kudobuilder/kudo/pkg/apis/kudo/v1beta1"
	engtask "github.com/kudobuilder/kudo/pkg/engine/task"
	"github.com/kudobuilder/kudo/pkg/kudoctl/clog"
	"github.com/kudobuilder/kudo/pkg/kudoctl/packages"
	pkgresolver "github.com/kudobuilder/kudo/pkg/kudoctl/packages/resolver"
)

// dependencyGraph is modeled after 'graph.Mutable' but allows to add vertices.
type dependencyGraph struct {
	edges []map[int]struct{}
}

// AddVertex adds a new vertex to the dependency graph.
func (g *dependencyGraph) AddVertex() {
	g.edges = append(g.edges, map[int]struct{}{})
}

// AddEdge adds an edge from vertex v to w to the dependency graph.
func (g *dependencyGraph) AddEdge(v, w int) {
	g.edges[v][w] = struct{}{}
}

// Order returns the number of vertices of the dependency graph.
func (g *dependencyGraph) Order() int {
	return len(g.edges)
}

func (g *dependencyGraph) Visit(v int, do func(w int, c int64) bool) bool {
	for w := range g.edges[v] {
		if do(w, 1) {
			return true
		}
	}

	return false
}

<<<<<<< HEAD
// Resolve resolved all dependencies of a package.
// Dependencies are resolved recursively.
// Cyclic dependencies are detected and result in an error.
func Resolve(root packages.Resources, resolver pkgresolver.Resolver) ([]packages.Resources, error) {
	pkgs := []packages.Resources{
		root,
=======
type Dependency struct {
	packages.Resources

	PackageName string
}

// gatherDependencies resolved all dependencies of a package.
// Dependencies are resolved recursively.
// Cyclic dependencies are detected and result in an error.
func gatherDependencies(root packages.Resources, resolver pkgresolver.Resolver) ([]Dependency, error) {
	dependencies := []Dependency{
		{Resources: root},
>>>>>>> 9db03a9f
	}

	// Each vertex in 'g' matches an index in 'dependencies'.
	g := dependencyGraph{
		edges: []map[int]struct{}{{}},
	}

	if err := dependencyWalk(&dependencies, &g, root, 0, resolver); err != nil {
		return nil, err
	}

	// Remove 'root' from the list of dependencies.
	return dependencies[1:], nil
}

func dependencyWalk(
	dependencies *[]Dependency,
	g *dependencyGraph,
	parent packages.Resources,
	parentIndex int,
	resolver pkgresolver.Resolver) error {
	//nolint:errcheck
	childrenTasks := funk.Filter(parent.OperatorVersion.Spec.Tasks, func(task v1beta1.Task) bool {
		return task.Kind == engtask.KudoOperatorTaskKind
	}).([]v1beta1.Task)

	for _, childTask := range childrenTasks {
		childPkg, err := resolver.Resolve(
			childTask.Spec.KudoOperatorTaskSpec.Package,
			childTask.Spec.KudoOperatorTaskSpec.AppVersion,
			childTask.Spec.KudoOperatorTaskSpec.OperatorVersion)
		if err != nil {
			return fmt.Errorf(
				"failed to resolve package %s, dependency of package %s: %v", fullyQualifiedName(childTask.Spec.KudoOperatorTaskSpec), parent.OperatorVersion.FullyQualifiedName(), err)
		}

		childDependency := Dependency{
			Resources:   *childPkg.Resources,
			PackageName: childTask.Spec.KudoOperatorTaskSpec.Package,
		}

		newPackage := false
		childIndex := indexOf(dependencies, &childDependency)
		if childIndex == -1 {
			clog.Printf("Adding new dependency %s", childPkg.Resources.OperatorVersion.FullyQualifiedName())
			newPackage = true

			*dependencies = append(*dependencies, childDependency)
			childIndex = len(*dependencies) - 1

			// The number of vertices in 'g' has to match the number of packages we're tracking.
			g.AddVertex()
		}

		// This is a directed graph. The edge represents a dependency of the parent package on the current package.
		g.AddEdge(parentIndex, childIndex)

		if !graph.Acyclic(g) {
			return fmt.Errorf(
				"cyclic package dependency found when adding package %s -> %s", parent.OperatorVersion.FullyQualifiedName(), childPkg.Resources.OperatorVersion.FullyQualifiedName())
		}

		// We only need to walk the dependencies if the package is new
		if newPackage {
			if err := dependencyWalk(dependencies, g, *childPkg.Resources, childIndex, resolver); err != nil {
				return err
			}
		}
	}

	return nil
}

// indexOf method searches for the dependency in dependencies that has the same
// OperatorVersion/AppVersion (using EqualOperatorVersion method) and returns
// its index or -1 if not found.
func indexOf(dependencies *[]Dependency, dependency *Dependency) int {
	for i, d := range *dependencies {
		if d.OperatorVersion.EqualOperatorVersion(dependency.OperatorVersion) {
			return i
		}
	}
	return -1
}

func fullyQualifiedName(kt v1beta1.KudoOperatorTaskSpec) string {
	return fmt.Sprintf("%s-%s", v1beta1.OperatorVersionName(kt.OperatorName, kt.OperatorVersion), kt.AppVersion)
}<|MERGE_RESOLUTION|>--- conflicted
+++ resolved
@@ -43,27 +43,18 @@
 	return false
 }
 
-<<<<<<< HEAD
-// Resolve resolved all dependencies of a package.
-// Dependencies are resolved recursively.
-// Cyclic dependencies are detected and result in an error.
-func Resolve(root packages.Resources, resolver pkgresolver.Resolver) ([]packages.Resources, error) {
-	pkgs := []packages.Resources{
-		root,
-=======
 type Dependency struct {
 	packages.Resources
 
 	PackageName string
 }
 
-// gatherDependencies resolved all dependencies of a package.
+// Resolve resolved all dependencies of a package.
 // Dependencies are resolved recursively.
 // Cyclic dependencies are detected and result in an error.
-func gatherDependencies(root packages.Resources, resolver pkgresolver.Resolver) ([]Dependency, error) {
+func Resolve(root packages.Resources, resolver pkgresolver.Resolver) ([]Dependency, error) {
 	dependencies := []Dependency{
 		{Resources: root},
->>>>>>> 9db03a9f
 	}
 
 	// Each vertex in 'g' matches an index in 'dependencies'.
