package check

import (
	"github.com/kudobuilder/kudo/pkg/kudoctl/util/vars"
	"github.com/pkg/errors"
	"os"
	"os/user"
	"path/filepath"
)

const (
	defaultKUDORepoPath         = ".kudo/repo"
	defaultKubeConfigPath       = ".kube/config"
	defaultGithubCredentialPath = ".git-credentials"
)

// ValidateKubeConfigPath checks if the kubeconfig file exists.
func ValidateKubeConfigPath() error {
	path, err := getKubeConfigLocation()
	if err != nil {
		return err
	}

	vars.KubeConfigPath = path
	if _, err := os.Stat(vars.KubeConfigPath); os.IsNotExist(err) {
		return errors.Wrap(err, "failed to find kubeconfig file")
	}
	return nil
}

<<<<<<< HEAD
// RepoPath checks if the repo path folder exists.
func RepoPath() error {
	// if RepoPath is not specified, search for the default under the $HOME/.kudo/repo.
	if len(vars.RepoPath) == 0 {
		usr, err := user.Current()
		if err != nil {
			return errors.Wrap(err, "failed to determine user's home dir")
		}
		vars.RepoPath = filepath.Join(usr.HomeDir, defaultKUDORepoPath)
	}

	// Option to set a repo path within the environment
	// overrides passed repo path parameter
	repoPathEnv := os.Getenv("KUDO_REPO_PATH")

	if repoPathEnv != "" {
		vars.RepoPath = repoPathEnv
	}

	_, err := os.Stat(vars.RepoPath)
	if err != nil && os.IsNotExist(err) {
		err = os.MkdirAll(vars.RepoPath, 0755)
		if err != nil {
			return errors.Wrap(err, "failed to create repo path")
		}
	}
	return nil
=======
func getKubeConfigLocation() (string, error) {
	// if vars.KubeConfigPath is not specified, search for the default kubeconfig file under the $HOME/.kube/config.
	if len(vars.KubeConfigPath) == 0 {
		usr, err := user.Current()
		if err != nil {
			return "", errors.Wrap(err, "failed to determine user's home dir")
		}
		return filepath.Join(usr.HomeDir, defaultKubeConfigPath), nil
	}
	return vars.KubeConfigPath, nil
>>>>>>> d201bba2
}

// GithubCredentials checks if the credential file exists.
func GithubCredentials() error {
	// if credentials are not specified, search for the default credential file under the $HOME/.git-credentials.
	if len(vars.GithubCredentialPath) == 0 {
		usr, err := user.Current()
		if err != nil {
			return errors.Wrap(err, "failed to determine user's home dir")
		}
		vars.GithubCredentialPath = filepath.Join(usr.HomeDir, defaultGithubCredentialPath)
	}

	_, err := os.Stat(vars.GithubCredentialPath)
	if err != nil && os.IsNotExist(err) {
		return errors.Wrap(err, "failed to find github credential file")
	}
	return nil
}<|MERGE_RESOLUTION|>--- conflicted
+++ resolved
@@ -1,15 +1,15 @@
 package check
 
 import (
-	"github.com/kudobuilder/kudo/pkg/kudoctl/util/vars"
-	"github.com/pkg/errors"
 	"os"
 	"os/user"
 	"path/filepath"
+
+	"github.com/kudobuilder/kudo/pkg/kudoctl/util/vars"
+	"github.com/pkg/errors"
 )
 
 const (
-	defaultKUDORepoPath         = ".kudo/repo"
 	defaultKubeConfigPath       = ".kube/config"
 	defaultGithubCredentialPath = ".git-credentials"
 )
@@ -28,35 +28,6 @@
 	return nil
 }
 
-<<<<<<< HEAD
-// RepoPath checks if the repo path folder exists.
-func RepoPath() error {
-	// if RepoPath is not specified, search for the default under the $HOME/.kudo/repo.
-	if len(vars.RepoPath) == 0 {
-		usr, err := user.Current()
-		if err != nil {
-			return errors.Wrap(err, "failed to determine user's home dir")
-		}
-		vars.RepoPath = filepath.Join(usr.HomeDir, defaultKUDORepoPath)
-	}
-
-	// Option to set a repo path within the environment
-	// overrides passed repo path parameter
-	repoPathEnv := os.Getenv("KUDO_REPO_PATH")
-
-	if repoPathEnv != "" {
-		vars.RepoPath = repoPathEnv
-	}
-
-	_, err := os.Stat(vars.RepoPath)
-	if err != nil && os.IsNotExist(err) {
-		err = os.MkdirAll(vars.RepoPath, 0755)
-		if err != nil {
-			return errors.Wrap(err, "failed to create repo path")
-		}
-	}
-	return nil
-=======
 func getKubeConfigLocation() (string, error) {
 	// if vars.KubeConfigPath is not specified, search for the default kubeconfig file under the $HOME/.kube/config.
 	if len(vars.KubeConfigPath) == 0 {
@@ -67,7 +38,6 @@
 		return filepath.Join(usr.HomeDir, defaultKubeConfigPath), nil
 	}
 	return vars.KubeConfigPath, nil
->>>>>>> d201bba2
 }
 
 // GithubCredentials checks if the credential file exists.
