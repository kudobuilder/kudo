package kudo

import (
	"encoding/json"
	"fmt"
	"os"
	"strings"
	"time"

	"github.com/kudobuilder/kudo/pkg/kudoctl/kube"

	kudoinit "github.com/kudobuilder/kudo/pkg/kudoctl/cmd/init"

	"github.com/kudobuilder/kudo/pkg/apis/kudo/v1beta1"
	"github.com/kudobuilder/kudo/pkg/client/clientset/versioned"
	"github.com/kudobuilder/kudo/pkg/kudoctl/clog"
	"github.com/kudobuilder/kudo/pkg/util/kudo"
	"github.com/kudobuilder/kudo/pkg/version"

	v1core "k8s.io/api/core/v1"
	apierrors "k8s.io/apimachinery/pkg/api/errors"
	v1 "k8s.io/apimachinery/pkg/apis/meta/v1"
	"k8s.io/apimachinery/pkg/types"
	"k8s.io/client-go/discovery"

	// Import Kubernetes authentication providers to support GKE, etc.
	_ "k8s.io/client-go/plugin/pkg/client/auth"
	"k8s.io/client-go/tools/clientcmd"
)

// Client is a KUDO Client providing access to a clientset
type Client struct {
	clientset versioned.Interface
}

// NewClient creates new KUDO Client
func NewClient(kubeConfigPath string, requestTimeout int64, validateInstall bool) (*Client, error) {

	// use the current context in kubeconfig
	config, err := clientcmd.BuildConfigFromFlags("", kubeConfigPath)
	if err != nil {
		return nil, err
	}

	// set default configs
	config.Timeout = time.Duration(requestTimeout) * time.Second

	kubeClient, err := kube.GetKubeClient(kubeConfigPath)
	if err != nil {
		return nil, clog.Errorf("could not get Kubernetes client: %s", err)
	}

	err = kudoinit.ValidateManager(kubeClient, kudoinit.NewOptions("", ""))
	if err != nil {
<<<<<<< HEAD
		clog.V(0).Printf("KUDO manager not correctly installed. Do you need to run kudo init?")
		if validateInstall {
			return nil, fmt.Errorf("KUDO manager invalid: %v", err)
		}
=======
		// timeout is not a wrappable error, timeout is an underlying issue that is NOT CRD specific, there is no value in wrapping or converting as well.
		// best to provide the actual error for proper reporting.
		if os.IsTimeout(err) {
			return nil, err
		}
		return nil, fmt.Errorf("operators crd: %w", err)
>>>>>>> 7685bcdd
	}

	err = kudoinit.CRDs().Validate(kubeClient)
	if err != nil {
<<<<<<< HEAD
		clog.V(0).Printf("Cluster CRDS are not set up correctly. Do you need to run kudo init?")
		if validateInstall {
			return nil, fmt.Errorf("CRDs invalid: %v", err)
		}
=======
		// timeout details above for first CRD
		if os.IsTimeout(err) {
			return nil, err
		}
		return nil, fmt.Errorf("operatorversions crd: %w", err)
>>>>>>> 7685bcdd
	}

	// create the clientset
	kudoClientset, err := versioned.NewForConfig(config)
	if err != nil {
<<<<<<< HEAD
		return nil, err
=======
		// timeout details above for first CRD
		if os.IsTimeout(err) {
			return nil, err
		}
		return nil, fmt.Errorf("instances crd: %w", err)
>>>>>>> 7685bcdd
	}

	return &Client{
		clientset: kudoClientset,
	}, nil
}

// NewClientFromK8s creates KUDO client from kubernetes client interface
func NewClientFromK8s(client versioned.Interface) *Client {
	result := Client{}
	result.clientset = client
	return &result
}

// OperatorExistsInCluster checks if a given Operator object is installed on the current k8s cluster
func (c *Client) OperatorExistsInCluster(name, namespace string) bool {
	operator, err := c.clientset.KudoV1beta1().Operators(namespace).Get(name, v1.GetOptions{})
	if err != nil {
		clog.V(2).Printf("operator.kudo.dev/%s does not exist\n", name)
		return false
	}
	clog.V(2).Printf("operator.kudo.dev/%s unchanged", operator.Name)
	return true
}

// InstanceExistsInCluster checks if any OperatorVersion object matches to the given Operator name
// in the cluster.
// An Instance has two identifiers:
// 		1) Spec.OperatorVersion.Name
// 		spec:
//    		operatorVersion:
//      		name: kafka-2.11-2.4.0
// 		2) LabelSelector
// 		metadata:
//    		creationTimestamp: "2019-02-28T14:39:20Z"
//    		generation: 1
//    		labels:
//      		controller-tools.k8s.io: "1.0"
//      		kudo.dev/operator: kafka
// This function also just returns true if the Instance matches a specific OperatorVersion of an Operator
func (c *Client) InstanceExistsInCluster(operatorName, namespace, version, instanceName string) (bool, error) {
	instances, err := c.clientset.KudoV1beta1().Instances(namespace).List(v1.ListOptions{LabelSelector: fmt.Sprintf("%s=%s", kudo.OperatorLabel, operatorName)})
	if err != nil {
		return false, err
	}
	if len(instances.Items) < 1 {
		return false, nil
	}

	// TODO: check function that actual checks for the OperatorVersion named e.g. "test-1.0" to exist
	var i int
	for _, v := range instances.Items {
		if v.Spec.OperatorVersion.Name == operatorName+"-"+version && v.ObjectMeta.Name == instanceName {
			i++
		}
	}

	// No instance exist with this operatorName and OV exists
	if i == 0 {
		return false, nil
	}
	return true, nil
}

// GetInstance queries kubernetes api for instance of given name in given namespace
// returns error for error conditions. Instance not found is not considered an error and will result in 'nil, nil'
func (c *Client) GetInstance(name, namespace string) (*v1beta1.Instance, error) {
	instance, err := c.clientset.KudoV1beta1().Instances(namespace).Get(name, v1.GetOptions{})
	if apierrors.IsNotFound(err) {
		return nil, nil
	}
	return instance, err
}

// GetOperatorVersion queries kubernetes api for operatorversion of given name in given namespace
// returns error for all other errors that not found, not found is treated as result being 'nil, nil'
func (c *Client) GetOperatorVersion(name, namespace string) (*v1beta1.OperatorVersion, error) {
	ov, err := c.clientset.KudoV1beta1().OperatorVersions(namespace).Get(name, v1.GetOptions{})
	if apierrors.IsNotFound(err) {
		return nil, nil
	}
	return ov, err
}

// UpdateInstance updates operatorversion on instance
func (c *Client) UpdateInstance(instanceName, namespace string, operatorVersionName *string, parameters map[string]string) error {
	instanceSpec := v1beta1.InstanceSpec{}
	if operatorVersionName != nil {
		instanceSpec.OperatorVersion = v1core.ObjectReference{
			Name: kudo.StringValue(operatorVersionName),
		}
	}
	if parameters != nil {
		instanceSpec.Parameters = parameters
	}
	serializedPatch, err := json.Marshal(struct {
		Spec *v1beta1.InstanceSpec `json:"spec"`
	}{
		&instanceSpec,
	})
	if err != nil {
		return err
	}
	_, err = c.clientset.KudoV1beta1().Instances(namespace).Patch(instanceName, types.MergePatchType, serializedPatch)
	return err
}

// ListInstances lists all instances of given operator installed in the cluster in a given ns
func (c *Client) ListInstances(namespace string) ([]string, error) {
	instances, err := c.clientset.KudoV1beta1().Instances(namespace).List(v1.ListOptions{})
	if err != nil {
		return nil, err
	}
	existingInstances := []string{}

	for _, v := range instances.Items {
		existingInstances = append(existingInstances, v.Name)
	}
	return existingInstances, nil
}

// OperatorVersionsInstalled lists all the versions of given operator installed in the cluster in given ns
func (c *Client) OperatorVersionsInstalled(operatorName, namespace string) ([]string, error) {
	ov, err := c.clientset.KudoV1beta1().OperatorVersions(namespace).List(v1.ListOptions{})
	if err != nil {
		return nil, err
	}
	existingVersions := []string{}

	for _, v := range ov.Items {
		if strings.HasPrefix(v.Name, operatorName) {
			existingVersions = append(existingVersions, v.Spec.Version)
		}
	}
	return existingVersions, nil
}

// InstallOperatorObjToCluster expects a valid Operator obj to install
func (c *Client) InstallOperatorObjToCluster(obj *v1beta1.Operator, namespace string) (*v1beta1.Operator, error) {
	createdObj, err := c.clientset.KudoV1beta1().Operators(namespace).Create(obj)
	if err != nil {
		// we do NOT wrap timeouts
		if os.IsTimeout(err) {
			return nil, err
		}
		return nil, fmt.Errorf("installing Operator: %w", err)
	}
	return createdObj, nil
}

// InstallOperatorVersionObjToCluster expects a valid Operator obj to install
func (c *Client) InstallOperatorVersionObjToCluster(obj *v1beta1.OperatorVersion, namespace string) (*v1beta1.OperatorVersion, error) {
	createdObj, err := c.clientset.KudoV1beta1().OperatorVersions(namespace).Create(obj)
	if err != nil {
		// we do NOT wrap timeouts
		if os.IsTimeout(err) {
			return nil, err
		}
		return nil, fmt.Errorf("installing OperatorVersion: %w", err)
	}
	return createdObj, nil
}

// InstallInstanceObjToCluster expects a valid Instance obj to install
func (c *Client) InstallInstanceObjToCluster(obj *v1beta1.Instance, namespace string) (*v1beta1.Instance, error) {
	createdObj, err := c.clientset.KudoV1beta1().Instances(namespace).Create(obj)
	if err != nil {
		// we do NOT wrap timeouts
		if os.IsTimeout(err) {
			return nil, err
		}
		return nil, fmt.Errorf("installing Instance: %w", err)
	}
	clog.V(2).Printf("instance %v created in namespace %v", createdObj.Name, namespace)
	return createdObj, nil
}

// DeleteInstance deletes an instance.
func (c *Client) DeleteInstance(instanceName, namespace string) error {
	propagationPolicy := v1.DeletePropagationBackground
	options := &v1.DeleteOptions{
		PropagationPolicy: &propagationPolicy,
	}

	return c.clientset.KudoV1beta1().Instances(namespace).Delete(instanceName, options)
}

// ValidateServerForOperator validates that the k8s server version and kudo version are valid for operator
// error message will provide detail of failure, otherwise nil
func (c *Client) ValidateServerForOperator(operator *v1beta1.Operator) error {
	expectedKubver, err := version.New(operator.Spec.KubernetesVersion)
	if err != nil {
		return fmt.Errorf("unable to parse operators kubernetes version: %w", err)
	}
	//TODO : to be added in when we support kudo server providing server version
	//expectedKudoVer, err := semver.NewVersion(operator.Spec.KudoVersion)
	//if err != nil {
	//	return fmt.Errorf("Unable to parse operators kudo version: %w", err)
	//}
	// semvar compares patch, for which we do not want to... compare maj, min only
	kVer, err := getKubeVersion(c.clientset.Discovery())
	if err != nil {
		return err
	}

	kSemVer, err := version.FromGithubVersion(kVer)
	if err != nil {
		return err
	}
	if expectedKubver.CompareMajorMinor(kSemVer) > 0 {
		return fmt.Errorf("expected kubernetes version of %v is not supported with version: %v", expectedKubver, kSemVer)
	}

	return nil
}

// getKubeVersion returns stringified version of k8s server
func getKubeVersion(client discovery.DiscoveryInterface) (string, error) {
	v, err := client.ServerVersion()
	if err != nil {
		return "", err
	}
	return v.String(), nil
}<|MERGE_RESOLUTION|>--- conflicted
+++ resolved
@@ -52,49 +52,24 @@
 
 	err = kudoinit.ValidateManager(kubeClient, kudoinit.NewOptions("", ""))
 	if err != nil {
-<<<<<<< HEAD
 		clog.V(0).Printf("KUDO manager not correctly installed. Do you need to run kudo init?")
 		if validateInstall {
 			return nil, fmt.Errorf("KUDO manager invalid: %v", err)
 		}
-=======
-		// timeout is not a wrappable error, timeout is an underlying issue that is NOT CRD specific, there is no value in wrapping or converting as well.
-		// best to provide the actual error for proper reporting.
-		if os.IsTimeout(err) {
-			return nil, err
-		}
-		return nil, fmt.Errorf("operators crd: %w", err)
->>>>>>> 7685bcdd
 	}
 
 	err = kudoinit.CRDs().Validate(kubeClient)
 	if err != nil {
-<<<<<<< HEAD
 		clog.V(0).Printf("Cluster CRDS are not set up correctly. Do you need to run kudo init?")
 		if validateInstall {
 			return nil, fmt.Errorf("CRDs invalid: %v", err)
 		}
-=======
-		// timeout details above for first CRD
-		if os.IsTimeout(err) {
-			return nil, err
-		}
-		return nil, fmt.Errorf("operatorversions crd: %w", err)
->>>>>>> 7685bcdd
 	}
 
 	// create the clientset
 	kudoClientset, err := versioned.NewForConfig(config)
 	if err != nil {
-<<<<<<< HEAD
-		return nil, err
-=======
-		// timeout details above for first CRD
-		if os.IsTimeout(err) {
-			return nil, err
-		}
-		return nil, fmt.Errorf("instances crd: %w", err)
->>>>>>> 7685bcdd
+		return nil, err
 	}
 
 	return &Client{
