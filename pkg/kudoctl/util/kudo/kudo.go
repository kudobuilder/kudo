--- conflicted
+++ resolved
@@ -112,11 +112,7 @@
 	return true
 }
 
-<<<<<<< HEAD
-// AnyInstanceExistsInCluster checks if any OperatorVersion object matches to the given Operator name
-=======
-// InstanceExistsInCluster checks if any FrameworkVersion object matches to the given Framework name
->>>>>>> 2c7a85b2
+// InstanceExistsInCluster checks if any OperatorVersion object matches to the given Operator name
 // in the cluster.
 // An Instance has two identifiers:
 // 		1) Spec.OperatorVersion.Name
@@ -129,17 +125,10 @@
 //    		generation: 1
 //    		labels:
 //      		controller-tools.k8s.io: "1.0"
-<<<<<<< HEAD
 //      		operator: kafka
 // This function also just returns true if the Instance matches a specific OperatorVersion of a Operator
-func (c *Client) AnyInstanceExistsInCluster(name, namespace, version string) bool {
+func (c *Client) InstanceExistsInCluster(name, namespace, version, instanceName string) (bool, error) {
 	instances, err := c.clientset.KudoV1alpha1().Instances(namespace).List(v1.ListOptions{LabelSelector: "operator=" + name})
-=======
-//      		framework: kafka
-// This function also just returns true if the Instance matches a specific FrameworkVersion of a Framework
-func (c *Client) InstanceExistsInCluster(name, namespace, version, instanceName string) (bool, error) {
-	instances, err := c.clientset.KudoV1alpha1().Instances(namespace).List(v1.ListOptions{LabelSelector: "framework=" + name})
->>>>>>> 2c7a85b2
 	if err != nil {
 		return false, err
 	}
@@ -150,11 +139,7 @@
 	// TODO: check function that actual checks for the OperatorVersion named e.g. "test-1.0" to exist
 	var i int
 	for _, v := range instances.Items {
-<<<<<<< HEAD
-		if v.Spec.OperatorVersion.Name == name+"-"+version {
-=======
-		if v.Spec.FrameworkVersion.Name == name+"-"+version && v.ObjectMeta.Name == instanceName {
->>>>>>> 2c7a85b2
+		if v.Spec.OperatorVersion.Name == name+"-"+version && v.ObjectMeta.Name == instanceName {
 			i++
 		}
 	}
