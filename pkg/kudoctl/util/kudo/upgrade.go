package kudo

import (
	"fmt"

	"github.com/Masterminds/semver"

	"github.com/kudobuilder/kudo/pkg/apis/kudo/v1beta1"
	"github.com/kudobuilder/kudo/pkg/kudoctl/clog"
	"github.com/kudobuilder/kudo/pkg/util/convert"
)

// UpgradeOperatorVersion upgrades an OperatorVersion and its Instance.
// For the updated Instance, new parameters can be provided.
func UpgradeOperatorVersion(kc *Client, newOv *v1beta1.OperatorVersion, instanceName, namespace string, parameters map[string]string) error {
	operatorName := newOv.Spec.Operator.Name

	instance, err := kc.GetInstance(instanceName, namespace)
	if err != nil {
		return fmt.Errorf("failed to get instance: %v", err)
	}
	if instance == nil {
		return fmt.Errorf("instance %s in namespace %s does not exist in the cluster", instanceName, namespace)
	}

	ov, err := kc.GetOperatorVersion(instance.Spec.OperatorVersion.Name, namespace)
	if err != nil {
		return fmt.Errorf("failed to retrieve existing operator version: %v", err)
	}
	if ov == nil {
		return fmt.Errorf("no operator version for this operator installed yet for %s in namespace %s. Please use install command if you want to install new operator into cluster", operatorName, namespace)
	}
	oldVersion, err := semver.NewVersion(ov.Spec.Version)
	if err != nil {
		return fmt.Errorf("failed to parse %s as semver: %v", ov.Spec.Version, err)
	}
	newVersion, err := semver.NewVersion(newOv.Spec.Version)
	if err != nil {
		return fmt.Errorf("failed to parse %s as semver: %v", newOv.Spec.Version, err)
	}
	if !oldVersion.LessThan(newVersion) {
		return fmt.Errorf("upgraded version %s is the same or smaller as current version %s -> not upgrading", newOv.Spec.Version, ov.Spec.Version)
	}

	versionsInstalled, err := kc.OperatorVersionsInstalled(operatorName, namespace)
	if err != nil {
		return fmt.Errorf("failed to retrieve operator versions: %v", err)
	}
	if !versionExists(newOv.Spec.Version, versionsInstalled) {
		if _, err := kc.InstallOperatorVersionObjToCluster(newOv, namespace); err != nil {
			return fmt.Errorf("failed to update %s-operatorversion.yaml to version %s: %v", operatorName, newOv.Spec.Version, err)
		}
		clog.Printf("operatorversion.%s/%s created", newOv.APIVersion, newOv.Name)
	}

<<<<<<< HEAD
	if err = kc.UpdateInstance(instanceName, namespace, util.String(newOv.Name), parameters, nil); err != nil {
=======
	if err = kc.UpdateInstance(instanceName, namespace, convert.StringPtr(newOv.Name), parameters); err != nil {
>>>>>>> 484f6212
		return fmt.Errorf("failed to update instance for new OperatorVersion %s", newOv.Name)
	}
	clog.Printf("instance.%s/%s updated", instance.APIVersion, instanceName)

	return nil
}<|MERGE_RESOLUTION|>--- conflicted
+++ resolved
@@ -53,11 +53,7 @@
 		clog.Printf("operatorversion.%s/%s created", newOv.APIVersion, newOv.Name)
 	}
 
-<<<<<<< HEAD
-	if err = kc.UpdateInstance(instanceName, namespace, util.String(newOv.Name), parameters, nil); err != nil {
-=======
-	if err = kc.UpdateInstance(instanceName, namespace, convert.StringPtr(newOv.Name), parameters); err != nil {
->>>>>>> 484f6212
+	if err = kc.UpdateInstance(instanceName, namespace, convert.StringPtr(newOv.Name), parameters, nil); err != nil {
 		return fmt.Errorf("failed to update instance for new OperatorVersion %s", newOv.Name)
 	}
 	clog.Printf("instance.%s/%s updated", instance.APIVersion, instanceName)
