--- conflicted
+++ resolved
@@ -13,13 +13,9 @@
 	"sigs.k8s.io/yaml"
 )
 
-<<<<<<< HEAD
 const defaultURL = "http://localhost/"
 
-// IndexFile represents the index file in a operator repository
-=======
 // IndexFile represents the index file in an operator repository
->>>>>>> fa7a7b2c
 type IndexFile struct {
 	APIVersion string                     `json:"apiVersion"`
 	Entries    map[string]PackageVersions `json:"entries"`
@@ -30,13 +26,8 @@
 // Implements a sorter on Version.
 type PackageVersions []*PackageVersion
 
-<<<<<<< HEAD
-// PackageVersion represents a operator entry in the IndexFile
+// PackageVersion represents an operator entry in the IndexFile
 type PackageVersion struct {
-=======
-// BundleVersion represents an operator entry in the IndexFile
-type BundleVersion struct {
->>>>>>> fa7a7b2c
 	*Metadata
 	URLs       []string   `json:"urls"`
 	APIVersion string     `json:"apiVersion"`
