package repo

import "github.com/kudobuilder/kudo/pkg/apis/kudo/v1alpha1"

// RepositoryConfiguration represents a collection of parameters for operator repository.
type RepositoryConfiguration struct {
	URL string `json:"url"`
}

// Default initialized repository.
var Default = &RepositoryConfiguration{
	URL: "https://kudo-repository.storage.googleapis.com",
}

<<<<<<< HEAD
// Metadata for a Operator. This models the structure of a operator.yaml file.
=======
// Metadata for an Operator. This models the structure of a bundle.yaml file.
>>>>>>> fa7a7b2c
type Metadata struct {
	// Name is the name of the operator.
	Name string `json:"name,omitempty"`

	// Version is a A SemVer 2 conformant version string of the operator.
	Version string `protobuf:"bytes,4,opt,name=version" json:"version,omitempty"`

	// The URL to a relevant project page, git repo, or contact person.
	Home string `json:"home,omitempty"`

	// Source is the URL to the source code of this operator.
	Sources []string `json:"sources,omitempty"`

	// Description is a one-sentence description of the operator.
	Description string `json:"description,omitempty"`

	// Maintainers is a list of name and URL/email addresses of the maintainer(s).
	Maintainers []v1alpha1.Maintainer `json:"maintainers,omitempty"`

	// Deprecated reflects whether this operator is deprecated.
	Deprecated bool `json:"deprecated,omitempty"`
<<<<<<< HEAD
=======
}

// Maintainer describes an Operator maintainer.
type Maintainer struct {
	// Name is a user name or organization name.
	Name string `json:"name,omitempty"`

	// Email is an optional email address to contact the named maintainer.
	Email string `json:"email,omitempty"`

	// URL is an optional URL to an address for the named maintainer.
	URL string `json:"url,omitempty"`
>>>>>>> fa7a7b2c
}<|MERGE_RESOLUTION|>--- conflicted
+++ resolved
@@ -12,11 +12,7 @@
 	URL: "https://kudo-repository.storage.googleapis.com",
 }
 
-<<<<<<< HEAD
-// Metadata for a Operator. This models the structure of a operator.yaml file.
-=======
-// Metadata for an Operator. This models the structure of a bundle.yaml file.
->>>>>>> fa7a7b2c
+// Metadata for an Operator. This models the structure of a operator.yaml file.
 type Metadata struct {
 	// Name is the name of the operator.
 	Name string `json:"name,omitempty"`
@@ -38,8 +34,6 @@
 
 	// Deprecated reflects whether this operator is deprecated.
 	Deprecated bool `json:"deprecated,omitempty"`
-<<<<<<< HEAD
-=======
 }
 
 // Maintainer describes an Operator maintainer.
@@ -52,5 +46,4 @@
 
 	// URL is an optional URL to an address for the named maintainer.
 	URL string `json:"url,omitempty"`
->>>>>>> fa7a7b2c
 }