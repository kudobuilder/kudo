package workflow

import (
	"fmt"
	"reflect"
	"testing"
	"time"

	corev1 "k8s.io/api/core/v1"
	metav1 "k8s.io/apimachinery/pkg/apis/meta/v1"
	v1 "k8s.io/apimachinery/pkg/apis/meta/v1"
	"k8s.io/apimachinery/pkg/runtime"
	"k8s.io/client-go/kubernetes/scheme"
	"sigs.k8s.io/controller-runtime/pkg/client/fake"

	"github.com/kudobuilder/kudo/pkg/apis/kudo/v1beta1"
	"github.com/kudobuilder/kudo/pkg/engine"
	"github.com/kudobuilder/kudo/pkg/engine/renderer"
	"github.com/kudobuilder/kudo/pkg/test/utils"
)

func TestExecutePlan(t *testing.T) {
	timeNow := time.Now()
	instance := instance()
	meta := &engine.Metadata{
		InstanceName:        instance.Name,
		InstanceNamespace:   instance.Namespace,
		OperatorName:        "first-operator",
		OperatorVersionName: "first-operator-1.0",
		OperatorVersion:     "1.0",
		ResourcesOwner:      instance,
	}
	testEnhancer := &testEnhancer{}

	tests := []struct {
		name           string
		activePlan     *ActivePlan
		metadata       *engine.Metadata
		expectedStatus *v1beta1.PlanStatus
		wantErr        bool
		enhancer       renderer.Enhancer
	}{
		{name: "plan already finished will not change its status", activePlan: &ActivePlan{
			Name: "test",
			PlanStatus: &v1beta1.PlanStatus{
				Status: v1beta1.ExecutionComplete,
			},
		},
			metadata:       meta,
			expectedStatus: &v1beta1.PlanStatus{Status: v1beta1.ExecutionComplete},
			enhancer:       testEnhancer,
		},
		{name: "plan with a step to be executed is in progress when the step is not completed", activePlan: &ActivePlan{
			Name: "test",
			PlanStatus: &v1beta1.PlanStatus{
				Status: v1beta1.ExecutionInProgress,
				Name:   "test",
				Phases: []v1beta1.PhaseStatus{{Name: "phase", Status: v1beta1.ExecutionInProgress, Steps: []v1beta1.StepStatus{{Status: v1beta1.ExecutionInProgress, Name: "step"}}}},
			},
			Spec: &v1beta1.Plan{
				Strategy: "serial",
				Phases: []v1beta1.Phase{
					{Name: "phase", Strategy: "serial", Steps: []v1beta1.Step{{Name: "step", Tasks: []string{"task"}}}},
				},
			},
			Tasks: []v1beta1.Task{
				{
					Name: "task",
					Kind: "Dummy",
					Spec: v1beta1.TaskSpec{
						DummyTaskSpec: v1beta1.DummyTaskSpec{Done: false},
					},
				},
			},
			Templates: map[string]string{},
		},
			metadata: meta,
			expectedStatus: &v1beta1.PlanStatus{
				Status: v1beta1.ExecutionInProgress,
				Name:   "test",
				Phases: []v1beta1.PhaseStatus{{Name: "phase", Status: v1beta1.ExecutionInProgress, Steps: []v1beta1.StepStatus{{Status: v1beta1.ExecutionInProgress, Name: "step"}}}}},
			enhancer: testEnhancer,
		},
		{name: "plan with one step that is healthy is marked as completed", activePlan: &ActivePlan{
			Name: "test",
			PlanStatus: &v1beta1.PlanStatus{
				Status: v1beta1.ExecutionPending,
				Name:   "test",
				Phases: []v1beta1.PhaseStatus{{Name: "phase", Status: v1beta1.ExecutionPending, Steps: []v1beta1.StepStatus{{Status: v1beta1.ExecutionPending, Name: "step"}}}},
			},
			Spec: &v1beta1.Plan{
				Strategy: "serial",
				Phases: []v1beta1.Phase{
					{Name: "phase", Strategy: "serial", Steps: []v1beta1.Step{{Name: "step", Tasks: []string{"task"}}}},
				},
			},
			Tasks: []v1beta1.Task{
				{
					Name: "task",
					Kind: "Dummy",
					Spec: v1beta1.TaskSpec{
						DummyTaskSpec: v1beta1.DummyTaskSpec{Done: true},
					},
				},
			},
			Templates: map[string]string{},
		},
			metadata: meta,
			expectedStatus: &v1beta1.PlanStatus{
				Status:          v1beta1.ExecutionComplete,
				LastFinishedRun: &v1.Time{Time: timeNow},
				Name:            "test",
				Phases:          []v1beta1.PhaseStatus{{Name: "phase", Status: v1beta1.ExecutionComplete, Steps: []v1beta1.StepStatus{{Status: v1beta1.ExecutionComplete, Name: "step"}}}},
			},
			enhancer: testEnhancer,
		},
		{name: "plan in errored state will be retried and completed when the step is done", activePlan: &ActivePlan{
			Name: "test",
			PlanStatus: &v1beta1.PlanStatus{
				Status: v1beta1.ExecutionInProgress,
				Name:   "test",
				Phases: []v1beta1.PhaseStatus{{Name: "phase", Status: v1beta1.ExecutionInProgress, Steps: []v1beta1.StepStatus{{Status: v1beta1.ErrorStatus, Name: "step"}}}},
			},
			Spec: &v1beta1.Plan{
				Strategy: "serial",
				Phases: []v1beta1.Phase{
					{Name: "phase", Strategy: "serial", Steps: []v1beta1.Step{{Name: "step", Tasks: []string{"task"}}}},
				},
			},
			Tasks: []v1beta1.Task{
				{
					Name: "task",
					Kind: "Dummy",
					Spec: v1beta1.TaskSpec{
						DummyTaskSpec: v1beta1.DummyTaskSpec{Done: true},
					},
				},
			},
			Templates: map[string]string{},
		},
			metadata: meta,
			expectedStatus: &v1beta1.PlanStatus{
				Status:          v1beta1.ExecutionComplete,
				LastFinishedRun: &v1.Time{Time: timeNow},
				Name:            "test",
				Phases:          []v1beta1.PhaseStatus{{Name: "phase", Status: v1beta1.ExecutionComplete, Steps: []v1beta1.StepStatus{{Status: v1beta1.ExecutionComplete, Name: "step"}}}},
			},
			enhancer: testEnhancer,
		},
		// --- Proper error and fatal error status propagation ---
		{name: "plan in progress, will have step error status, when a task fails", activePlan: &ActivePlan{
			Name: "test",
			PlanStatus: &v1beta1.PlanStatus{
				Status: v1beta1.ExecutionInProgress,
				Name:   "test",
				Phases: []v1beta1.PhaseStatus{{Name: "phase", Status: v1beta1.ExecutionInProgress, Steps: []v1beta1.StepStatus{{Name: "step", Status: v1beta1.ExecutionInProgress}}}},
			},
			Spec: &v1beta1.Plan{
				Strategy: "serial",
				Phases: []v1beta1.Phase{
					{Name: "phase", Strategy: "serial", Steps: []v1beta1.Step{{Name: "step", Tasks: []string{"task"}}}},
				},
			},
			Tasks: []v1beta1.Task{
				{
					Name: "task",
					Kind: "Dummy",
					Spec: v1beta1.TaskSpec{
						DummyTaskSpec: v1beta1.DummyTaskSpec{WantErr: true},
					},
				},
			},
			Templates: map[string]string{},
		},
			metadata: meta,
			expectedStatus: &v1beta1.PlanStatus{
				Status: v1beta1.ExecutionInProgress,
				Name:   "test",
				Phases: []v1beta1.PhaseStatus{{Name: "phase", Status: v1beta1.ExecutionInProgress, Steps: []v1beta1.StepStatus{{Status: v1beta1.ErrorStatus, Name: "step",
					Message: "A transient error when executing task test.phase.step.task. Will retry. dummy error"}}}},
			},
			enhancer: testEnhancer,
		},
		{name: "plan in progress, will have plan/phase/step fatal error status, when a task fails with a fatal error", activePlan: &ActivePlan{
			Name: "test",
			PlanStatus: &v1beta1.PlanStatus{
				Status: v1beta1.ExecutionInProgress,
				Name:   "test",
				Phases: []v1beta1.PhaseStatus{{Name: "phase", Status: v1beta1.ExecutionInProgress, Steps: []v1beta1.StepStatus{{Name: "step", Status: v1beta1.ExecutionInProgress}}}},
			},
			Spec: &v1beta1.Plan{
				Strategy: "serial",
				Phases: []v1beta1.Phase{
					{Name: "phase", Strategy: "serial", Steps: []v1beta1.Step{{Name: "step", Tasks: []string{"task"}}}},
				},
			},
			Tasks: []v1beta1.Task{
				{
					Name: "task",
					Kind: "Dummy",
					Spec: v1beta1.TaskSpec{
						DummyTaskSpec: v1beta1.DummyTaskSpec{WantErr: true, Fatal: true},
					},
				},
			},
			Templates: map[string]string{},
		},
			metadata: meta,
			expectedStatus: &v1beta1.PlanStatus{
				Status: v1beta1.ExecutionFatalError,
				Name:   "test",
				Phases: []v1beta1.PhaseStatus{{Name: "phase", Status: v1beta1.ExecutionFatalError, Steps: []v1beta1.StepStatus{{Status: v1beta1.ExecutionFatalError,
					Message: "Error during execution: fatal error: default/test-instance failed in test.phase.step.task: dummy error", Name: "step"}}}},
			},
			wantErr:  true,
			enhancer: testEnhancer,
		},
		{name: "plan in progress with a misconfigured task will fail with a fatal error", activePlan: &ActivePlan{
			Name: "test",
			PlanStatus: &v1beta1.PlanStatus{
				Status: v1beta1.ExecutionInProgress,
				Name:   "test",
				Phases: []v1beta1.PhaseStatus{{Name: "phase", Status: v1beta1.ExecutionInProgress, Steps: []v1beta1.StepStatus{{Name: "step", Status: v1beta1.ExecutionInProgress}}}},
			},
			Spec: &v1beta1.Plan{
				Strategy: "serial",
				Phases: []v1beta1.Phase{
					{Name: "phase", Strategy: "serial", Steps: []v1beta1.Step{{Name: "step", Tasks: []string{"fake-task"}}}},
				},
			},
			Tasks: []v1beta1.Task{
				{
					Name: "task",
					Kind: "Dummy",
					Spec: v1beta1.TaskSpec{
						DummyTaskSpec: v1beta1.DummyTaskSpec{WantErr: false},
					},
				},
			},
			Templates: map[string]string{},
		},
			metadata: meta,
			expectedStatus: &v1beta1.PlanStatus{
				Status: v1beta1.ExecutionFatalError,
				Name:   "test",
				Phases: []v1beta1.PhaseStatus{{Name: "phase", Status: v1beta1.ExecutionFatalError, Steps: []v1beta1.StepStatus{{Status: v1beta1.ExecutionFatalError,
					Message: "default/test-instance fatal error:  missing task test.phase.step.fake-task", Name: "step"}}}},
			},
			wantErr:  true,
			enhancer: testEnhancer,
		},
		{name: "plan in progress with an unknown task spec will fail with a fatal error", activePlan: &ActivePlan{
			Name: "test",
			PlanStatus: &v1beta1.PlanStatus{
				Status: v1beta1.ExecutionInProgress,
				Name:   "test",
				Phases: []v1beta1.PhaseStatus{{Name: "phase", Status: v1beta1.ExecutionInProgress, Steps: []v1beta1.StepStatus{{Name: "step", Status: v1beta1.ExecutionInProgress}}}},
			},
			Spec: &v1beta1.Plan{
				Strategy: "serial",
				Phases: []v1beta1.Phase{
					{Name: "phase", Strategy: "serial", Steps: []v1beta1.Step{{Name: "step", Tasks: []string{"task"}}}},
				},
			},
			Tasks: []v1beta1.Task{
				{
					Name: "task",
					Kind: "Unknown",
					Spec: v1beta1.TaskSpec{},
				},
			},
			Templates: map[string]string{},
		},
			metadata: meta,
			expectedStatus: &v1beta1.PlanStatus{
				Status: v1beta1.ExecutionFatalError,
				Name:   "test",
				Phases: []v1beta1.PhaseStatus{{Name: "phase", Status: v1beta1.ExecutionFatalError, Steps: []v1beta1.StepStatus{{Status: v1beta1.ExecutionFatalError, Name: "step",
					Message: "default/test-instance fatal error:  failed to build task test.phase.step.task: unknown task kind Unknown"}}}},
			},
			wantErr:  true,
			enhancer: testEnhancer,
		},
		// --- Respect the Steps execution strategy ---
		{name: "plan in progress with multiple serial steps, will respect serial step strategy and stop after first step fails", activePlan: &ActivePlan{
			Name: "test",
			PlanStatus: &v1beta1.PlanStatus{
				Status: v1beta1.ExecutionInProgress,
				Name:   "test",
				Phases: []v1beta1.PhaseStatus{{Name: "phase", Status: v1beta1.ExecutionInProgress, Steps: []v1beta1.StepStatus{
					{Name: "stepOne", Status: v1beta1.ExecutionInProgress},
					{Name: "stepTwo", Status: v1beta1.ExecutionInProgress},
				}}},
			},
			Spec: &v1beta1.Plan{
				Strategy: "serial",
				Phases: []v1beta1.Phase{
					{Name: "phase", Strategy: "serial", Steps: []v1beta1.Step{
						{Name: "stepOne", Tasks: []string{"taskOne"}},
						{Name: "stepTwo", Tasks: []string{"taskTwo"}},
					}},
				},
			},
			Tasks: []v1beta1.Task{
				{
					Name: "taskOne",
					Kind: "Dummy",
					Spec: v1beta1.TaskSpec{
						DummyTaskSpec: v1beta1.DummyTaskSpec{WantErr: true},
					},
				},
				{
					Name: "taskTwo",
					Kind: "Dummy",
					Spec: v1beta1.TaskSpec{
						DummyTaskSpec: v1beta1.DummyTaskSpec{WantErr: false},
					},
				},
			},
			Templates: map[string]string{},
		},
			metadata: meta,
			expectedStatus: &v1beta1.PlanStatus{
				Status: v1beta1.ExecutionInProgress,
				Name:   "test",
				Phases: []v1beta1.PhaseStatus{{Name: "phase", Status: v1beta1.ExecutionInProgress, Steps: []v1beta1.StepStatus{
					{Name: "stepOne", Status: v1beta1.ErrorStatus, Message: "A transient error when executing task test.phase.stepOne.taskOne. Will retry. dummy error"},
					{Name: "stepTwo", Status: v1beta1.ExecutionInProgress},
				}}},
			},
			enhancer: testEnhancer,
		},
		{name: "plan in progress with multiple parallel steps, will respect parallel step strategy and continue when first step fails", activePlan: &ActivePlan{
			Name: "test",
			PlanStatus: &v1beta1.PlanStatus{
				Status: v1beta1.ExecutionInProgress,
				Name:   "test",
				Phases: []v1beta1.PhaseStatus{{Name: "phase", Status: v1beta1.ExecutionInProgress, Steps: []v1beta1.StepStatus{
					{Name: "stepOne", Status: v1beta1.ExecutionInProgress},
					{Name: "stepTwo", Status: v1beta1.ExecutionInProgress},
				}}},
			},
			Spec: &v1beta1.Plan{
				Strategy: "serial",
				Phases: []v1beta1.Phase{
					{Name: "phase", Strategy: "parallel", Steps: []v1beta1.Step{
						{Name: "stepOne", Tasks: []string{"taskOne"}},
						{Name: "stepTwo", Tasks: []string{"taskTwo"}},
					}},
				},
			},
			Tasks: []v1beta1.Task{
				{
					Name: "taskOne",
					Kind: "Dummy",
					Spec: v1beta1.TaskSpec{
						DummyTaskSpec: v1beta1.DummyTaskSpec{WantErr: true},
					},
				},
				{
					Name: "taskTwo",
					Kind: "Dummy",
					Spec: v1beta1.TaskSpec{
						DummyTaskSpec: v1beta1.DummyTaskSpec{Done: true},
					},
				},
			},
			Templates: map[string]string{},
		},
			metadata: meta,
			expectedStatus: &v1beta1.PlanStatus{
				Status: v1beta1.ExecutionInProgress,
				Name:   "test",
				Phases: []v1beta1.PhaseStatus{{Name: "phase", Status: v1beta1.ExecutionInProgress, Steps: []v1beta1.StepStatus{
					{Name: "stepOne", Status: v1beta1.ErrorStatus, Message: "A transient error when executing task test.phase.stepOne.taskOne. Will retry. dummy error"},
					{Name: "stepTwo", Status: v1beta1.ExecutionComplete},
				}}},
			},
			enhancer: testEnhancer,
		},
		{name: "plan in progress with multiple parallel steps, will stop the execution on the first fatal step error", activePlan: &ActivePlan{
			Name: "test",
			PlanStatus: &v1beta1.PlanStatus{
				Status: v1beta1.ExecutionInProgress,
				Name:   "test",
				Phases: []v1beta1.PhaseStatus{{Name: "phase", Status: v1beta1.ExecutionInProgress, Steps: []v1beta1.StepStatus{
					{Name: "stepOne", Status: v1beta1.ExecutionInProgress},
					{Name: "stepTwo", Status: v1beta1.ExecutionInProgress},
				}}},
			},
			Spec: &v1beta1.Plan{
				Strategy: "serial",
				Phases: []v1beta1.Phase{
					{Name: "phase", Strategy: "parallel", Steps: []v1beta1.Step{
						{Name: "stepOne", Tasks: []string{"taskOne"}},
						{Name: "stepTwo", Tasks: []string{"taskTwo"}},
					}},
				},
			},
			Tasks: []v1beta1.Task{
				{
					Name: "taskOne",
					Kind: "Dummy",
					Spec: v1beta1.TaskSpec{
						DummyTaskSpec: v1beta1.DummyTaskSpec{WantErr: true, Fatal: true},
					},
				},
				{
					Name: "taskTwo",
					Kind: "Dummy",
					Spec: v1beta1.TaskSpec{
						DummyTaskSpec: v1beta1.DummyTaskSpec{WantErr: false},
					},
				},
			},
			Templates: map[string]string{},
		},
			metadata: meta,
			expectedStatus: &v1beta1.PlanStatus{
				Status: v1beta1.ExecutionFatalError,
				Name:   "test",
				Phases: []v1beta1.PhaseStatus{{Name: "phase", Status: v1beta1.ExecutionFatalError, Steps: []v1beta1.StepStatus{
					{Name: "stepOne", Status: v1beta1.ExecutionFatalError, Message: "Error during execution: fatal error: default/test-instance failed in test.phase.stepOne.taskOne: dummy error"},
					{Name: "stepTwo", Status: v1beta1.ExecutionInProgress},
				}}},
			},
			wantErr:  true,
			enhancer: testEnhancer,
		},
		// --- Respect the Phases execution strategy ---
		{name: "plan in progress with multiple serial phases, will respect serial phase strategy and stop after first phase fails", activePlan: &ActivePlan{
			Name: "test",
			PlanStatus: &v1beta1.PlanStatus{
				Status: v1beta1.ExecutionInProgress,
				Name:   "test",
				Phases: []v1beta1.PhaseStatus{
					{Name: "phaseOne", Status: v1beta1.ExecutionInProgress, Steps: []v1beta1.StepStatus{{Name: "step", Status: v1beta1.ExecutionInProgress}}},
					{Name: "phaseTwo", Status: v1beta1.ExecutionInProgress, Steps: []v1beta1.StepStatus{{Name: "step", Status: v1beta1.ExecutionInProgress}}},
				},
			},
			Spec: &v1beta1.Plan{
				Strategy: "serial",
				Phases: []v1beta1.Phase{
					{Name: "phaseOne", Strategy: "serial", Steps: []v1beta1.Step{{Name: "step", Tasks: []string{"taskOne"}}}},
					{Name: "phaseTwo", Strategy: "serial", Steps: []v1beta1.Step{{Name: "step", Tasks: []string{"taskTwo"}}}},
				},
			},
			Tasks: []v1beta1.Task{
				{
					Name: "taskOne",
					Kind: "Dummy",
					Spec: v1beta1.TaskSpec{
						DummyTaskSpec: v1beta1.DummyTaskSpec{WantErr: true},
					},
				},
				{
					Name: "taskTwo",
					Kind: "Dummy",
					Spec: v1beta1.TaskSpec{
						DummyTaskSpec: v1beta1.DummyTaskSpec{WantErr: false},
					},
				},
			},
			Templates: map[string]string{},
		},
			metadata: meta,
			expectedStatus: &v1beta1.PlanStatus{
				Status: v1beta1.ExecutionInProgress,
				Name:   "test",
				Phases: []v1beta1.PhaseStatus{
					{Name: "phaseOne", Status: v1beta1.ExecutionInProgress, Steps: []v1beta1.StepStatus{{Name: "step", Status: v1beta1.ErrorStatus, Message: "A transient error when executing task test.phaseOne.step.taskOne. Will retry. dummy error"}}},
					{Name: "phaseTwo", Status: v1beta1.ExecutionInProgress, Steps: []v1beta1.StepStatus{{Name: "step", Status: v1beta1.ExecutionInProgress}}},
				},
			},
			enhancer: testEnhancer,
		},
		{name: "plan in progress with multiple parallel phases, will respect parallel phase strategy and continue after first phase fails", activePlan: &ActivePlan{
			Name: "test",
			PlanStatus: &v1beta1.PlanStatus{
				Status: v1beta1.ExecutionInProgress,
				Name:   "test",
				Phases: []v1beta1.PhaseStatus{
					{Name: "phaseOne", Status: v1beta1.ExecutionInProgress, Steps: []v1beta1.StepStatus{{Name: "step", Status: v1beta1.ExecutionInProgress}}},
					{Name: "phaseTwo", Status: v1beta1.ExecutionInProgress, Steps: []v1beta1.StepStatus{{Name: "step", Status: v1beta1.ExecutionInProgress}}},
				},
			},
			Spec: &v1beta1.Plan{
				Strategy: "parallel",
				Phases: []v1beta1.Phase{
					{Name: "phaseOne", Strategy: "serial", Steps: []v1beta1.Step{{Name: "step", Tasks: []string{"taskOne"}}}},
					{Name: "phaseTwo", Strategy: "serial", Steps: []v1beta1.Step{{Name: "step", Tasks: []string{"taskTwo"}}}},
				},
			},
			Tasks: []v1beta1.Task{
				{
					Name: "taskOne",
					Kind: "Dummy",
					Spec: v1beta1.TaskSpec{
						DummyTaskSpec: v1beta1.DummyTaskSpec{WantErr: true},
					},
				},
				{
					Name: "taskTwo",
					Kind: "Dummy",
					Spec: v1beta1.TaskSpec{
						DummyTaskSpec: v1beta1.DummyTaskSpec{Done: true},
					},
				},
			},
			Templates: map[string]string{},
		},
			metadata: meta,
			expectedStatus: &v1beta1.PlanStatus{
				Status: v1beta1.ExecutionInProgress,
				Name:   "test",
				Phases: []v1beta1.PhaseStatus{
					{Name: "phaseOne", Status: v1beta1.ExecutionInProgress, Steps: []v1beta1.StepStatus{{Name: "step", Status: v1beta1.ErrorStatus, Message: "A transient error when executing task test.phaseOne.step.taskOne. Will retry. dummy error"}}},
					{Name: "phaseTwo", Status: v1beta1.ExecutionComplete, Steps: []v1beta1.StepStatus{{Name: "step", Status: v1beta1.ExecutionComplete}}},
				},
			},
			enhancer: testEnhancer,
		},
		{name: "plan in progress with multiple parallel phases, will stop the execution on the first fatal step error", activePlan: &ActivePlan{
			Name: "test",
			PlanStatus: &v1beta1.PlanStatus{
				Status: v1beta1.ExecutionInProgress,
				Name:   "test",
				Phases: []v1beta1.PhaseStatus{
					{Name: "phaseOne", Status: v1beta1.ExecutionInProgress, Steps: []v1beta1.StepStatus{{Name: "step", Status: v1beta1.ExecutionInProgress}}},
					{Name: "phaseTwo", Status: v1beta1.ExecutionInProgress, Steps: []v1beta1.StepStatus{{Name: "step", Status: v1beta1.ExecutionInProgress}}},
				},
			},
			Spec: &v1beta1.Plan{
				Strategy: "parallel",
				Phases: []v1beta1.Phase{
					{Name: "phaseOne", Strategy: "serial", Steps: []v1beta1.Step{{Name: "step", Tasks: []string{"taskOne"}}}},
					{Name: "phaseTwo", Strategy: "serial", Steps: []v1beta1.Step{{Name: "step", Tasks: []string{"taskTwo"}}}},
				},
			},
			Tasks: []v1beta1.Task{
				{
					Name: "taskOne",
					Kind: "Dummy",
					Spec: v1beta1.TaskSpec{
						DummyTaskSpec: v1beta1.DummyTaskSpec{WantErr: true, Fatal: true},
					},
				},
				{
					Name: "taskTwo",
					Kind: "Dummy",
					Spec: v1beta1.TaskSpec{
						DummyTaskSpec: v1beta1.DummyTaskSpec{WantErr: false},
					},
				},
			},
			Templates: map[string]string{},
		},
			metadata: meta,
			expectedStatus: &v1beta1.PlanStatus{
				Status: v1beta1.ExecutionFatalError,
				Name:   "test",
				Phases: []v1beta1.PhaseStatus{
					{Name: "phaseOne", Status: v1beta1.ExecutionFatalError, Steps: []v1beta1.StepStatus{{Name: "step", Status: v1beta1.ExecutionFatalError,
						Message: "Error during execution: fatal error: default/test-instance failed in test.phaseOne.step.taskOne: dummy error"}}},
					{Name: "phaseTwo", Status: v1beta1.ExecutionInProgress, Steps: []v1beta1.StepStatus{{Name: "step", Status: v1beta1.ExecutionInProgress}}},
				},
			},
			wantErr:  true,
			enhancer: testEnhancer,
		},
		{
			name: "plan in a pending status will have fatal plan/phase/step statuses when a step has a fatal error",
			activePlan: &ActivePlan{
				Name: "test",
				PlanStatus: &v1beta1.PlanStatus{
					Status: v1beta1.ExecutionPending,
					Name:   "test",
					Phases: []v1beta1.PhaseStatus{{Name: "phase", Status: v1beta1.ExecutionPending, Steps: []v1beta1.StepStatus{{Name: "step", Status: v1beta1.ExecutionPending}}}},
				},
				Spec: &v1beta1.Plan{
					Strategy: "serial",
					Phases: []v1beta1.Phase{
						{Name: "phase", Strategy: "serial", Steps: []v1beta1.Step{{Name: "step", Tasks: []string{"task"}}}},
					},
				},
				Tasks: []v1beta1.Task{
					{
						Name: "task",
						Kind: "Dummy",
						Spec: v1beta1.TaskSpec{
							DummyTaskSpec: v1beta1.DummyTaskSpec{WantErr: true, Fatal: true},
						},
					},
				},
				Templates: map[string]string{},
			},
			metadata: meta,
			expectedStatus: &v1beta1.PlanStatus{
				Status: v1beta1.ExecutionFatalError,
				Name:   "test",
				Phases: []v1beta1.PhaseStatus{{Name: "phase", Status: v1beta1.ExecutionFatalError, Steps: []v1beta1.StepStatus{{Status: v1beta1.ExecutionFatalError, Name: "step",
					Message: "Error during execution: fatal error: default/test-instance failed in test.phase.step.task: dummy error"}}}}},
			wantErr:  true,
			enhancer: testEnhancer,
		},
	}

	testClient := fake.NewFakeClientWithScheme(scheme.Scheme)
	fakeDiscovery := utils.FakeDiscoveryClient()
	for _, tt := range tests {
<<<<<<< HEAD
		newStatus, err := Execute(tt.activePlan, tt.metadata, testClient, fakeDiscovery, tt.enhancer, timeNow)
=======
		testClient := fake.NewFakeClientWithScheme(scheme.Scheme)
		newStatus, err := Execute(tt.activePlan, tt.metadata, testClient, nil, tt.enhancer, timeNow)
>>>>>>> 2fb38e49

		if !tt.wantErr && err != nil {
			t.Errorf("%s: Expecting no error but got one: %v", tt.name, err)
		}

		if tt.wantErr && err == nil {
			t.Errorf("%s: Expecting an error but got none", tt.name)
		}

		if !reflect.DeepEqual(tt.expectedStatus, newStatus) {
			t.Errorf("%s: Expecting status to be:\n%v \nbut got:\n%v", tt.name, *tt.expectedStatus, *newStatus)
		}
	}
}

func instance() *v1beta1.Instance {
	return &v1beta1.Instance{
		TypeMeta: metav1.TypeMeta{
			APIVersion: "kudo.dev/v1beta1",
			Kind:       "Instance",
		},
		ObjectMeta: metav1.ObjectMeta{
			Name:      "test-instance",
			Namespace: "default",
		},
		Spec: v1beta1.InstanceSpec{
			OperatorVersion: corev1.ObjectReference{
				Name: "first-operator",
			},
		},
	}
}

type testEnhancer struct{}

func (k *testEnhancer) Apply(templates map[string]string, metadata renderer.Metadata) ([]runtime.Object, error) {
	result := make([]runtime.Object, 0)
	for _, t := range templates {
		objsToAdd, err := renderer.YamlToObject(t)
		if err != nil {
			return nil, fmt.Errorf("error parsing kubernetes objects after applying enhance: %v", err)
		}
		result = append(result, objsToAdd[0])
	}
	return result, nil
}<|MERGE_RESOLUTION|>--- conflicted
+++ resolved
@@ -608,12 +608,7 @@
 	testClient := fake.NewFakeClientWithScheme(scheme.Scheme)
 	fakeDiscovery := utils.FakeDiscoveryClient()
 	for _, tt := range tests {
-<<<<<<< HEAD
-		newStatus, err := Execute(tt.activePlan, tt.metadata, testClient, fakeDiscovery, tt.enhancer, timeNow)
-=======
-		testClient := fake.NewFakeClientWithScheme(scheme.Scheme)
-		newStatus, err := Execute(tt.activePlan, tt.metadata, testClient, nil, tt.enhancer, timeNow)
->>>>>>> 2fb38e49
+		newStatus, err := Execute(tt.activePlan, tt.metadata, testClient, fakeDiscovery, nil, tt.enhancer, timeNow)
 
 		if !tt.wantErr && err != nil {
 			t.Errorf("%s: Expecting no error but got one: %v", tt.name, err)
