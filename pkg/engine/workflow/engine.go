--- conflicted
+++ resolved
@@ -257,33 +257,4 @@
 		set[s.Name] = true
 	}
 	return set
-}
-
-<<<<<<< HEAD
-func isFinished(state v1beta1.ExecutionStatus) bool {
-	return state == v1beta1.ExecutionComplete
-}
-
-func isInProgress(state v1beta1.ExecutionStatus) bool {
-	return state == v1beta1.ExecutionInProgress || state == v1beta1.ExecutionPending || state == v1beta1.ErrorStatus
-=======
-func getStepStatus(stepName string, phaseStatus *v1beta1.PhaseStatus) *v1beta1.StepStatus {
-	for i, p := range phaseStatus.Steps {
-		if p.Name == stepName {
-			return &phaseStatus.Steps[i]
-		}
-	}
-
-	return nil
-}
-
-func getPhaseStatus(phaseName string, planStatus *v1beta1.PlanStatus) *v1beta1.PhaseStatus {
-	for i, p := range planStatus.Phases {
-		if p.Name == phaseName {
-			return &planStatus.Phases[i]
-		}
-	}
-
-	return nil
->>>>>>> cf56876b
 }