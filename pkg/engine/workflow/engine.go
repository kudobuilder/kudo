package workflow

import (
	"errors"
	"fmt"
	"log"
	"strings"
	"time"

	v1 "k8s.io/apimachinery/pkg/apis/meta/v1"
<<<<<<< HEAD
	"k8s.io/client-go/discovery"
=======
	"k8s.io/client-go/rest"
>>>>>>> 2fb38e49
	"sigs.k8s.io/controller-runtime/pkg/client"

	"github.com/kudobuilder/kudo/pkg/apis/kudo/v1beta1"
	"github.com/kudobuilder/kudo/pkg/engine"
	"github.com/kudobuilder/kudo/pkg/engine/renderer"
	"github.com/kudobuilder/kudo/pkg/engine/task"
)

var (
	unknownTaskNameEventName = "UnknownTaskName"
	unknownTaskKindEventName = "UnknownTaskKind"
	missingPhaseStatus       = "MissingPhaseStatus"
	missingStepStatus        = "MissingStepStatus"
)

// ActivePlan wraps over all data that is needed for its execution including tasks, templates, parameters etc.
type ActivePlan struct {
	Name string
	*v1beta1.PlanStatus
	Spec      *v1beta1.Plan
	Tasks     []v1beta1.Task
	Templates map[string]string
	Params    map[string]string
	Pipes     map[string]string
}

func (ap *ActivePlan) taskByName(name string) (*v1beta1.Task, bool) {
	for _, t := range ap.Tasks {
		if t.Name == name {
			return &t, true
		}
	}
	return nil, false
}

// Execute method takes a currently active plan and Metadata from the underlying operator and executes it.
// An execution loop iterates through plan phases, steps and tasks, executing them according to the execution strategy
// (serial/parallel). Task execution might result in success, error and fatal error. It is to distinguish between transient
// and fatal errors.  Transient errors are retryable, so the corresponding Plan/Phase are still in progress:
//  └── first-operator-zljnmj
//     └── Plan deploy (serial strategy) [IN_PROGRESS]
//        └── Phase main [IN_PROGRESS]
//           └── Step everything (ERROR)
//
// However, this does not apply to fatal errors! Should a  fatal error occur, we will, in the spirit of "fail-loud-and-proud",
// abort current execution, resulting in a plan status like:
//  └── first-operator-zljnmj
//     └── Plan deploy (serial strategy) [FATAL_ERROR]
//        └── Phase main [FATAL_ERROR]
//           └── Step everything (FATAL_ERROR)
//
// In terms of Status Message, we don't propagate the message up for fatal errors
//
// Furthermore, a transient ERROR during a step execution, means that the next step may be executed if the step strategy
// is "parallel". In case of a fatal error, it is returned alongside with the new plan status and published on the event bus.
<<<<<<< HEAD
func Execute(pl *ActivePlan, em *engine.Metadata, c client.Client, di discovery.DiscoveryInterface, enh renderer.Enhancer, currentTime time.Time) (*v1beta1.PlanStatus, error) {
=======
func Execute(pl *ActivePlan, em *engine.Metadata, c client.Client, config *rest.Config, enh renderer.Enhancer, currentTime time.Time) (*v1beta1.PlanStatus, error) {
>>>>>>> 2fb38e49
	if pl.Status.IsTerminal() {
		log.Printf("PlanExecution: %s/%s plan %s is terminal, nothing to do", em.InstanceNamespace, em.InstanceName, pl.Name)
		return pl.PlanStatus, nil
	}

	planStatus := pl.PlanStatus.DeepCopy()
	planStatus.Set(v1beta1.ExecutionInProgress)

	phasesLeft := len(pl.Spec.Phases)
	// --- 1. Iterate over plan phases ---
	for _, ph := range pl.Spec.Phases {
		phaseStatus := v1beta1.GetPhaseStatus(ph.Name, planStatus)
		if phaseStatus == nil {
			err := fmt.Errorf("%s/%s %w missing phase status: %s.%s", em.InstanceNamespace, em.InstanceName, engine.ErrFatalExecution, pl.Name, ph.Name)

			planStatus.SetWithMessage(v1beta1.ExecutionFatalError, err.Error())
			return planStatus, engine.ExecutionError{
				Err:       err,
				EventName: missingPhaseStatus,
			}
		}

		// Check current phase status: skip if finished, proceed if in progress, break out if a fatal error has occurred
		if phaseStatus.Status.IsFinished() {
			phasesLeft = phasesLeft - 1
			continue
		} else if phaseStatus.Status.IsRunning() {
			phaseStatus.Set(v1beta1.ExecutionInProgress)
		} else {
			break
		}

		stepsLeft := stepNamesToSet(ph.Steps)
		// --- 2. Iterate over phase steps ---
		for _, st := range ph.Steps {
			stepStatus := v1beta1.GetStepStatus(st.Name, phaseStatus)
			if stepStatus == nil {
				err := fmt.Errorf("%s/%s %w missing step status: %s.%s.%s", em.InstanceNamespace, em.InstanceName, engine.ErrFatalExecution, pl.Name, ph.Name, st.Name)

				phaseStatus.SetWithMessage(v1beta1.ExecutionFatalError, err.Error())
				planStatus.Set(v1beta1.ExecutionFatalError)
				return planStatus, engine.ExecutionError{
					Err:       err,
					EventName: missingStepStatus,
				}
			}

			// Check current phase status: skip if finished, proceed if in progress, break out if a fatal error has occurred
			if stepStatus.Status.IsFinished() {
				delete(stepsLeft, stepStatus.Name)
				continue
			} else if stepStatus.Status.IsRunning() {
				stepStatus.Set(v1beta1.ExecutionInProgress)
			} else {
				// we are not in progress and not finished. An unexpected error occurred so that we can not proceed to the next phase
				break
			}

			tasksLeft := stringArrayToSet(st.Tasks)
			// --- 3. Iterate over step tasks ---
			for _, tn := range st.Tasks {
				t, ok := pl.taskByName(tn)
				if !ok {
					err := fmt.Errorf("%s/%s %w missing task %s.%s.%s.%s", em.InstanceNamespace, em.InstanceName, engine.ErrFatalExecution, pl.Name, ph.Name, st.Name, tn)

					phaseStatus.Set(v1beta1.ExecutionFatalError)
					planStatus.Set(v1beta1.ExecutionFatalError)
					stepStatus.SetWithMessage(v1beta1.ExecutionFatalError, err.Error())
					return planStatus, engine.ExecutionError{
						Err:       err,
						EventName: unknownTaskNameEventName,
					}
				}
				// - 3.a build execution metadata -
				exm := renderer.Metadata{
					Metadata:  *em,
					PlanName:  pl.Name,
					PlanUID:   planStatus.UID,
					PhaseName: ph.Name,
					StepName:  st.Name,
					TaskName:  tn,
				}

				// - 3.b build the engine task -
				tt, err := task.Build(t)
				if err != nil {
					err := fmt.Errorf("%s/%s %w failed to build task %s.%s.%s.%s: %v", em.InstanceNamespace, em.InstanceName, engine.ErrFatalExecution, pl.Name, ph.Name, st.Name, tn, err)

					stepStatus.SetWithMessage(v1beta1.ExecutionFatalError, err.Error())
					planStatus.Set(v1beta1.ExecutionFatalError)
					phaseStatus.Set(v1beta1.ExecutionFatalError)
					return planStatus, engine.ExecutionError{
						Err:       err,
						EventName: unknownTaskKindEventName,
					}
				}

				// - 3.c build task context -
				ctx := task.Context{
					Client:     c,
					Config:     config,
					Enhancer:   enh,
					Discovery:  di,
					Meta:       exm,
					Templates:  pl.Templates,
					Parameters: pl.Params,
					Pipes:      pl.Pipes,
				}

				// --- 4. Execute the engine task ---
				done, err := tt.Run(ctx)

				// a fatal error is propagated through the plan/phase/step statuses and the plan execution will be
				// stopped in the spirit of "fail-loud-and-proud".
				switch {
				case errors.Is(err, engine.ErrFatalExecution):
					phaseStatus.Set(v1beta1.ExecutionFatalError)
					planStatus.Set(v1beta1.ExecutionFatalError)
					stepStatus.SetWithMessage(v1beta1.ExecutionFatalError, err.Error())
					return planStatus, err
				case err != nil:
					message := fmt.Sprintf("A transient error when executing task %s.%s.%s.%s. Will retry. %v", pl.Name, ph.Name, st.Name, t.Name, err)
					stepStatus.SetWithMessage(v1beta1.ErrorStatus, message)
					log.Printf("PlanExecution: %s", message)
				case done:
					delete(tasksLeft, t.Name)
				}
			}

			// --- 5. Check if all TASKs are finished ---
			// if some TASKs aren't ready yet and STEPs strategy is serial we can not proceed
			// otherwise, if STEPs strategy is parallel or all TASKs are finished, we can go to the next STEP
			if len(tasksLeft) > 0 {
				if ph.Strategy == v1beta1.Serial {
					log.Printf("PlanExecution: '%s' task(s) (instance: %s/%s) of the %s.%s.%s are not ready", mapKeysToString(tasksLeft), em.InstanceNamespace, em.InstanceName, pl.Name, ph.Name, st.Name)
					break
				}
			} else {
				stepStatus.Set(v1beta1.ExecutionComplete)
				delete(stepsLeft, stepStatus.Name)
			}
		}

		// --- 6. Check if all STEPs are finished ---
		// if some STEPs aren't ready yet and PHASEs strategy is serial we can not proceed
		// otherwise, if PHASEs strategy is parallel or all STEPs are finished, we can go to the next PHASE
		if len(stepsLeft) > 0 {
			if pl.Spec.Strategy == v1beta1.Serial {
				log.Printf("PlanExecution: '%s' step(s) (instance: %s/%s) of the %s.%s are not ready", mapKeysToString(stepsLeft), em.InstanceNamespace, em.InstanceName, pl.Name, ph.Name)
				break
			}
		} else {
			phaseStatus.Set(v1beta1.ExecutionComplete)
			phasesLeft = phasesLeft - 1
		}
	}

	// --- 7. Check if all PHASEs are finished ---
	if phasesLeft == 0 {
		log.Printf("PlanExecution: %s/%s all phases of the plan %s are ready", em.InstanceNamespace, em.InstanceName, pl.Name)
		planStatus.Set(v1beta1.ExecutionComplete)
		planStatus.LastFinishedRun = &v1.Time{Time: currentTime}
	}

	return planStatus, nil
}

// mapKeysToString is helper method for getting map keys as comma separated string
func mapKeysToString(values map[string]bool) string {
	keys := make([]string, 0, len(values))
	for key := range values {
		keys = append(keys, key)
	}

	return strings.Join(keys, ",")
}

// stringArrayToSet converts slice of strings to map (set)
// this is useful to make it easier to remove from the collection
func stringArrayToSet(values []string) map[string]bool {
	set := make(map[string]bool)
	for _, t := range values {
		set[t] = true
	}
	return set
}

// stepNamesToSet converts slice of steps to map (set)
// this is useful to make it easier to remove from the collection and track what steps are finished
func stepNamesToSet(steps []v1beta1.Step) map[string]bool {
	set := make(map[string]bool)
	for _, s := range steps {
		set[s.Name] = true
	}
	return set
}<|MERGE_RESOLUTION|>--- conflicted
+++ resolved
@@ -8,11 +8,8 @@
 	"time"
 
 	v1 "k8s.io/apimachinery/pkg/apis/meta/v1"
-<<<<<<< HEAD
 	"k8s.io/client-go/discovery"
-=======
 	"k8s.io/client-go/rest"
->>>>>>> 2fb38e49
 	"sigs.k8s.io/controller-runtime/pkg/client"
 
 	"github.com/kudobuilder/kudo/pkg/apis/kudo/v1beta1"
@@ -68,11 +65,7 @@
 //
 // Furthermore, a transient ERROR during a step execution, means that the next step may be executed if the step strategy
 // is "parallel". In case of a fatal error, it is returned alongside with the new plan status and published on the event bus.
-<<<<<<< HEAD
-func Execute(pl *ActivePlan, em *engine.Metadata, c client.Client, di discovery.DiscoveryInterface, enh renderer.Enhancer, currentTime time.Time) (*v1beta1.PlanStatus, error) {
-=======
-func Execute(pl *ActivePlan, em *engine.Metadata, c client.Client, config *rest.Config, enh renderer.Enhancer, currentTime time.Time) (*v1beta1.PlanStatus, error) {
->>>>>>> 2fb38e49
+func Execute(pl *ActivePlan, em *engine.Metadata, c client.Client, di discovery.DiscoveryInterface, config *rest.Config, enh renderer.Enhancer, currentTime time.Time) (*v1beta1.PlanStatus, error) {
 	if pl.Status.IsTerminal() {
 		log.Printf("PlanExecution: %s/%s plan %s is terminal, nothing to do", em.InstanceNamespace, em.InstanceName, pl.Name)
 		return pl.PlanStatus, nil
