--- conflicted
+++ resolved
@@ -64,12 +64,8 @@
 	switch obj := obj.(type) {
 	case *apiextv1beta1.CustomResourceDefinition:
 		for _, c := range obj.Status.Conditions {
-<<<<<<< HEAD
-			if c.Type == v1beta1.Established && c.Status == v1beta1.ConditionTrue {
+			if c.Type == apiextv1beta1.Established && c.Status == apiextv1beta1.ConditionTrue {
 				clog.V(2).Printf("CRD %s is now healthy", obj.Name)
-=======
-			if c.Type == apiextv1beta1.Established && c.Status == apiextv1beta1.ConditionTrue {
-				log.Printf("CRD %s is now healthy", obj.Name)
 				return nil
 			}
 		}
@@ -78,8 +74,7 @@
 	case *apiextv1.CustomResourceDefinition:
 		for _, c := range obj.Status.Conditions {
 			if c.Type == apiextv1.Established && c.Status == apiextv1.ConditionTrue {
-				log.Printf("CRD %s is now healthy", obj.Name)
->>>>>>> cb8ac016
+				clog.V(2).Printf("CRD %s is now healthy", obj.Name)
 				return nil
 			}
 		}
