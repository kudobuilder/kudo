/*

Licensed under the Apache License, Version 2.0 (the "License");
you may not use this file except in compliance with the License.
You may obtain a copy of the License at

    http://www.apache.org/licenses/LICENSE-2.0

Unless required by applicable law or agreed to in writing, software
distributed under the License is distributed on an "AS IS" BASIS,
WITHOUT WARRANTIES OR CONDITIONS OF ANY KIND, either express or implied.
See the License for the specific language governing permissions and
limitations under the License.
*/

package planexecution

import (
	"context"
	"fmt"
	"gopkg.in/yaml.v2"
	"k8s.io/client-go/tools/record"
	"log"
	"sigs.k8s.io/kustomize/k8sdeps/kunstruct"
	"sigs.k8s.io/kustomize/k8sdeps/transformer"
	"sigs.k8s.io/kustomize/pkg/fs"
	"sigs.k8s.io/kustomize/pkg/loader"
	"sigs.k8s.io/kustomize/pkg/patch"
	"sigs.k8s.io/kustomize/pkg/resmap"
	"sigs.k8s.io/kustomize/pkg/resource"
	"sigs.k8s.io/kustomize/pkg/target"
	ktypes "sigs.k8s.io/kustomize/pkg/types"
	"strconv"

	maestrov1alpha1 "github.com/maestrosdk/maestro/pkg/apis/maestro/v1alpha1"
	"github.com/maestrosdk/maestro/pkg/util/health"
	"github.com/maestrosdk/maestro/pkg/util/template"
	appsv1 "k8s.io/api/apps/v1"
	batchv1 "k8s.io/api/batch/v1"
	corev1 "k8s.io/api/core/v1"
	"k8s.io/apimachinery/pkg/api/errors"
	metav1 "k8s.io/apimachinery/pkg/apis/meta/v1"
	"k8s.io/apimachinery/pkg/runtime"
	"k8s.io/apimachinery/pkg/types"
	"sigs.k8s.io/controller-runtime/pkg/client"
	"sigs.k8s.io/controller-runtime/pkg/controller"
	"sigs.k8s.io/controller-runtime/pkg/controller/controllerutil"
	"sigs.k8s.io/controller-runtime/pkg/event"
	"sigs.k8s.io/controller-runtime/pkg/handler"
	"sigs.k8s.io/controller-runtime/pkg/manager"
	"sigs.k8s.io/controller-runtime/pkg/predicate"
	"sigs.k8s.io/controller-runtime/pkg/reconcile"
	"sigs.k8s.io/controller-runtime/pkg/source"
)

const basePath = "/kustomize"

/**
* USER ACTION REQUIRED: This is a scaffold file intended for the user to modify with their own Controller
* business logic.  Delete these comments after modifying this file.*
 */

// Add creates a new PlanExecution Controller and adds it to the Manager with default RBAC. The Manager will set fields on the Controller
// and Start it when the Manager is Started.
// USER ACTION REQUIRED: update cmd/manager/main.go to call this maestro.Add(mgr) to install this Controller
func Add(mgr manager.Manager) error {
	return add(mgr, newReconciler(mgr))
}

// newReconciler returns a new reconcile.Reconciler
func newReconciler(mgr manager.Manager) reconcile.Reconciler {
	return &ReconcilePlanExecution{Client: mgr.GetClient(), scheme: mgr.GetScheme(), recorder: mgr.GetRecorder("planexecution-controller")}
}

// add adds a new Controller to mgr with r as the reconcile.Reconciler
func add(mgr manager.Manager, r reconcile.Reconciler) error {
	// Create a new controller
	c, err := controller.New("planexecution-controller", mgr, controller.Options{Reconciler: r})
	if err != nil {
		return err
	}

	//Watch for Deployments, Jobs and StatefulSets
	// Define a mapping from the object in the event to one or more
	// objects to Reconcile.  Specifically this calls for
	// a reconsiliation of any objects "Owner".
	mapFn := handler.ToRequestsFunc(
		func(a handler.MapObject) []reconcile.Request {
			owners := a.Meta.GetOwnerReferences()
			requests := make([]reconcile.Request, 0)
			for _, owner := range owners {
				//if owner is an instance, we also want to queue up the
				// PlanExecution in the Status section
				inst := &maestrov1alpha1.Instance{}
				err = mgr.GetClient().Get(context.TODO(), client.ObjectKey{
					Name:      owner.Name,
					Namespace: a.Meta.GetNamespace(),
				}, inst)

				if err != nil {
					log.Printf("Error getting instance object: %v\n", err)
				} else {
					log.Printf("Adding %v to reconcile\n", inst.Status.ActivePlan.Name)
					requests = append(requests, reconcile.Request{
						NamespacedName: types.NamespacedName{
							Name:      inst.Status.ActivePlan.Name,
							Namespace: inst.Status.ActivePlan.Namespace,
						},
					})
				}
			}
			return requests
		})

	// 'UpdateFunc' and 'CreateFunc' used to judge if a event about the object is
	// what we want. If that is true, the event will be processed by the reconciler.

	//PlanExecutions should be mostly immutable.  Updates should only

	p := predicate.Funcs{
		UpdateFunc: func(e event.UpdateEvent) bool {

			return e.ObjectOld != e.ObjectNew
		},
		CreateFunc: func(e event.CreateEvent) bool {
			return true
		},
		DeleteFunc: func(e event.DeleteEvent) bool {
			//TODO send event for Instance that plan was deleted
			return true
		},
	}

	// Watch for changes to PlanExecution
	err = c.Watch(&source.Kind{Type: &maestrov1alpha1.PlanExecution{}}, &handler.EnqueueRequestForObject{})
	if err != nil {
		return err
	}

	// Watch Deployments and trigger Reconciles for objects
	// mapped from the Deployment in the event
	err = c.Watch(
		&source.Kind{Type: &appsv1.StatefulSet{}},
		&handler.EnqueueRequestsFromMapFunc{
			ToRequests: mapFn,
		},
		// Comment it if default predicate fun is used.
		p)
	if err != nil {
		return err
	}
	err = c.Watch(
		&source.Kind{Type: &appsv1.Deployment{}},
		&handler.EnqueueRequestsFromMapFunc{
			ToRequests: mapFn,
		},
		// Comment it if default predicate fun is used.
		p)
	if err != nil {
		return err
	}
	err = c.Watch(
		&source.Kind{Type: &batchv1.Job{}},
		&handler.EnqueueRequestsFromMapFunc{
			ToRequests: mapFn,
		},
		// Comment it if default predicate fun is used.
		p)
	if err != nil {
		return err
	}

	return nil
}

var _ reconcile.Reconciler = &ReconcilePlanExecution{}

// ReconcilePlanExecution reconciles a PlanExecution object
type ReconcilePlanExecution struct {
	client.Client
	scheme   *runtime.Scheme
	recorder record.EventRecorder
}

// Reconcile reads that state of the cluster for a PlanExecution object and makes changes based on the state read
// and what is in the PlanExecution.Spec
// TODO(user): Modify this Reconcile function to implement your Controller logic.  The scaffolding writes
// a Deployment as an example
// Automatically generate RBAC rules to allow the Controller to read and write Deployments
// +kubebuilder:rbac:groups=apps,resources=deployments,verbs=get;list;watch;create;update;patch;delete
// +kubebuilder:rbac:groups=maestro.k8s.io,resources=planexecutions,verbs=get;list;watch;create;update;patch;delete
func (r *ReconcilePlanExecution) Reconcile(request reconcile.Request) (reconcile.Result, error) {
	// Fetch the PlanExecution instance
	planExecution := &maestrov1alpha1.PlanExecution{}
	err := r.Get(context.TODO(), request.NamespacedName, planExecution)
	if err != nil {
		if errors.IsNotFound(err) {
			log.Printf("Could not find planExecution %v: %v\n", request.Name, err)
			// Object not found, return.  Created objects are automatically garbage collected.
			// For additional cleanup logic use finalizers.
			return reconcile.Result{}, nil
		}
		// Error reading the object - requeue the request.
		return reconcile.Result{}, err
	}

	instance := &maestrov1alpha1.Instance{}
	err = r.Get(context.TODO(),
		types.NamespacedName{
			Name:      planExecution.Spec.Instance.Name,
			Namespace: planExecution.Spec.Instance.Namespace,
		},
		instance)
	if err != nil {
		//TODO how to handle errors.
		//Can't find the instance.  Update sta
		r.recorder.Event(planExecution, "Warning", "InvalidInstance", fmt.Sprintf("Could not find required instance (%v)", planExecution.Spec.Instance.Name))
		planExecution.Status.State = maestrov1alpha1.PhaseStateError
		log.Printf("Error getting Instance %v in %v: %v\n",
			planExecution.Spec.Instance.Name,
			planExecution.Spec.Instance.Namespace,
			err)
		return reconcile.Result{}, err
	}

	//Check for Suspend set.
	if planExecution.Spec.Suspend != nil && *planExecution.Spec.Suspend {
		planExecution.Status.State = maestrov1alpha1.PhaseStateSuspend
		err = r.Update(context.TODO(), planExecution)
		r.recorder.Event(instance, "Normal", "PlanSuspend", fmt.Sprintf("PlanExecution %v suspended", planExecution.Name))
		return reconcile.Result{}, err
	}

	//See if this has already been proceeded
	if planExecution.Status.State == maestrov1alpha1.PhaseStateComplete {
<<<<<<< HEAD
		fmt.Printf("PlanExecution %v has already run to completion, not processing.\n", planExecution.Name)
		return reconcile.Result{}, nil
=======
		log.Printf("PlanExecution %v has already run to completion, not processing.\n", planExecution.Name)
>>>>>>> 0f77afd7
	}

	//Get Instance Object

	frameworkVersion := &maestrov1alpha1.FrameworkVersion{}
	//Before returning from this function, update the status
	defer r.Update(context.Background(), planExecution)

	//need to add ownerRefernce as the Instance

	instance.Status.ActivePlan = corev1.ObjectReference{
		Name:       planExecution.Name,
		Kind:       planExecution.Kind,
		Namespace:  planExecution.Namespace,
		APIVersion: planExecution.APIVersion,
		UID:        planExecution.UID,
	}
	err = r.Update(context.TODO(), instance)
	if err != nil {
		r.recorder.Event(planExecution, "Warning", "UpdateError", fmt.Sprintf("Could not update the ActivePlan for (%v): %v", planExecution.Spec.Instance.Name, err))
		log.Printf("Upate of instance with ActivePlan errored: %v\n", err)
	}

	//Get associated FrameworkVersion
	err = r.Get(context.TODO(),
		types.NamespacedName{
			Name:      instance.Spec.FrameworkVersion.Name,
			Namespace: instance.Spec.FrameworkVersion.Namespace,
		},
		frameworkVersion)
	if err != nil {
		//TODO how to handle errors.
		//Can't find the instance.  Update sta
		planExecution.Status.State = maestrov1alpha1.PhaseStateError
		r.recorder.Event(planExecution, "Warning", "InvalidFrameworkVersion", fmt.Sprintf("Could not find FrameworkVersion %v", instance.Spec.FrameworkVersion.Name))
		log.Printf("Error getting FrameworkVersion %v in %v: %v\n",
			instance.Spec.FrameworkVersion.Name,
			instance.Spec.FrameworkVersion.Namespace,
			err)
		return reconcile.Result{}, err
	}

	//Load parameters:
	//Create configmap to hold all parameters for instantiation
	configs := make(map[string]string)
	//Default parameters from instance metadata
	configs["FRAMEWORK_NAME"] = frameworkVersion.Spec.Framework.Name
	configs["NAME"] = instance.Name
	configs["NAMESPACE"] = instance.Namespace
	//parameters from instance spec
	for k, v := range instance.Spec.Parameters {
		configs[k] = v
	}
	//merge defaults with customizations
	for _, param := range frameworkVersion.Spec.Parameters {
		_, ok := configs[param.Name]
		if !ok { //not specified in params
			if param.Required {
				err = fmt.Errorf("Parameter %v was required but not provided by instance %v", param.Name, instance.Name)
				log.Printf("%v\n", err)
				r.recorder.Event(planExecution, "Warning", "MissingParameter", fmt.Sprintf("Could not find required parameter (%v)", param.Name))
				return reconcile.Result{}, err
			}
			configs[param.Name] = param.Default
		}
	}

	//Get Plan from FrameworkVersion:
	//Right now must match exactly.  In the future have defaults/backups:
	// e.g. if no "upgrade", call "update"
	// if no "update" call "deploy"
	// When we have this we'll have to keep the active plan in the status since
	// that might not match the "requested" plan.
	executedPlan, ok := frameworkVersion.Spec.Plans[planExecution.Spec.PlanName]
	if !ok {
		r.recorder.Event(planExecution, "Warning", "InvalidPlan", fmt.Sprintf("Could not find required plan (%v)", planExecution.Spec.PlanName))
		err = fmt.Errorf("Could not find required plan (%v)", planExecution.Spec.PlanName)
		planExecution.Status.State = maestrov1alpha1.PhaseStateError
		return reconcile.Result{}, err
	}

	planExecution.Status.Name = planExecution.Spec.PlanName
	planExecution.Status.Strategy = executedPlan.Strategy

	planExecution.Status.Phases = make([]maestrov1alpha1.PhaseStatus, len(executedPlan.Phases))
	for i, phase := range executedPlan.Phases {
		//populate the Status elements in instance
		planExecution.Status.Phases[i].Name = phase.Name
		planExecution.Status.Phases[i].Strategy = phase.Strategy
		planExecution.Status.Phases[i].State = maestrov1alpha1.PhaseStatePending
		planExecution.Status.Phases[i].Steps = make([]maestrov1alpha1.StepStatus, len(phase.Steps))
		for j, step := range phase.Steps {
			// fetch FrameworkVersion
			// get the task name from the step
			// get the task definition from the FV
			// create the kustomize templates
			// apply
			configs["PLAN_NAME"] = planExecution.Spec.PlanName
			configs["PHASE_NAME"] = phase.Name
			configs["STEP_NAME"] = step.Name
			configs["STEP_NUMBER"] = strconv.FormatInt(int64(j), 10)

			var objs []runtime.Object
			for _, t := range step.Tasks {
				// resolve task
				if taskSpec, ok := frameworkVersion.Spec.Tasks[t]; ok {
					var resources []string
					fsys := fs.MakeFakeFS()

					for _, res := range taskSpec.Resources {
						if resource, ok := frameworkVersion.Spec.Templates[res]; ok {
							templatedYaml, err := template.ExpandMustache(resource, configs)
							if err != nil {
								r.recorder.Event(planExecution, "Warning", "InvalidPlanExecution", fmt.Sprintf("Error expanding mustache: %v", err))
								log.Printf("Error expanding mustache: %v\n", err)
							}
							fsys.WriteFile(fmt.Sprintf("%s/%s", basePath, res), []byte(*templatedYaml))
							resources = append(resources, res)

						} else {
							r.recorder.Event(planExecution, "Warning", "InvalidPlanExecution", fmt.Sprintf("Error finding resource named %s for framework version %s", res, frameworkVersion.Name))
							log.Printf("Error finding resource named %s for framework version %s\n", res, frameworkVersion.Name)
							return reconcile.Result{}, err
						}
					}

					kustomization := &ktypes.Kustomization{
						NamePrefix: instance.Name + "-",
						Namespace:  instance.Namespace,
						CommonLabels: map[string]string{
							"heritage":      "maestro",
							"app":           frameworkVersion.Spec.Framework.Name,
							"version":       frameworkVersion.Spec.Version,
							"instance":      instance.Name,
							"planexecution": planExecution.Name,
							"plan":          planExecution.Spec.PlanName,
							"phase":         phase.Name,
							"step":          step.Name,
						},
						GeneratorOptions: &ktypes.GeneratorOptions{
							DisableNameSuffixHash: true,
						},
						Resources:             resources,
						PatchesStrategicMerge: []patch.StrategicMerge{},
					}

					yamlBytes, err := yaml.Marshal(kustomization)
					if err != nil {
						return reconcile.Result{}, err
					}

					fsys.WriteFile(fmt.Sprintf("%s/kustomization.yaml", basePath), yamlBytes)

					ldr, err := loader.NewLoader(basePath, fsys)
					if err != nil {
						return reconcile.Result{}, err
					}
					defer ldr.Cleanup()

					rf := resmap.NewFactory(resource.NewFactory(kunstruct.NewKunstructuredFactoryImpl()))
					kt, err := target.NewKustTarget(ldr, fsys, rf, transformer.NewFactoryImpl())
					if err != nil {
						return reconcile.Result{}, err
					}

					allResources, err := kt.MakeCustomizedResMap()
					if err != nil {
						return reconcile.Result{}, err
					}

					res, err := allResources.EncodeAsYaml()
					if err != nil {
						return reconcile.Result{}, err
					}

					objsToAdd, err := template.ParseKubernetesObjects(string(res))
					if err != nil {
						r.recorder.Event(planExecution, "Warning", "InvalidPlanExecution", fmt.Sprintf("Error creating Kubernetes objects from step %v in phase %v of plan %v: %v", step.Name, phase.Name, planExecution.Name, err))
						log.Printf("Error creating Kubernetes objects from step %v in phase %v of plan %v: %v", step.Name, phase.Name, planExecution.Name, err)
						return reconcile.Result{}, err
					}
					objs = append(objs, objsToAdd...)
				} else {
					r.recorder.Event(planExecution, "Warning", "InvalidPlanExecution", fmt.Sprintf("Error finding task named %s for framework version %s", taskSpec, frameworkVersion.Name))
					log.Printf("Error finding task named %s for framework version %s", taskSpec, frameworkVersion.Name)
					return reconcile.Result{}, err
				}
			}

			planExecution.Status.Phases[i].Steps[j].Name = step.Name
			planExecution.Status.Phases[i].Steps[j].Objects = objs
			log.Printf("Phase %v Step %v has %v objects\n", i, j, len(objs))
		}
	}

	for i, phase := range planExecution.Status.Phases {
		//If we still want to execute phases in this plan
		//check if phase is healthy
		for j, s := range phase.Steps {
			planExecution.Status.Phases[i].Steps[j].State = maestrov1alpha1.PhaseStateComplete

			for _, obj := range s.Objects {
				//Make sure this objet is applied to the cluster.  Get back the instance from
				// the cluster so we can see if it's healthy or not
				if err = controllerutil.SetControllerReference(instance, obj.(metav1.Object), r.scheme); err != nil {
					return reconcile.Result{}, err
				}

				//Some objects don't update well.  We capture the logic here to see if we need to cleanup the current object
				err = r.Cleanup(obj)
				if err != nil {
					log.Printf("Cleanup failed: %v\n", err)
				}
				result, err := controllerutil.CreateOrUpdate(context.TODO(), r.Client, obj, func(runtime.Object) error { return nil })

				log.Printf("CreateOrUpdate resulted in: %v\n", result)
				if err != nil {
					log.Printf("Error CreateOrUpdate Object in step:%v: %v\n", s.Name, err)
					planExecution.Status.Phases[i].State = maestrov1alpha1.PhaseStateError
					planExecution.Status.Phases[i].Steps[j].State = maestrov1alpha1.PhaseStateError
					return reconcile.Result{}, err
				}
				// get the existing object meta
				metaObj := obj.(metav1.Object)

				// retrieve the existing object
				key := client.ObjectKey{
					Name:      metaObj.GetName(),
					Namespace: metaObj.GetNamespace(),
				}

				err = r.Client.Get(context.TODO(), key, obj)

				if err != nil {
					log.Printf("Error Getting new Object in step:%v: %v\n", s.Name, err)
					planExecution.Status.Phases[i].State = maestrov1alpha1.PhaseStateError
					planExecution.Status.Phases[i].Steps[j].State = maestrov1alpha1.PhaseStateError
					return reconcile.Result{}, err
				}
				err = health.IsHealthy(r.Client, obj)
				if err != nil {
					log.Printf("Obj is NOT healthy: %v\n", obj)
					planExecution.Status.Phases[i].Steps[j].State = maestrov1alpha1.PhaseStateInProgress
					planExecution.Status.Phases[i].State = maestrov1alpha1.PhaseStateInProgress
				}
			}
			log.Printf("Phase %v has strategy %v\n", phase.Name, phase.Strategy)
			if phase.Strategy == maestrov1alpha1.Serial {
				//we need to skip the rest of the steps if this step is unhealthy
				log.Printf("Phase %v marked as serial\n", phase.Name)
				if planExecution.Status.Phases[i].Steps[j].State != maestrov1alpha1.PhaseStateComplete {
					log.Printf("Step %v isn't complete, skipping rest of steps in phase until it is\n", planExecution.Status.Phases[i].Steps[j].Name)
					break //break step loop
				} else {
					log.Printf("Step %v is healthy, so I can continue on\n", planExecution.Status.Phases[i].Steps[j].Name)
				}
			}

			log.Printf("Step %v looked at\n", s.Name)
		}
		if health.IsPhaseHealthy(planExecution.Status.Phases[i]) {
			log.Printf("Phase %v marked as healthy\n", phase.Name)
			planExecution.Status.Phases[i].State = maestrov1alpha1.PhaseStateComplete
			continue
		}

		//This phase isn't quite ready yet.  Lets see what needs to be done
		planExecution.Status.Phases[i].State = maestrov1alpha1.PhaseStateInProgress

		//Don't keep goign to other plans if we're flagged to perform the phases in serial
		if executedPlan.Strategy == maestrov1alpha1.Serial {
			log.Printf("Phase %v not healthy, and plan marked as serial, so breaking.\n", phase.Name)
			break
		}
		log.Printf("Phase %v looked at\n", phase.Name)
	}

	if health.IsPlanHealthy(planExecution.Status) {
		r.recorder.Event(planExecution, "Normal", "PhaseStateComplete", fmt.Sprintf("Instances healthy, phase marked as COMPLETE"))
		r.recorder.Event(instance, "Normal", "PlanComplete", fmt.Sprintf("PlanExecution %v completed", planExecution.Name))
		planExecution.Status.State = maestrov1alpha1.PhaseStateComplete
	} else {
		planExecution.Status.State = maestrov1alpha1.PhaseStateInProgress
	}

	return reconcile.Result{}, nil
}

//Cleanup modfies objects on the cluster to allow for the provided obj to get CreateOrApply.  Currently
//only needs to clean up Jobs that get run from multiple PlanExecutions
func (r *ReconcilePlanExecution) Cleanup(obj runtime.Object) error {
	switch obj.(type) {
	case *batchv1.Job:
		//We need to see if there's a current job on the system that matches this exactly (with labels)
		job := obj.(*batchv1.Job)
		log.Printf("PlanExecutionController.Cleanup: *batchv1.Job %v\n", job.Name)

		present := &batchv1.Job{}
		key, _ := client.ObjectKeyFromObject(obj)
		err := r.Get(context.TODO(), key, present)
		if errors.IsNotFound(err) {
			//this is fine, its good to go
			log.Printf("Could not find job %v on cluster.  Good to make a new one:\n", key)
			return nil
		}
		if err != nil {
			//Something else happened
			return err
		}
		//see if thie job on the cluster has the same labels as the one we're looking to add.
		for k, v := range job.Labels {
			if v != present.Labels[k] {
				//need to delete the present job since its got labels that aren't the same
				log.Printf("Different values for key %v: %v and %v\n", k, v, present.Labels[k])
				err = r.Delete(context.TODO(), present)
				return err
			}
		}
		for k, v := range present.Labels {
			if v != job.Labels[k] {
				//need to delete the present job since its got labels that aren't the same
				log.Printf("Different values for key %v: %v and %v\n", k, v, job.Labels[k])
				err = r.Delete(context.TODO(), present)
				return err
			}
		}
		return nil
	}

	return nil
}<|MERGE_RESOLUTION|>--- conflicted
+++ resolved
@@ -233,12 +233,8 @@
 
 	//See if this has already been proceeded
 	if planExecution.Status.State == maestrov1alpha1.PhaseStateComplete {
-<<<<<<< HEAD
-		fmt.Printf("PlanExecution %v has already run to completion, not processing.\n", planExecution.Name)
-		return reconcile.Result{}, nil
-=======
 		log.Printf("PlanExecution %v has already run to completion, not processing.\n", planExecution.Name)
->>>>>>> 0f77afd7
+    return reconcile.Result{}, nil
 	}
 
 	//Get Instance Object
