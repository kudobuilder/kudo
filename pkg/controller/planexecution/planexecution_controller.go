--- conflicted
+++ resolved
@@ -532,15 +532,10 @@
 				log.Printf("PlanExecutionController: CreateOrUpdate resulted in: %v", result)
 
 				if err != nil {
-<<<<<<< HEAD
 					log.Printf("PlanExecutionController: Error CreateOrUpdate Object in step \"%v\": %v", s.Name, err)
 					planExecution.Status.Phases[i].State = kudov1alpha1.PhaseStateError
 					planExecution.Status.Phases[i].Steps[j].State = kudov1alpha1.PhaseStateError
-=======
-					log.Printf("PlanExecutionController: Error CreateOrUpdate object in step \"%v\": %v", s.Name, err)
-					planExecution.Status.Phases[i].State = maestrov1alpha1.PhaseStateError
-					planExecution.Status.Phases[i].Steps[j].State = maestrov1alpha1.PhaseStateError
->>>>>>> cb7ce3ff
+
 					return reconcile.Result{}, err
 				}
 				log.Printf("PlanExecutionController: CreateOrUpdate resulted in: %v", result)
