/*

Licensed under the Apache License, Version 2.0 (the "License");
you may not use this file except in compliance with the License.
You may obtain a copy of the License at

    http://www.apache.org/licenses/LICENSE-2.0

Unless required by applicable law or agreed to in writing, software
distributed under the License is distributed on an "AS IS" BASIS,
WITHOUT WARRANTIES OR CONDITIONS OF ANY KIND, either express or implied.
See the License for the specific language governing permissions and
limitations under the License.
*/

package planexecution

import (
	"context"
	"encoding/json"
	"fmt"
	"log"
	"strings"

	"github.com/kudobuilder/kudo/pkg/util/kudo"

	kudov1alpha1 "github.com/kudobuilder/kudo/pkg/apis/kudo/v1alpha1"
	appsv1 "k8s.io/api/apps/v1"
	batchv1 "k8s.io/api/batch/v1"
	"k8s.io/apimachinery/pkg/api/errors"
	"k8s.io/apimachinery/pkg/runtime"
	"k8s.io/apimachinery/pkg/types"
	"k8s.io/client-go/tools/record"
	"sigs.k8s.io/controller-runtime/pkg/client"
	"sigs.k8s.io/controller-runtime/pkg/controller"
	"sigs.k8s.io/controller-runtime/pkg/event"
	"sigs.k8s.io/controller-runtime/pkg/handler"
	"sigs.k8s.io/controller-runtime/pkg/manager"
	"sigs.k8s.io/controller-runtime/pkg/predicate"
	"sigs.k8s.io/controller-runtime/pkg/reconcile"
	"sigs.k8s.io/controller-runtime/pkg/source"
)

// Add creates a new PlanExecution Controller and adds it to the Manager with default RBAC.
// The Manager will set fields on the Controller and Start it when the Manager is Started.
func Add(mgr manager.Manager) error {
	log.Printf("PlanExecutionController: Registering planexecution controller.")

	return add(mgr, newReconciler(mgr))
}

// newReconciler returns a new reconcile.Reconciler
func newReconciler(mgr manager.Manager) reconcile.Reconciler {
	return &ReconcilePlanExecution{Client: mgr.GetClient(), scheme: mgr.GetScheme(), recorder: mgr.GetEventRecorderFor("planexecution-controller")}
}

// add adds a new Controller to mgr with r as the reconcile.Reconciler
func add(mgr manager.Manager, r reconcile.Reconciler) error {
	// Create a new controller
	c, err := controller.New("planexecution-controller", mgr, controller.Options{Reconciler: r})
	if err != nil {
		return err
	}

	// Watch for Deployments, Jobs and StatefulSets
	//
	// Define a mapping from the object in the event to one or more objects to
	// Reconcile. Specifically this calls for a reconciliation of any owned
	// objects.
	mapToOwningInstanceActivePlan := handler.ToRequestsFunc(
		func(a handler.MapObject) []reconcile.Request {
			owners := a.Meta.GetOwnerReferences()
			requests := make([]reconcile.Request, 0)
			for _, owner := range owners {
				// if owner is an instance, we also want to queue up the PlanExecution
				// in the Status section
				inst := &kudov1alpha1.Instance{}
				err = mgr.GetClient().Get(context.TODO(), client.ObjectKey{
					Name:      owner.Name,
					Namespace: a.Meta.GetNamespace(),
				}, inst)

				if err != nil {
					log.Printf("PlanExecutionController: Error getting instance object: %v", err)
				} else {
					log.Printf("PlanExecutionController: Adding \"%v\" to reconcile", inst.Status.ActivePlan.Name)
					requests = append(requests, reconcile.Request{
						NamespacedName: types.NamespacedName{
							Name:      inst.Status.ActivePlan.Name,
							Namespace: inst.Status.ActivePlan.Namespace,
						},
					})
				}
			}
			return requests
		})

	// 'UpdateFunc' and 'CreateFunc' are used to judge if a event about the object is what
	// we want. If return true, the event will be processed by the reconciler.
	//
	// PlanExecutions should be mostly immutable.
	p := predicate.Funcs{
		UpdateFunc: func(e event.UpdateEvent) bool {
			log.Printf("PlanExecutionController: Received update event for an instance named: %v", e.MetaNew.GetName())
			return e.ObjectOld != e.ObjectNew
		},
		CreateFunc: func(e event.CreateEvent) bool {
			log.Printf("PlanExecutionController: Received create event for an instance named: %v", e.Meta.GetName())
			return true
		},
		DeleteFunc: func(e event.DeleteEvent) bool {
			// TODO: send event for Instance that plan was deleted
			log.Printf("PlanExecutionController: Received delete event for an instance named: %v", e.Meta.GetName())
			return true
		},
	}

	// Watch for changes to PlanExecution
	err = c.Watch(&source.Kind{Type: &kudov1alpha1.PlanExecution{}}, &handler.EnqueueRequestForObject{})
	if err != nil {
		return err
	}

	// Watch Deployments and trigger Reconciles for objects mapped from the Deployment in the event
	err = c.Watch(
		&source.Kind{Type: &appsv1.StatefulSet{}},
		&handler.EnqueueRequestsFromMapFunc{
			ToRequests: mapToOwningInstanceActivePlan,
		},
		p)
	if err != nil {
		return err
	}
	err = c.Watch(
		&source.Kind{Type: &appsv1.Deployment{}},
		&handler.EnqueueRequestsFromMapFunc{
			ToRequests: mapToOwningInstanceActivePlan,
		},
		p)
	if err != nil {
		return err
	}
	err = c.Watch(
		&source.Kind{Type: &batchv1.Job{}},
		&handler.EnqueueRequestsFromMapFunc{
			ToRequests: mapToOwningInstanceActivePlan,
		},
		p)
	if err != nil {
		return err
	}

	// for instances we're interested in updates of instances owned by some planexecution (instance was created as part of PE)
	// but also root instances of an operator that might have been updated with new activeplan
	err = c.Watch(
		&source.Kind{Type: &kudov1alpha1.Instance{}},
		&handler.EnqueueRequestsFromMapFunc{
			ToRequests: handler.ToRequestsFunc(
				func(a handler.MapObject) []reconcile.Request {
					// instance in instance -> reconcile plan for outer instance
					requests := mapToOwningInstanceActivePlan(a)

					// instance in instance -> reconcile plan for inner instance
					inst := &kudov1alpha1.Instance{}
					err = mgr.GetClient().Get(context.TODO(), client.ObjectKey{
						Name:      a.Meta.GetName(),
						Namespace: a.Meta.GetNamespace(),
					}, inst)

					if err == nil {
						// for every updated/added instance also trigger reconcile for its active plan
						requests = append(requests, reconcile.Request{
							NamespacedName: types.NamespacedName{
								Name:      inst.Status.ActivePlan.Name,
								Namespace: inst.Status.ActivePlan.Namespace,
							},
						})
					} else {
						log.Printf("PlanExecutionController: received event from Instance %s/%s but instance of that name does not exist", a.Meta.GetNamespace(), a.Meta.GetName())
					}

					return requests
				}),
		},
		p)
	if err != nil {
		return err
	}

	return nil
}

var _ reconcile.Reconciler = &ReconcilePlanExecution{}

// ReconcilePlanExecution reconciles a PlanExecution object
type ReconcilePlanExecution struct {
	client.Client
	scheme   *runtime.Scheme
	recorder record.EventRecorder
}

// Reconcile reads that state of the cluster for a PlanExecution object and makes changes based on the state read
// and what is in the PlanExecution.Spec
//
// Automatically generate RBAC rules to allow the Controller to read and write Deployments
// +kubebuilder:rbac:groups=apps,resources=deployments;statefulsets,verbs=get;list;watch;create;update;patch;delete
// +kubebuilder:rbac:groups=kudo.dev,resources=planexecutions;instances,verbs=get;list;watch;create;update;patch;delete
// +kubebuilder:rbac:groups=batch,resources=jobs,verbs=get;list;watch;create;update;patch;delete
// +kubebuilder:rbac:groups="",resources=events;configmaps,verbs=get;list;watch;create;patch
// +kubebuilder:rbac:groups=policy,resources=poddisruptionbudgets;poddisruptionbudgets.policy,verbs=get;list;watch;create;update;patch;delete
func (r *ReconcilePlanExecution) Reconcile(request reconcile.Request) (reconcile.Result, error) {
	// Fetch the PlanExecution instance
	planExecution := &kudov1alpha1.PlanExecution{}
	err := r.Get(context.TODO(), request.NamespacedName, planExecution)
	if err != nil {
		if errors.IsNotFound(err) {
			log.Printf("PlanExecutionController: Error finding planexecution \"%v\": %v", request.Name, err)
			// Object not found, return.  Created objects are automatically garbage collected.
			// For additional cleanup logic use finalizers.
			return reconcile.Result{}, nil
		}
		// Error reading the object - requeue the request.
		return reconcile.Result{}, err
	}

	instance := &kudov1alpha1.Instance{}
	err = r.Get(context.TODO(),
		types.NamespacedName{
			Name:      planExecution.Spec.Instance.Name,
			Namespace: planExecution.Spec.Instance.Namespace,
		},
		instance)
	if err != nil {
		// Can't find the instance.
		r.recorder.Event(planExecution, "Warning", "InvalidInstance", fmt.Sprintf("Could not find required instance (%v)", planExecution.Spec.Instance.Name))
		planExecution.Status.State = kudov1alpha1.PhaseStateError
		log.Printf("PlanExecutionController: Error getting Instance %v in %v: %v",
			planExecution.Spec.Instance.Name,
			planExecution.Spec.Instance.Namespace,
			err)

		if errors.IsNotFound(err) {
			return reconcile.Result{}, nil
		}

		return reconcile.Result{}, err
	}

	if instance.Status.ActivePlan.Name != planExecution.Name || instance.Status.ActivePlan.Namespace != planExecution.Namespace {
		// this can happen for newly created PlanExecution where ActivePlan was not yet set to point to this instance
		// this will get retried thanks to a watch set up for instance updates
		log.Printf("instance %s does not have ActivePlan pointing to PlanExecution %s, %s. Instead %s, %s", instance.Name, planExecution.Name, planExecution.Namespace, instance.Status.ActivePlan.Name, instance.Status.ActivePlan.Namespace)
		return reconcile.Result{}, nil
	}

	// Check for Suspend set.
	if planExecution.Spec.Suspend != nil && *planExecution.Spec.Suspend {
		planExecution.Status.State = kudov1alpha1.PhaseStateSuspend
		err = r.Update(context.TODO(), planExecution)
		r.recorder.Event(instance, "Normal", "PlanSuspend", fmt.Sprintf("PlanExecution %v suspended", planExecution.Name))
		return reconcile.Result{}, err
	}

	// See if this has already been processed
	if planExecution.Status.State == kudov1alpha1.PhaseStateComplete {
		log.Printf("PlanExecutionController: PlanExecution \"%v\" has already run to completion, not processing.", planExecution.Name)
		return reconcile.Result{}, nil
	}

	// Get associated OperatorVersion
	operatorVersion := &kudov1alpha1.OperatorVersion{}
	err = r.Get(context.TODO(),
		types.NamespacedName{
			Name:      instance.Spec.OperatorVersion.Name,
			Namespace: instance.GetOperatorVersionNamespace(),
		},
		operatorVersion)
	if err != nil {
		// Can't find the OperatorVersion.
		planExecution.Status.State = kudov1alpha1.PhaseStateError
		r.recorder.Event(planExecution, "Warning", "InvalidOperatorVersion", fmt.Sprintf("Could not find OperatorVersion %v", instance.Spec.OperatorVersion.Name))
		log.Printf("PlanExecutionController: Error getting OperatorVersion %v in %v: %v",
			instance.Spec.OperatorVersion.Name,
			instance.GetOperatorVersionNamespace(),
			err)
		return reconcile.Result{}, err
	}

	params, err := getParameters(instance, operatorVersion)
	if err != nil {
		log.Printf("PlanExecutionController: %v", err)
		r.recorder.Event(planExecution, "Warning", "MissingParameter", err.Error())
		return reconcile.Result{}, nil // do not retry this error
	}

	executedPlan, ok := operatorVersion.Spec.Plans[planExecution.Spec.PlanName]
	if !ok {
		r.recorder.Event(planExecution, "Warning", "InvalidPlan", fmt.Sprintf("Could not find required plan (%v)", planExecution.Spec.PlanName))
		err = fmt.Errorf("could not find required plan (%v)", planExecution.Spec.PlanName)
		planExecution.Status.State = kudov1alpha1.PhaseStateError
		return reconcile.Result{}, err
	}

	planExecution = planExecution.DeepCopy()
	activePlan := &activePlan{
		Name:      planExecution.Spec.PlanName,
		Spec:      &executedPlan,
		State:     &planExecution.Status,
		Tasks:     operatorVersion.Spec.Tasks,
		Templates: operatorVersion.Spec.Templates,
		params:    params,
	}
	initializePlanStatus(&planExecution.Status, activePlan)

	log.Printf("PlanExecutionController: Going to execute plan %s for instance %s", planExecution.Name, instance.Name)
	newState, err := executePlan(activePlan, &executionMetadata{
		operatorVersionName: operatorVersion.Name,
		operatorVersion:     operatorVersion.Spec.Version,
		resourcesOwner:      instance,
		operatorName:        operatorVersion.Spec.Operator.Name,
		instanceNamespace:   instance.Namespace,
		instanceName:        instance.Name,
		planExecutionID:     planExecution.Name,
	}, r.Client, &kustomizeRenderer{r.scheme})
	if newState != nil {
		planExecution.Status = *newState
	}

<<<<<<< HEAD
	log.Printf("PlanExecutionStatus for %s: %s", instance.Name, prettyPrint(planExecution.Status))
=======
	log.Printf("Going to execute plan %s on instance %s", planExecution.Name, instance.Name)

	// now we're actually starting with the execution of plan/phase/step
	for i, phase := range planExecution.Status.Phases {
		// If we still want to execute phases in this plan check if phase is healthy
		for j, s := range phase.Steps {
			planExecution.Status.Phases[i].Steps[j].State = kudov1alpha1.PhaseStateComplete

			for _, obj := range s.Objects {
				if s.Delete {
					log.Printf("PlanExecutionController: Step \"%v\" was marked to delete object %+v", s.Name, obj)
					err = r.Client.Delete(context.TODO(), obj, client.PropagationPolicy(metav1.DeletePropagationForeground))
					if errors.IsNotFound(err) || err == nil {
						// This is okay
						log.Printf("PlanExecutionController: Object was already deleted or did not exist in step \"%v\"", s.Name)
					} else {
						log.Printf("PlanExecutionController: Error deleting object in step \"%v\": %v", s.Name, err)
						planExecution.Status.Phases[i].State = kudov1alpha1.PhaseStateError
						planExecution.Status.Phases[i].Steps[j].State = kudov1alpha1.PhaseStateError
						return reconcile.Result{}, err
					}
					continue
				}

				// Make sure this object is applied to the cluster. Get back the instance from the
				// cluster so we can see if it's healthy or not
				if err = controllerutil.SetControllerReference(instance, obj.(metav1.Object), r.scheme); err != nil {
					return reconcile.Result{}, err
				}

				// Some objects don't update well. We capture the logic here to see if we need to
				// cleanup the current object
				err = r.Cleanup(obj)
				if err != nil {
					log.Printf("PlanExecutionController: Cleanup failed: %v", err)
				}

				//See if its present
				rawObj, _ := apijson.Marshal(obj)
				key, _ := client.ObjectKeyFromObject(obj)
				err := r.Client.Get(context.TODO(), key, obj)
				if err == nil {
					log.Printf("PlanExecutionController: Object %v already exists for instance %v, going to apply patch", key, instance.Name)
					//update
					log.Printf("Going to apply patch\n%+v\n\n to object\n%s\n", string(rawObj), prettyPrint(obj))
					err = r.Client.Patch(context.TODO(), obj, client.ConstantPatch(types.StrategicMergePatchType, rawObj))
					if err != nil {
						// Right now applying a Strategic Merge Patch to custom resources does not work. There is
						// certain metadata needed, which when missing, leads to an invalid Content-Type Header and
						// causes the request to fail.
						// ( see https://github.com/kubernetes-sigs/kustomize/issues/742#issuecomment-458650435 )
						//
						// We temporarily solve this by checking for the specific error when a SMP is applied to
						// custom resources and handle it by defaulting to a Merge Patch.
						//
						// The error message for which we check is:
						// 		the body of the request was in an unknown format - accepted media types include:
						//			application/json-patch+json, application/merge-patch+json
						//
						// 		Reason: "UnsupportedMediaType" Code: 415
						if errors.IsUnsupportedMediaType(err) {
							err = r.Client.Patch(context.TODO(), obj, client.ConstantPatch(types.MergePatchType, rawObj))
							if err != nil {
								log.Printf("PlanExecutionController: Error when applying merge patch to object %v for instance %v: %v", key, instance.Name, err)
							}
						} else {
							log.Printf("PlanExecutionController: Error when applying StrategicMergePatch to object %v for instance %v: %v", key, instance.Name, err)
						}
					}
				} else {
					//create
					log.Printf("PlanExecutionController: Object %v does not exist, going to create new object for instance %v", key, instance.Name)
					err = r.Client.Create(context.TODO(), obj)
					if err != nil {
						log.Printf("PlanExecutionController: Error when creating object %v: %v", s.Name, err)
						planExecution.Status.Phases[i].State = kudov1alpha1.PhaseStateError
						planExecution.Status.Phases[i].Steps[j].State = kudov1alpha1.PhaseStateError

						return reconcile.Result{}, err
					}
				}
>>>>>>> d895faf0

	if err != nil {
		log.Printf("PlanExecutionController: error when executing plan for instance %s: %v", instance.Name, err)

		err = r.Client.Update(context.TODO(), planExecution)
		if err != nil {
			log.Printf("PlanExecutionController: Error when updating planExecution state. %v", err)
			return reconcile.Result{}, err
		}

		if _, ok := err.(*fatalError); ok {
			// do not retry
			return reconcile.Result{}, nil
		}
		return reconcile.Result{}, err
	}

	err = r.Client.Update(context.TODO(), planExecution)
	if err != nil {
		log.Printf("PlanExecutionController: Error when updating planExecution state. %v", err)
		return reconcile.Result{}, err
	}

	// update instance state
	// TODO this should not be done in this controller, we should address it in another iteration of refactoring
	instance.Status.Status = planExecution.Status.State
	err = r.Client.Update(context.TODO(), instance)
	if err != nil {
		log.Printf("Error updating instance status to %v: %v\n", instance.Status.Status, err)
		return reconcile.Result{}, err
	}

	return reconcile.Result{}, nil
}

// getPlanState constructs the current plan execution summary by consulting current state of PE CRD and selected plan from OV
func initializePlanStatus(status *kudov1alpha1.PlanExecutionStatus, plan *activePlan) {
	if plan.Name == status.Name && status.State != kudov1alpha1.PhaseStateComplete {
		// nothing to do, plan is already in progress and was populated in previous iteration
		return
	}

	status.State = kudov1alpha1.PhaseStateInProgress
	status.Name = plan.Name
	status.Strategy = plan.Spec.Strategy
	status.Phases = make([]kudov1alpha1.PhaseStatus, 0)

	// plan execution might not yet be initialized, make sure we have all phases and steps covered
	for _, p := range plan.Spec.Phases {
		phaseState := &kudov1alpha1.PhaseStatus{
			Name:     p.Name,
			State:    kudov1alpha1.PhaseStatePending,
			Strategy: p.Strategy,
			Steps:    make([]kudov1alpha1.StepStatus, 0),
		}

		for _, s := range p.Steps {
			stepState := &kudov1alpha1.StepStatus{
				Name:  s.Name,
				State: kudov1alpha1.PhaseStatePending,
			}
			phaseState.Steps = append(phaseState.Steps, *stepState)
		}

		status.Phases = append(status.Phases, *phaseState)
	}
}

// fatalError is representing type of error that is non-recoverable (like bug in the template preventing rendering)
// we should not retry these errors
type fatalError struct {
	err error
}

func (e fatalError) Error() string {
	return fmt.Sprintf("Fatal error: %v", e.err)
}

func getParameters(instance *kudov1alpha1.Instance, operatorVersion *kudov1alpha1.OperatorVersion) (map[string]string, error) {
	params := make(map[string]string)

	for k, v := range instance.Spec.Parameters {
		params[k] = v
	}

	missingRequiredParameters := make([]string, 0)
	// Merge defaults with customizations
	for _, param := range operatorVersion.Spec.Parameters {
		_, ok := params[param.Name]
		if !ok && param.Required && param.Default == nil {
			// instance does not define this parameter and there is no default while the parameter is required -> error
			missingRequiredParameters = append(missingRequiredParameters, param.Name)

		} else if !ok {
			params[param.Name] = kudo.StringValue(param.Default)
		}
	}

	if len(missingRequiredParameters) != 0 {
		return nil, fmt.Errorf("parameters are missing when evaluating template: %s", strings.Join(missingRequiredParameters, ","))
	}

	return params, nil
}

// Cleanup modifies objects on the cluster to allow for the provided obj to get CreateOrApply.
// Currently only needs to clean up Jobs that get run from multiplePlanExecutions
func (r *ReconcilePlanExecution) Cleanup(obj runtime.Object) error {

	switch obj := obj.(type) {
	case *batchv1.Job:
		// We need to see if there's a current job on the system that matches this exactly (with labels)
		log.Printf("PlanExecutionController.Cleanup: *batchv1.Job %v", obj.Name)

		present := &batchv1.Job{}
		key, _ := client.ObjectKeyFromObject(obj)
		err := r.Get(context.TODO(), key, present)
		if errors.IsNotFound(err) {
			// This is fine, its good to go
			log.Printf("PlanExecutionController: Could not find job \"%v\" in cluster. Good to make a new one.", key)
			return nil
		}
		if err != nil {
			// Something else happened
			return err
		}
		// See if the job in the cluster has the same labels as the one we're looking to add.
		for k, v := range obj.Labels {
			if v != present.Labels[k] {
				// Need to delete the present job since its got labels that aren't the same
				log.Printf("PlanExecutionController: Different values for job key \"%v\": \"%v\" and \"%v\"", k, v, present.Labels[k])
				err = r.Delete(context.TODO(), present)
				return err
			}
		}
		for k, v := range present.Labels {
			if v != obj.Labels[k] {
				// Need to delete the present job since its got labels that aren't the same
				log.Printf("PlanExecutionController: Different values for job key \"%v\": \"%v\" and \"%v\"", k, v, obj.Labels[k])
				err = r.Delete(context.TODO(), present)
				return err
			}
		}
		return nil
	}

	return nil
}

func prettyPrint(i interface{}) string {
	s, _ := json.MarshalIndent(i, "", "  ")
	return string(s)
}<|MERGE_RESOLUTION|>--- conflicted
+++ resolved
@@ -326,92 +326,6 @@
 		planExecution.Status = *newState
 	}
 
-<<<<<<< HEAD
-	log.Printf("PlanExecutionStatus for %s: %s", instance.Name, prettyPrint(planExecution.Status))
-=======
-	log.Printf("Going to execute plan %s on instance %s", planExecution.Name, instance.Name)
-
-	// now we're actually starting with the execution of plan/phase/step
-	for i, phase := range planExecution.Status.Phases {
-		// If we still want to execute phases in this plan check if phase is healthy
-		for j, s := range phase.Steps {
-			planExecution.Status.Phases[i].Steps[j].State = kudov1alpha1.PhaseStateComplete
-
-			for _, obj := range s.Objects {
-				if s.Delete {
-					log.Printf("PlanExecutionController: Step \"%v\" was marked to delete object %+v", s.Name, obj)
-					err = r.Client.Delete(context.TODO(), obj, client.PropagationPolicy(metav1.DeletePropagationForeground))
-					if errors.IsNotFound(err) || err == nil {
-						// This is okay
-						log.Printf("PlanExecutionController: Object was already deleted or did not exist in step \"%v\"", s.Name)
-					} else {
-						log.Printf("PlanExecutionController: Error deleting object in step \"%v\": %v", s.Name, err)
-						planExecution.Status.Phases[i].State = kudov1alpha1.PhaseStateError
-						planExecution.Status.Phases[i].Steps[j].State = kudov1alpha1.PhaseStateError
-						return reconcile.Result{}, err
-					}
-					continue
-				}
-
-				// Make sure this object is applied to the cluster. Get back the instance from the
-				// cluster so we can see if it's healthy or not
-				if err = controllerutil.SetControllerReference(instance, obj.(metav1.Object), r.scheme); err != nil {
-					return reconcile.Result{}, err
-				}
-
-				// Some objects don't update well. We capture the logic here to see if we need to
-				// cleanup the current object
-				err = r.Cleanup(obj)
-				if err != nil {
-					log.Printf("PlanExecutionController: Cleanup failed: %v", err)
-				}
-
-				//See if its present
-				rawObj, _ := apijson.Marshal(obj)
-				key, _ := client.ObjectKeyFromObject(obj)
-				err := r.Client.Get(context.TODO(), key, obj)
-				if err == nil {
-					log.Printf("PlanExecutionController: Object %v already exists for instance %v, going to apply patch", key, instance.Name)
-					//update
-					log.Printf("Going to apply patch\n%+v\n\n to object\n%s\n", string(rawObj), prettyPrint(obj))
-					err = r.Client.Patch(context.TODO(), obj, client.ConstantPatch(types.StrategicMergePatchType, rawObj))
-					if err != nil {
-						// Right now applying a Strategic Merge Patch to custom resources does not work. There is
-						// certain metadata needed, which when missing, leads to an invalid Content-Type Header and
-						// causes the request to fail.
-						// ( see https://github.com/kubernetes-sigs/kustomize/issues/742#issuecomment-458650435 )
-						//
-						// We temporarily solve this by checking for the specific error when a SMP is applied to
-						// custom resources and handle it by defaulting to a Merge Patch.
-						//
-						// The error message for which we check is:
-						// 		the body of the request was in an unknown format - accepted media types include:
-						//			application/json-patch+json, application/merge-patch+json
-						//
-						// 		Reason: "UnsupportedMediaType" Code: 415
-						if errors.IsUnsupportedMediaType(err) {
-							err = r.Client.Patch(context.TODO(), obj, client.ConstantPatch(types.MergePatchType, rawObj))
-							if err != nil {
-								log.Printf("PlanExecutionController: Error when applying merge patch to object %v for instance %v: %v", key, instance.Name, err)
-							}
-						} else {
-							log.Printf("PlanExecutionController: Error when applying StrategicMergePatch to object %v for instance %v: %v", key, instance.Name, err)
-						}
-					}
-				} else {
-					//create
-					log.Printf("PlanExecutionController: Object %v does not exist, going to create new object for instance %v", key, instance.Name)
-					err = r.Client.Create(context.TODO(), obj)
-					if err != nil {
-						log.Printf("PlanExecutionController: Error when creating object %v: %v", s.Name, err)
-						planExecution.Status.Phases[i].State = kudov1alpha1.PhaseStateError
-						planExecution.Status.Phases[i].Steps[j].State = kudov1alpha1.PhaseStateError
-
-						return reconcile.Result{}, err
-					}
-				}
->>>>>>> d895faf0
-
 	if err != nil {
 		log.Printf("PlanExecutionController: error when executing plan for instance %s: %v", instance.Name, err)
 
