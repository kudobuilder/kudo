--- conflicted
+++ resolved
@@ -444,12 +444,7 @@
 
 			planExecution.Status.Phases[i].Steps[j].Name = step.Name
 			planExecution.Status.Phases[i].Steps[j].Objects = objs
-<<<<<<< HEAD
-			planExecution.Status.Phases[i].Steps[j].Delete = step.Delete
-			log.Printf("Phase %v Step %v has %v objects\n", i, j, len(objs))
-=======
 			log.Printf("PlanExecutionController: Phase %v Step %v has %v objects", i, j, len(objs))
->>>>>>> 39750248
 		}
 	}
 
@@ -457,26 +452,9 @@
 		//If we still want to execute phases in this plan
 		//check if phase is healthy
 		for j, s := range phase.Steps {
-			log.Printf("PlanExecutionController Step %v\n", s)
 			planExecution.Status.Phases[i].Steps[j].State = maestrov1alpha1.PhaseStateComplete
 
 			for _, obj := range s.Objects {
-				if s.Delete {
-					log.Printf("Step %v was marked to delete object %v\n", s, obj)
-					err = r.Client.Delete(context.TODO(), obj, client.PropagationPolicy(metav1.DeletePropagationForeground))
-					if errors.IsNotFound(err) || err == nil {
-						//This is okay
-						log.Printf("Deleted obj in step: %v\n", s.Name)
-					}
-					if err != nil {
-						log.Printf("Error deleting object in step: %v: %v\n", s.Name, err)
-						planExecution.Status.Phases[i].State = maestrov1alpha1.PhaseStateError
-						planExecution.Status.Phases[i].Steps[j].State = maestrov1alpha1.PhaseStateError
-						return reconcile.Result{}, err
-					}
-					continue
-				}
-
 				//Make sure this objet is applied to the cluster.  Get back the instance from
 				// the cluster so we can see if it's healthy or not
 				if err = controllerutil.SetControllerReference(instance, obj.(metav1.Object), r.scheme); err != nil {
@@ -488,7 +466,6 @@
 				if err != nil {
 					log.Printf("PlanExecutionController: Cleanup failed: %v", err)
 				}
-
 				result, err := controllerutil.CreateOrUpdate(context.TODO(), r.Client, obj, func(runtime.Object) error { return nil })
 
 				log.Printf("PlanExecutionController: CreateOrUpdate resulted in: %v", result)
