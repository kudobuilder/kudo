/*

Licensed under the Apache License, Version 2.0 (the "License");
you may not use this file except in compliance with the License.
You may obtain a copy of the License at

    http://www.apache.org/licenses/LICENSE-2.0

Unless required by applicable law or agreed to in writing, software
distributed under the License is distributed on an "AS IS" BASIS,
WITHOUT WARRANTIES OR CONDITIONS OF ANY KIND, either express or implied.
See the License for the specific language governing permissions and
limitations under the License.
*/

package planexecution

import (
	"context"
	"fmt"
	"log"
	"strconv"

	"github.com/kudobuilder/kudo/pkg/util/health"
	"github.com/kudobuilder/kudo/pkg/util/template"
	"gopkg.in/yaml.v2"
	appsv1 "k8s.io/api/apps/v1"
	batchv1 "k8s.io/api/batch/v1"
	corev1 "k8s.io/api/core/v1"
	"k8s.io/api/extensions/v1beta1"
	"k8s.io/apimachinery/pkg/api/errors"
	metav1 "k8s.io/apimachinery/pkg/apis/meta/v1"
	"k8s.io/apimachinery/pkg/runtime"
	"k8s.io/apimachinery/pkg/types"
	"k8s.io/client-go/tools/record"
	"sigs.k8s.io/controller-runtime/pkg/controller/controllerutil"
	"sigs.k8s.io/controller-runtime/pkg/event"
	"sigs.k8s.io/controller-runtime/pkg/manager"
	"sigs.k8s.io/controller-runtime/pkg/predicate"
	"sigs.k8s.io/kustomize/k8sdeps/kunstruct"
	"sigs.k8s.io/kustomize/k8sdeps/transformer"
	"sigs.k8s.io/kustomize/pkg/fs"
	"sigs.k8s.io/kustomize/pkg/loader"
	"sigs.k8s.io/kustomize/pkg/patch"
	"sigs.k8s.io/kustomize/pkg/resmap"
	"sigs.k8s.io/kustomize/pkg/resource"
	"sigs.k8s.io/kustomize/pkg/target"
	ktypes "sigs.k8s.io/kustomize/pkg/types"

	kudov1alpha1 "github.com/kudobuilder/kudo/pkg/apis/kudo/v1alpha1"

	"github.com/kudobuilder/kudo/pkg/engine"
	"sigs.k8s.io/controller-runtime/pkg/client"
	"sigs.k8s.io/controller-runtime/pkg/controller"
	"sigs.k8s.io/controller-runtime/pkg/handler"
	"sigs.k8s.io/controller-runtime/pkg/reconcile"
	"sigs.k8s.io/controller-runtime/pkg/source"
)

const basePath = "/kustomize"

<<<<<<< HEAD
// Add creates a new PlanExecution Controller and adds it to the Manager with default RBAC. The Manager will set fields on the Controller
// and Start it when the Manager is Started.
=======
// Add creates a new PlanExecution Controller and adds it to the Manager with default RBAC.
// The Manager will set fields on the Controller and Start it when the Manager is Started.
>>>>>>> 94123126
func Add(mgr manager.Manager) error {
	log.Printf("PlanExecutionController: Registering planexecution controller.")
	return add(mgr, newReconciler(mgr))
}

// newReconciler returns a new reconcile.Reconciler
func newReconciler(mgr manager.Manager) reconcile.Reconciler {
	return &ReconcilePlanExecution{Client: mgr.GetClient(), scheme: mgr.GetScheme(), recorder: mgr.GetRecorder("planexecution-controller")}
}

// add adds a new Controller to mgr with r as the reconcile.Reconciler
func add(mgr manager.Manager, r reconcile.Reconciler) error {
	// Create a new controller
	c, err := controller.New("planexecution-controller", mgr, controller.Options{Reconciler: r})
	if err != nil {
		return err
	}
<<<<<<< HEAD
	// Watch for changes to PlanExecution,
=======

	// Watch for Deployments, Jobs and StatefulSets
	//
	// Define a mapping from the object in the event to one or more objects to
	// Reconcile. Specifically this calls for a reconciliation of any owned
	// objects.
	mapFn := handler.ToRequestsFunc(
		func(a handler.MapObject) []reconcile.Request {
			owners := a.Meta.GetOwnerReferences()
			requests := make([]reconcile.Request, 0)
			for _, owner := range owners {
				// if owner is an instance, we also want to queue up the PlanExecution
				// in the Status section
				inst := &kudov1alpha1.Instance{}
				err = mgr.GetClient().Get(context.TODO(), client.ObjectKey{
					Name:      owner.Name,
					Namespace: a.Meta.GetNamespace(),
				}, inst)

				if err != nil {
					log.Printf("PlanExecutionController: Error getting instance object: %v", err)
				} else {
					log.Printf("PlanExecutionController: Adding \"%v\" to reconcile", inst.Status.ActivePlan.Name)
					requests = append(requests, reconcile.Request{
						NamespacedName: types.NamespacedName{
							Name:      inst.Status.ActivePlan.Name,
							Namespace: inst.Status.ActivePlan.Namespace,
						},
					})
				}
			}
			return requests
		})

	// 'UpdateFunc' and 'CreateFunc' are used to judge if a event about the object is what
	// we want. If return true, the event will be processed by the reconciler.
	//
	// PlanExecutions should be mostly immutable.
	p := predicate.Funcs{
		UpdateFunc: func(e event.UpdateEvent) bool {
			log.Printf("PlanExecutionController: Received update event for an instance named: %v", e.MetaNew.GetName())
			return e.ObjectOld != e.ObjectNew
		},
		CreateFunc: func(e event.CreateEvent) bool {
			log.Printf("PlanExecutionController: Received create event for an instance named: %v", e.Meta.GetName())
			return true
		},
		DeleteFunc: func(e event.DeleteEvent) bool {
			// TODO: send event for Instance that plan was deleted
			log.Printf("PlanExecutionController: Received delete event for an instance named: %v", e.Meta.GetName())
			return true
		},
	}

	// Watch for changes to PlanExecution
>>>>>>> 94123126
	err = c.Watch(&source.Kind{Type: &kudov1alpha1.PlanExecution{}}, &handler.EnqueueRequestForObject{})
	if err != nil {
		return err
	}

	// Watch Deployments and trigger Reconciles for objects mapped from the Deployment in the event
<<<<<<< HEAD
	for _, e := range [...]runtime.Object{
		&appsv1.StatefulSet{},
		&appsv1.Deployment{},
		&batchv1.Job{},
		&kudov1alpha1.Instance{},
	} {
		err = c.Watch(
			&source.Kind{Type: e},
			&handler.EnqueueRequestsFromMapFunc{
				ToRequests: reconcileRequestsMapperFunc(mgr),
			},
			planEventPredicateFunc())
		if err != nil {
			return err
		}
=======
	err = c.Watch(
		&source.Kind{Type: &appsv1.StatefulSet{}},
		&handler.EnqueueRequestsFromMapFunc{
			ToRequests: mapFn,
		},
		p)
	if err != nil {
		return err
	}
	err = c.Watch(
		&source.Kind{Type: &appsv1.Deployment{}},
		&handler.EnqueueRequestsFromMapFunc{
			ToRequests: mapFn,
		},
		p)
	if err != nil {
		return err
	}
	err = c.Watch(
		&source.Kind{Type: &batchv1.Job{}},
		&handler.EnqueueRequestsFromMapFunc{
			ToRequests: mapFn,
		},
		p)
	if err != nil {
		return err
	}

	err = c.Watch(
		&source.Kind{Type: &kudov1alpha1.Instance{}},
		&handler.EnqueueRequestsFromMapFunc{
			ToRequests: mapFn,
		},
		p)
	if err != nil {
		return err
>>>>>>> 94123126
	}
	return nil
}

var _ reconcile.Reconciler = &ReconcilePlanExecution{}

// ReconcilePlanExecution reconciles a PlanExecution object
type ReconcilePlanExecution struct {
	client.Client
	scheme   *runtime.Scheme
	recorder record.EventRecorder
}

// Reconcile reads that state of the cluster for a PlanExecution object and makes changes based on the state read
// and what is in the PlanExecution.Spec
//
// Automatically generate RBAC rules to allow the Controller to read and write Deployments
// +kubebuilder:rbac:groups=apps,resources=deployments;statefulsets,verbs=get;list;watch;create;update;patch;delete
// +kubebuilder:rbac:groups=kudo.k8s.io,resources=planexecutions;instances,verbs=get;list;watch;create;update;patch;delete
// +kubebuilder:rbac:groups=batch,resources=jobs,verbs=get;list;watch;create;update;patch;delete
// +kubebuilder:rbac:groups="",resources=events;configmaps,verbs=get;list;watch;create;patch
// +kubebuilder:rbac:groups=policy,resources=poddisruptionbudgets;poddisruptionbudgets.policy,verbs=get;list;watch;create;update;patch;delete
func (r *ReconcilePlanExecution) Reconcile(request reconcile.Request) (reconcile.Result, error) {
	// Fetch the PlanExecution Instance
	planExecution := &kudov1alpha1.PlanExecution{}
	err := r.Get(context.TODO(), request.NamespacedName, planExecution)
	if err != nil {
		if errors.IsNotFound(err) {
			log.Printf("PlanExecutionController: Error finding planexecution \"%v\": %v", request.Name, err)
			// Object not found, return.  Created objects are automatically garbage collected.
			// For additional cleanup logic use finalizers.
			return reconcile.Result{}, nil
		}
		// Error reading the object - requeue the request.
		return reconcile.Result{Requeue: true}, err
	}

	// Get Instance Object
	instance := &kudov1alpha1.Instance{}
	err = r.Get(context.TODO(),
		types.NamespacedName{
			Name:      planExecution.Spec.Instance.Name,
			Namespace: planExecution.Spec.Instance.Namespace,
		},
		instance)
	if err != nil {
<<<<<<< HEAD
		// Can't find the Instance. Update status.
=======
		// Can't find the instance.
		r.recorder.Event(planExecution, "Warning", "InvalidInstance", fmt.Sprintf("Could not find required instance (%v)", planExecution.Spec.Instance.Name))
>>>>>>> 94123126
		planExecution.Status.State = kudov1alpha1.PhaseStateError
		r.recorder.Event(planExecution, "Warning", "InvalidInstance", fmt.Sprintf("Could not find required Instance (%v)", planExecution.Spec.Instance.Name))
		log.Printf("PlanExecutionController: Error getting Instance %v in %v: %v",
			planExecution.Spec.Instance.Name,
			planExecution.Spec.Instance.Namespace,
			err)
		return reconcile.Result{}, err
	}

<<<<<<< HEAD
=======
	// Check for Suspend set.
	if planExecution.Spec.Suspend != nil && *planExecution.Spec.Suspend {
		planExecution.Status.State = kudov1alpha1.PhaseStateSuspend
		err = r.Update(context.TODO(), planExecution)
		r.recorder.Event(instance, "Normal", "PlanSuspend", fmt.Sprintf("PlanExecution %v suspended", planExecution.Name))
		return reconcile.Result{}, err
	}

>>>>>>> 94123126
	// See if this has already been processed
	if planExecution.Status.State == kudov1alpha1.PhaseStateComplete {
		log.Printf("PlanExecutionController: PlanExecution \"%v\" has already run to completion, not processing.", planExecution.Name)
		return reconcile.Result{}, nil
	}

<<<<<<< HEAD
	//Before returning from this function, update the status
	defer r.Update(context.Background(), planExecution)

	//Check for Suspend set.
	if planExecution.Spec.Suspend != nil && *planExecution.Spec.Suspend {
		planExecution.Status.State = kudov1alpha1.PhaseStateSuspend
		r.recorder.Event(instance, "Normal", "PlanSuspend", fmt.Sprintf("PlanExecution %v suspended", planExecution.Name))
		return reconcile.Result{}, err
	}

	//need to add ownerReference as the Instance
=======
	// Before returning from this function, update the status
	defer r.Update(context.Background(), planExecution)

	// Need to add ownerReference as the Instance.
>>>>>>> 94123126
	instance.Status.ActivePlan = corev1.ObjectReference{
		Name:       planExecution.Name,
		Kind:       planExecution.Kind,
		Namespace:  planExecution.Namespace,
		APIVersion: planExecution.APIVersion,
		UID:        planExecution.UID,
	}
	err = r.Update(context.TODO(), instance)
	if err != nil {
		r.recorder.Event(planExecution, "Warning", "UpdateError", fmt.Sprintf("Could not update the ActivePlan for (%v): %v", planExecution.Spec.Instance.Name, err))
		log.Printf("PlanExecutionController: Update of Instance with ActivePlan errored: %v", err)
	}

<<<<<<< HEAD
	//Get associated FrameworkVersion
=======
	// Get associated FrameworkVersion
>>>>>>> 94123126
	frameworkVersion := &kudov1alpha1.FrameworkVersion{}
	err = r.Get(context.TODO(),
		types.NamespacedName{
			Name:      instance.Spec.FrameworkVersion.Name,
			Namespace: instance.Spec.FrameworkVersion.Namespace,
		},
		frameworkVersion)
	if err != nil {
<<<<<<< HEAD
		//Can't find the FrameworkVersion. Update status
=======
		// Can't find the FrameworkVersion.
>>>>>>> 94123126
		planExecution.Status.State = kudov1alpha1.PhaseStateError
		r.recorder.Event(planExecution, "Warning", "InvalidFrameworkVersion", fmt.Sprintf("Could not find FrameworkVersion %v", instance.Spec.FrameworkVersion.Name))
		log.Printf("PlanExecutionController: Error getting FrameworkVersion %v in %v: %v",
			instance.Spec.FrameworkVersion.Name,
			instance.Spec.FrameworkVersion.Namespace,
			err)
		return reconcile.Result{}, err
	}

<<<<<<< HEAD
	configs, err := engine.ParseConfig(instance, frameworkVersion, func(eventtype, reason, message string) {
		r.recorder.Event(planExecution, eventtype, reason, message)
	})
	if err != nil {
		log.Printf("PlanExecutionController: %v", err)
		return reconcile.Result{}, err
	}

	// Get Plan from FrameworkVersion:
	// Right now must match exactly.  In the future have defaults/backups:
	//  e.g. if no "upgrade", call "update"
	//  if no "update" call "deploy"
	//  When we have this we'll have to keep the active plan in the status since
	//  that might not match the "requested" plan.
=======
	// Load parameters:

	// Create config map to hold all parameters for instantiation
	configs := make(map[string]interface{})

	// Default parameters from instance metadata
	configs["FrameworkName"] = frameworkVersion.Spec.Framework.Name
	configs["Name"] = instance.Name
	configs["Namespace"] = instance.Namespace

	params := make(map[string]interface{})
	for k, v := range instance.Spec.Parameters {
		params[k] = v
	}

	// Merge defaults with customizations
	for _, param := range frameworkVersion.Spec.Parameters {
		_, ok := params[param.Name]
		if !ok {
			// Not specified in params
			if param.Required {
				err = fmt.Errorf("parameter %v was required but not provided by instance %v", param.Name, instance.Name)
				log.Printf("PlanExecutionController: %v", err)
				r.recorder.Event(planExecution, "Warning", "MissingParameter", fmt.Sprintf("Could not find required parameter (%v)", param.Name))
				return reconcile.Result{}, err
			}
			params[param.Name] = param.Default
		}
	}

	configs["Params"] = params

	// Get Plan from FrameworkVersion.
	//
	// Right now must match exactly. In the future have defaults/backups: e.g., if no
	// "upgrade", call "update"; if no "update", call "deploy"
	//
	// When we have this we'll have to keep the active plan in the status since that might
	// not match the "requested" plan.
>>>>>>> 94123126
	executedPlan, ok := frameworkVersion.Spec.Plans[planExecution.Spec.PlanName]
	if !ok {
		r.recorder.Event(planExecution, "Warning", "InvalidPlan", fmt.Sprintf("Could not find required plan (%v)", planExecution.Spec.PlanName))
		planExecution.Status.State = kudov1alpha1.PhaseStateError
		err = fmt.Errorf("could not find required plan (%v)", planExecution.Spec.PlanName)
		return reconcile.Result{}, err
	}

	planExecution.Status.Name = planExecution.Spec.PlanName
	planExecution.Status.Strategy = executedPlan.Strategy

	err = PopulatePlanExecutionPhases(basePath, &executedPlan, planExecution, instance, frameworkVersion, configs, r.recorder)
	if err != nil {
		return reconcile.Result{}, err
	}

	err = RunPhases(&executedPlan, planExecution, instance, r.Client, r.scheme)
	if err != nil {
		return reconcile.Result{}, err
	}

	if health.IsPlanHealthy(planExecution.Status) {
		r.recorder.Event(planExecution, "Normal", "PhaseStateComplete", fmt.Sprintf("Instances healthy, phase marked as COMPLETE"))
		r.recorder.Event(instance, "Normal", "PlanComplete", fmt.Sprintf("PlanExecution %v completed", planExecution.Name))
		planExecution.Status.State = kudov1alpha1.PhaseStateComplete
	} else {
		planExecution.Status.State = kudov1alpha1.PhaseStateInProgress
	}

	instance.Status.Status = planExecution.Status.State
	err = r.Client.Update(context.TODO(), instance)
	if err != nil {
		log.Printf("Error updating Instance status to %v: %v\n", instance.Status.Status, err)
	}

	return reconcile.Result{}, nil
}

//Cleanup modifies objects on the cluster to allow for the provided obj to get CreateOrApply.  Currently
//only needs to clean up Jobs that get run from multiple PlanExecutions
func (r *ReconcilePlanExecution) Cleanup(obj runtime.Object) error {

	switch obj := obj.(type) {
	case *batchv1.Job:
		//We need to see if there's a current job on the system that matches this exactly (with labels)
		log.Printf("PlanExecutionController.Cleanup: *batchv1.Job %v", obj.Name)

		present := &batchv1.Job{}
		key, _ := client.ObjectKeyFromObject(obj)
		err := r.Get(context.TODO(), key, present)
		if errors.IsNotFound(err) {
			//this is fine, its good to go
			log.Printf("PlanExecutionController: Could not find job \"%v\" in cluster. Good to make a new one.", key)
			return nil
		}
		if err != nil {
			//Something else happened
			return err
		}
		//see if the job in the cluster has the same labels as the one we're looking to add.
		for k, v := range obj.Labels {
			if v != present.Labels[k] {
				//need to delete the present job since its got labels that aren't the same
				log.Printf("PlanExecutionController: Different values for job key \"%v\": \"%v\" and \"%v\"", k, v, present.Labels[k])
				err = r.Delete(context.TODO(), present)
				return err
			}
		}
		for k, v := range present.Labels {
			if v != obj.Labels[k] {
				//need to delete the present job since its got labels that aren't the same
				log.Printf("PlanExecutionController: Different values for job key \"%v\": \"%v\" and \"%v\"", k, v, obj.Labels[k])
				err = r.Delete(context.TODO(), present)
				return err
			}
		}
		return nil
	}

	return nil
}

// Watch for Deployments, Jobs and StatefulSets
// Define a mapping from the object in the event to one or more
// objects to Reconcile.  Specifically this calls for
// a reconciliation of any objects "Owner".
func reconcileRequestsMapperFunc(mgr manager.Manager) handler.ToRequestsFunc {
	return func(a handler.MapObject) []reconcile.Request {
		owners := a.Meta.GetOwnerReferences()
		requests := make([]reconcile.Request, 0)
		for _, owner := range owners {
			// if owner is an Instance, we also want to queue up the
			// PlanExecution in the Status section
			inst := &kudov1alpha1.Instance{}
			err := mgr.GetClient().Get(context.TODO(), client.ObjectKey{
				Name:      owner.Name,
				Namespace: a.Meta.GetNamespace(),
			}, inst)

			if err != nil {
				log.Printf("Error getting Instance object: %v", err)
			} else {
				log.Printf("Adding \"%v\" to reconcile", inst.Status.ActivePlan.Name)
				requests = append(requests, reconcile.Request{
					NamespacedName: types.NamespacedName{
						Name:      inst.Status.ActivePlan.Name,
						Namespace: inst.Status.ActivePlan.Namespace,
					},
				})
			}
		}
		return requests
	}
}

func planEventPredicateFunc() predicate.Funcs {
	// 'UpdateFunc' and 'CreateFunc' used to judge if a event about the object is
	// what we want. If that is true, the event will be processed by the reconciler.
	// PlanExecutions should be mostly immutable.  Updates should only
	msg := "PlanEventPredicate: Received update event for an Instance named: %v"
	return predicate.Funcs{
		UpdateFunc: func(e event.UpdateEvent) bool {
			log.Printf(msg, e.MetaNew.GetName())
			return e.ObjectOld != e.ObjectNew
		},
		CreateFunc: func(e event.CreateEvent) bool {
			log.Printf(msg, e.Meta.GetName())
			return true
		},
		DeleteFunc: func(e event.DeleteEvent) bool {
			// TODO send event for Instance that plan was deleted
			log.Printf(msg, e.Meta.GetName())
			return true
		},
	}
}

func PopulatePlanExecutionPhases(basePath string, executedPlan *kudov1alpha1.Plan, planExecution *kudov1alpha1.PlanExecution, instance *kudov1alpha1.Instance, frameworkVersion *kudov1alpha1.FrameworkVersion, configs map[string]interface{}, recorder record.EventRecorder) error {
	planExecution.Status.Phases = make([]kudov1alpha1.PhaseStatus, len(executedPlan.Phases))
	var err error
	for i, phase := range executedPlan.Phases {
<<<<<<< HEAD
=======
		// Populate the Status elements in instance.
>>>>>>> 94123126
		planExecution.Status.Phases[i].Name = phase.Name
		planExecution.Status.Phases[i].Strategy = phase.Strategy
		planExecution.Status.Phases[i].State = kudov1alpha1.PhaseStatePending
		planExecution.Status.Phases[i].Steps = make([]kudov1alpha1.StepStatus, len(phase.Steps))
		for j, step := range phase.Steps {
			// Fetch FrameworkVersion:
			//
			//   - Get the task name from the step
			//   - Get the task definition from the FV
			//   - Create the kustomize templates
			//   - Apply
			configs["PlanName"] = planExecution.Spec.PlanName
			configs["PhaseName"] = phase.Name
			configs["StepName"] = step.Name
			configs["StepNumber"] = strconv.FormatInt(int64(j), 10)

			var objs []runtime.Object
			engine := engine.New()

			for _, t := range step.Tasks {
				// resolve task
				if taskSpec, ok := frameworkVersion.Spec.Tasks[t]; ok {
					var resources []string
					fsys := fs.MakeFakeFS()

					for _, res := range taskSpec.Resources {
						if resource, ok := frameworkVersion.Spec.Templates[res]; ok {
							templatedYaml, err := engine.Render(resource, configs)
							if err != nil {
								recorder.Event(planExecution, "Warning", "InvalidPlanExecution", fmt.Sprintf("Error expanding template: %v", err))
								log.Printf("PlanExecutionController: Error expanding template: %v", err)
							}
							fsys.WriteFile(fmt.Sprintf("%s/%s", basePath, res), []byte(templatedYaml))
							resources = append(resources, res)

						} else {
							recorder.Event(planExecution, "Warning", "InvalidPlanExecution", fmt.Sprintf("Error finding resource named %v for framework version %v", res, frameworkVersion.Name))
							log.Printf("PlanExecutionController: Error finding resource named %v for framework version %v", res, frameworkVersion.Name)
							return err
						}
					}

					kustomization := &ktypes.Kustomization{
						NamePrefix: instance.Name + "-",
						Namespace:  instance.Namespace,
						CommonLabels: map[string]string{
							"heritage":      "kudo",
							"app":           frameworkVersion.Spec.Framework.Name,
							"version":       frameworkVersion.Spec.Version,
							"Instance":      instance.Name,
							"planexecution": planExecution.Name,
							"plan":          planExecution.Spec.PlanName,
							"phase":         phase.Name,
							"step":          step.Name,
						},
						GeneratorOptions: &ktypes.GeneratorOptions{
							DisableNameSuffixHash: true,
						},
						Resources:             resources,
						PatchesStrategicMerge: []patch.StrategicMerge{},
					}

					yamlBytes, err := yaml.Marshal(kustomization)
					if err != nil {
						return err
					}

					fsys.WriteFile(fmt.Sprintf("%s/kustomization.yaml", basePath), yamlBytes)

					ldr, err := loader.NewLoader(basePath, fsys)
					if err != nil {
						return err
					}
					defer ldr.Cleanup()

					rf := resmap.NewFactory(resource.NewFactory(kunstruct.NewKunstructuredFactoryImpl()))
					kt, err := target.NewKustTarget(ldr, fsys, rf, transformer.NewFactoryImpl())
					if err != nil {
						return err
					}

					allResources, err := kt.MakeCustomizedResMap()
					if err != nil {
						return err
					}

					res, err := allResources.EncodeAsYaml()
					if err != nil {
						return err
					}

					objsToAdd, err := template.ParseKubernetesObjects(string(res))
					if err != nil {
						recorder.Event(planExecution, "Warning", "InvalidPlanExecution", fmt.Sprintf("Error creating Kubernetes objects from step %v in phase %v of plan %v: %v", step.Name, phase.Name, planExecution.Name, err))
						log.Printf("PlanExecutionController: Error creating Kubernetes objects from step %v in phase %v of plan %v: %v", step.Name, phase.Name, planExecution.Name, err)
						return err
					}
					objs = append(objs, objsToAdd...)
				} else {
					recorder.Event(planExecution, "Warning", "InvalidPlanExecution", fmt.Sprintf("Error finding task named %s for framework version %s", taskSpec, frameworkVersion.Name))
					log.Printf("PlanExecutionController: Error finding task named %s for framework version %s", taskSpec, frameworkVersion.Name)
					return nil
				}
			}

			planExecution.Status.Phases[i].Steps[j].Name = step.Name
			planExecution.Status.Phases[i].Steps[j].Objects = objs
			planExecution.Status.Phases[i].Steps[j].Delete = step.Delete
			log.Printf("PlanExecutionController: Phase \"%v\" Step \"%v\" has %v object(s)", phase.Name, step.Name, len(objs))
		}
	}
	return nil
}

func MutateFn(oldObj runtime.Object) controllerutil.MutateFn {
	return func(newObj runtime.Object) error {
		//TODO Clean this up.  I don't like having to do a switch here
		switch t := newObj.(type) {
		case *appsv1.StatefulSet:
			log.Printf("PlanExecutionController: CreateOrUpdate: StatefulSet %+v", t.Name)

			newSs := newObj.(*appsv1.StatefulSet)
			ss, ok := oldObj.(*appsv1.StatefulSet)
			if !ok {
				return fmt.Errorf("object passed in doesn't match expected StatefulSet type")
			}

			// We need some specialized logic in there.  We can't just copy the Spec since there are other values
			// like spec.updateState, spec.volumeClaimTemplates, etc that are all
			// generated from the object by the k8s controller.  We just want to update things we can change
			newSs.Spec.Replicas = ss.Spec.Replicas

			return nil
		case *appsv1.Deployment:
			newD := newObj.(*appsv1.Deployment)
			d, ok := oldObj.(*appsv1.Deployment)
			if !ok {
				return fmt.Errorf("object passed in doesn't match expected deployment type")
			}
			newD.Spec.Replicas = d.Spec.Replicas
			return nil
		case *v1beta1.Deployment:
			newD := newObj.(*v1beta1.Deployment)
			d, ok := oldObj.(*v1beta1.Deployment)
			if !ok {
				return fmt.Errorf("object passed in doesn't match expected deployment type")
			}
			newD.Spec.Replicas = d.Spec.Replicas
			return nil

		case *batchv1.Job:
			// job := oldObj.(*batchv1.Job)

		case *kudov1alpha1.Instance:
			// i := oldObj.(*kudov1alpha1.Instance)

		//unless we build logic for what a healthy object is, assume its healthy when created
		default:
			log.Print("PlanExecutionController: CreateOrUpdate: Type is not implemented yet")
			return nil
		}

		return nil

	}
}

func Cleanup(c client.Client, obj runtime.Object) error {
	switch obj := obj.(type) {
	case *batchv1.Job:
		//We need to see if there's a current job on the system that matches this exactly (with labels)
		log.Printf("PlanExecutionController.Cleanup: *batchv1.Job %v", obj.Name)

		present := &batchv1.Job{}
		key, _ := client.ObjectKeyFromObject(obj)
		err := c.Get(context.TODO(), key, present)
		if errors.IsNotFound(err) {
			//this is fine, its good to go
			log.Printf("PlanExecutionController: Could not find job \"%v\" in cluster. Good to make a new one.", key)
			return nil
		}
		if err != nil {
			//Something else happened
			return err
		}
		//see if the job in the cluster has the same labels as the one we're looking to add.
		for k, v := range obj.Labels {
			if v != present.Labels[k] {
				//need to delete the present job since its got labels that aren't the same
				log.Printf("PlanExecutionController: Different values for job key \"%v\": \"%v\" and \"%v\"", k, v, present.Labels[k])
				err = c.Delete(context.TODO(), present)
				return err
			}
		}
		for k, v := range present.Labels {
			if v != obj.Labels[k] {
				//need to delete the present job since its got labels that aren't the same
				log.Printf("PlanExecutionController: Different values for job key \"%v\": \"%v\" and \"%v\"", k, v, obj.Labels[k])
				err = c.Delete(context.TODO(), present)
				return err
			}
		}
		return nil
	}

	return nil
}

func RunPhases(executedPlan *kudov1alpha1.Plan, planExecution *kudov1alpha1.PlanExecution, instance *kudov1alpha1.Instance, c client.Client, scheme *runtime.Scheme) error {
	var err error
	for i, phase := range planExecution.Status.Phases {
		// If we still want to execute phases in this plan check if phase is healthy
		for j, s := range phase.Steps {
			planExecution.Status.Phases[i].Steps[j].State = kudov1alpha1.PhaseStateComplete

			for _, obj := range s.Objects {
				if s.Delete {
					log.Printf("PlanExecutionController: Step \"%v\" was marked to delete object %+v", s.Name, obj)
					err = c.Delete(context.TODO(), obj, client.PropagationPolicy(metav1.DeletePropagationForeground))
					if errors.IsNotFound(err) || err == nil {
						// This is okay
						log.Printf("PlanExecutionController: Object was already deleted or did not exist in step \"%v\"", s.Name)
					}
					if err != nil {
						log.Printf("PlanExecutionController: Error deleting object in step \"%v\": %v", s.Name, err)
						planExecution.Status.Phases[i].State = kudov1alpha1.PhaseStateError
						planExecution.Status.Phases[i].Steps[j].State = kudov1alpha1.PhaseStateError
						return err
					}
					continue
				}

<<<<<<< HEAD
				// Make sure this object is applied to the cluster. Get back the Instance from
				// the cluster so we can see if it's healthy or not
				if err = controllerutil.SetControllerReference(instance, obj.(metav1.Object), scheme); err != nil {
					return err
				}

				//Some objects don't update well.  We capture the logic here to see if we need to cleanup the current object
				err = Cleanup(c, obj)
=======
				// Make sure this object is applied to the cluster. Get back the instance from the
				// cluster so we can see if it's healthy or not
				if err = controllerutil.SetControllerReference(instance, obj.(metav1.Object), r.scheme); err != nil {
					return reconcile.Result{}, err
				}

				// Some objects don't update well. We capture the logic here to see if we need to
				// cleanup the current object
				err = r.Cleanup(obj)
>>>>>>> 94123126
				if err != nil {
					log.Printf("PlanExecutionController: Cleanup failed: %v", err)
				}

				arg := obj.DeepCopyObject()
<<<<<<< HEAD
				result, err := controllerutil.CreateOrUpdate(context.TODO(), c, arg, MutateFn(obj))
=======
				result, err := controllerutil.CreateOrUpdate(context.TODO(), r.Client, arg, func(newObj runtime.Object) error {
					// TODO: Clean this up. I don't like having to do a switch here.
					switch t := newObj.(type) {
					case *appsv1.StatefulSet:
						log.Printf("PlanExecutionController: CreateOrUpdate: StatefulSet %+v", t.Name)

						newSs := newObj.(*appsv1.StatefulSet)
						ss, ok := obj.(*appsv1.StatefulSet)
						if !ok {
							return fmt.Errorf("object passed in doesn't match expected StatefulSet type")
						}

						// We need some specialized logic in there.
						//
						// We can't just copy the Spec since there are other values like
						// spec.updateState, spec.volumeClaimTemplates, etc. that are all generated
						// from the object by the k8s controller.
						//
						// We just want to update things we can change.
						newSs.Spec.Replicas = ss.Spec.Replicas

						return nil
					case *appsv1.Deployment:
						newD := newObj.(*appsv1.Deployment)
						d, ok := obj.(*appsv1.Deployment)
						if !ok {
							return fmt.Errorf("object passed in doesn't match expected deployment type")
						}
						newD.Spec.Replicas = d.Spec.Replicas
						return nil
					case *v1beta1.Deployment:
						newD := newObj.(*v1beta1.Deployment)
						d, ok := obj.(*v1beta1.Deployment)
						if !ok {
							return fmt.Errorf("object passed in doesn't match expected deployment type")
						}
						newD.Spec.Replicas = d.Spec.Replicas
						return nil

					case *batchv1.Job:
					case *kudov1alpha1.Instance:
					// Unless we build logic for what a healthy object is, assume its healthy when created.
					default:
						log.Print("PlanExecutionController: CreateOrUpdate: Type is not implemented yet")
						return nil
					}

					return nil

				})

				log.Printf("PlanExecutionController: CreateOrUpdate resulted in: %v", result)
>>>>>>> 94123126

				if err != nil {
					log.Printf("PlanExecutionController: Error CreateOrUpdate Object in step \"%v\": %v", s.Name, err)
					planExecution.Status.Phases[i].State = kudov1alpha1.PhaseStateError
					planExecution.Status.Phases[i].Steps[j].State = kudov1alpha1.PhaseStateError

					return err
				}
				log.Printf("PlanExecutionController: CreateOrUpdate resulted in: %v", result)

				// get the existing object meta
				metaObj := obj.(metav1.Object)

				// retrieve the existing object
				key := client.ObjectKey{
					Name:      metaObj.GetName(),
					Namespace: metaObj.GetNamespace(),
				}

				err = c.Get(context.TODO(), key, obj)

				if err != nil {
					log.Printf("PlanExecutionController: Error getting new object in step \"%v\": %v", s.Name, err)
					planExecution.Status.Phases[i].State = kudov1alpha1.PhaseStateError
					planExecution.Status.Phases[i].Steps[j].State = kudov1alpha1.PhaseStateError
					return err
				}
				err = health.IsHealthy(c, obj)
				if err != nil {
					log.Printf("PlanExecutionController: Obj is NOT healthy: %+v", obj)
					planExecution.Status.Phases[i].Steps[j].State = kudov1alpha1.PhaseStateInProgress
					planExecution.Status.Phases[i].State = kudov1alpha1.PhaseStateInProgress
				}
			}
			log.Printf("PlanExecutionController: Phase \"%v\" has strategy %v", phase.Name, phase.Strategy)
			if phase.Strategy == kudov1alpha1.Serial {
				// We need to skip the rest of the steps if this step is unhealthy
				log.Printf("PlanExecutionController: Phase \"%v\" marked as serial", phase.Name)
				if planExecution.Status.Phases[i].Steps[j].State != kudov1alpha1.PhaseStateComplete {
					log.Printf("PlanExecutionController: Step \"%v\" isn't complete, skipping rest of steps in phase until it is", planExecution.Status.Phases[i].Steps[j].Name)
					break
				} else {
					log.Printf("PlanExecutionController: Step \"%v\" is healthy, so I can continue on", planExecution.Status.Phases[i].Steps[j].Name)
				}
			}

			log.Printf("PlanExecutionController: Looked at step \"%v\"", s.Name)
		}
		if health.IsPhaseHealthy(planExecution.Status.Phases[i]) {
			log.Printf("PlanExecutionController: Phase \"%v\" marked as healthy", phase.Name)
			planExecution.Status.Phases[i].State = kudov1alpha1.PhaseStateComplete
			continue
		}

		// This phase isn't quite ready yet. Let's see what needs to be done
		planExecution.Status.Phases[i].State = kudov1alpha1.PhaseStateInProgress

		// Don't keep going to other plans if we're flagged to perform the phases in serial
		if executedPlan.Strategy == kudov1alpha1.Serial {
			log.Printf("PlanExecutionController: Phase \"%v\" not healthy, and plan marked as serial, so breaking.", phase.Name)
			break
		}
		log.Printf("PlanExecutionController: Looked at phase \"%v\"", phase.Name)
	}
	return nil
}

<<<<<<< HEAD
type FIPP struct {
	FrameworkVersion *kudov1alpha1.FrameworkVersion
	Instance         *kudov1alpha1.Instance
	PlanExecution    *kudov1alpha1.PlanExecution
	Plan             *kudov1alpha1.Plan
}
=======
// Cleanup modifies objects on the cluster to allow for the provided obj to get CreateOrApply.
// Currently only needs to clean up Jobs that get run from multiplePlanExecutions
func (r *ReconcilePlanExecution) Cleanup(obj runtime.Object) error {

	switch obj := obj.(type) {
	case *batchv1.Job:
		// We need to see if there's a current job on the system that matches this exactly (with labels)
		log.Printf("PlanExecutionController.Cleanup: *batchv1.Job %v", obj.Name)

		present := &batchv1.Job{}
		key, _ := client.ObjectKeyFromObject(obj)
		err := r.Get(context.TODO(), key, present)
		if errors.IsNotFound(err) {
			// This is fine, its good to go
			log.Printf("PlanExecutionController: Could not find job \"%v\" in cluster. Good to make a new one.", key)
			return nil
		}
		if err != nil {
			// Something else happened
			return err
		}
		// See if the job in the cluster has the same labels as the one we're looking to add.
		for k, v := range obj.Labels {
			if v != present.Labels[k] {
				// Need to delete the present job since its got labels that aren't the same
				log.Printf("PlanExecutionController: Different values for job key \"%v\": \"%v\" and \"%v\"", k, v, present.Labels[k])
				err = r.Delete(context.TODO(), present)
				return err
			}
		}
		for k, v := range present.Labels {
			if v != obj.Labels[k] {
				// Need to delete the present job since its got labels that aren't the same
				log.Printf("PlanExecutionController: Different values for job key \"%v\": \"%v\" and \"%v\"", k, v, obj.Labels[k])
				err = r.Delete(context.TODO(), present)
				return err
			}
		}
		return nil
	}

	return nil
}
>>>>>>> 94123126
<|MERGE_RESOLUTION|>--- conflicted
+++ resolved
@@ -59,13 +59,8 @@
 
 const basePath = "/kustomize"
 
-<<<<<<< HEAD
-// Add creates a new PlanExecution Controller and adds it to the Manager with default RBAC. The Manager will set fields on the Controller
-// and Start it when the Manager is Started.
-=======
 // Add creates a new PlanExecution Controller and adds it to the Manager with default RBAC.
 // The Manager will set fields on the Controller and Start it when the Manager is Started.
->>>>>>> 94123126
 func Add(mgr manager.Manager) error {
 	log.Printf("PlanExecutionController: Registering planexecution controller.")
 	return add(mgr, newReconciler(mgr))
@@ -83,72 +78,13 @@
 	if err != nil {
 		return err
 	}
-<<<<<<< HEAD
 	// Watch for changes to PlanExecution,
-=======
-
-	// Watch for Deployments, Jobs and StatefulSets
-	//
-	// Define a mapping from the object in the event to one or more objects to
-	// Reconcile. Specifically this calls for a reconciliation of any owned
-	// objects.
-	mapFn := handler.ToRequestsFunc(
-		func(a handler.MapObject) []reconcile.Request {
-			owners := a.Meta.GetOwnerReferences()
-			requests := make([]reconcile.Request, 0)
-			for _, owner := range owners {
-				// if owner is an instance, we also want to queue up the PlanExecution
-				// in the Status section
-				inst := &kudov1alpha1.Instance{}
-				err = mgr.GetClient().Get(context.TODO(), client.ObjectKey{
-					Name:      owner.Name,
-					Namespace: a.Meta.GetNamespace(),
-				}, inst)
-
-				if err != nil {
-					log.Printf("PlanExecutionController: Error getting instance object: %v", err)
-				} else {
-					log.Printf("PlanExecutionController: Adding \"%v\" to reconcile", inst.Status.ActivePlan.Name)
-					requests = append(requests, reconcile.Request{
-						NamespacedName: types.NamespacedName{
-							Name:      inst.Status.ActivePlan.Name,
-							Namespace: inst.Status.ActivePlan.Namespace,
-						},
-					})
-				}
-			}
-			return requests
-		})
-
-	// 'UpdateFunc' and 'CreateFunc' are used to judge if a event about the object is what
-	// we want. If return true, the event will be processed by the reconciler.
-	//
-	// PlanExecutions should be mostly immutable.
-	p := predicate.Funcs{
-		UpdateFunc: func(e event.UpdateEvent) bool {
-			log.Printf("PlanExecutionController: Received update event for an instance named: %v", e.MetaNew.GetName())
-			return e.ObjectOld != e.ObjectNew
-		},
-		CreateFunc: func(e event.CreateEvent) bool {
-			log.Printf("PlanExecutionController: Received create event for an instance named: %v", e.Meta.GetName())
-			return true
-		},
-		DeleteFunc: func(e event.DeleteEvent) bool {
-			// TODO: send event for Instance that plan was deleted
-			log.Printf("PlanExecutionController: Received delete event for an instance named: %v", e.Meta.GetName())
-			return true
-		},
-	}
-
-	// Watch for changes to PlanExecution
->>>>>>> 94123126
 	err = c.Watch(&source.Kind{Type: &kudov1alpha1.PlanExecution{}}, &handler.EnqueueRequestForObject{})
 	if err != nil {
 		return err
 	}
 
 	// Watch Deployments and trigger Reconciles for objects mapped from the Deployment in the event
-<<<<<<< HEAD
 	for _, e := range [...]runtime.Object{
 		&appsv1.StatefulSet{},
 		&appsv1.Deployment{},
@@ -164,44 +100,6 @@
 		if err != nil {
 			return err
 		}
-=======
-	err = c.Watch(
-		&source.Kind{Type: &appsv1.StatefulSet{}},
-		&handler.EnqueueRequestsFromMapFunc{
-			ToRequests: mapFn,
-		},
-		p)
-	if err != nil {
-		return err
-	}
-	err = c.Watch(
-		&source.Kind{Type: &appsv1.Deployment{}},
-		&handler.EnqueueRequestsFromMapFunc{
-			ToRequests: mapFn,
-		},
-		p)
-	if err != nil {
-		return err
-	}
-	err = c.Watch(
-		&source.Kind{Type: &batchv1.Job{}},
-		&handler.EnqueueRequestsFromMapFunc{
-			ToRequests: mapFn,
-		},
-		p)
-	if err != nil {
-		return err
-	}
-
-	err = c.Watch(
-		&source.Kind{Type: &kudov1alpha1.Instance{}},
-		&handler.EnqueueRequestsFromMapFunc{
-			ToRequests: mapFn,
-		},
-		p)
-	if err != nil {
-		return err
->>>>>>> 94123126
 	}
 	return nil
 }
@@ -248,12 +146,7 @@
 		},
 		instance)
 	if err != nil {
-<<<<<<< HEAD
 		// Can't find the Instance. Update status.
-=======
-		// Can't find the instance.
-		r.recorder.Event(planExecution, "Warning", "InvalidInstance", fmt.Sprintf("Could not find required instance (%v)", planExecution.Spec.Instance.Name))
->>>>>>> 94123126
 		planExecution.Status.State = kudov1alpha1.PhaseStateError
 		r.recorder.Event(planExecution, "Warning", "InvalidInstance", fmt.Sprintf("Could not find required Instance (%v)", planExecution.Spec.Instance.Name))
 		log.Printf("PlanExecutionController: Error getting Instance %v in %v: %v",
@@ -263,41 +156,23 @@
 		return reconcile.Result{}, err
 	}
 
-<<<<<<< HEAD
-=======
-	// Check for Suspend set.
-	if planExecution.Spec.Suspend != nil && *planExecution.Spec.Suspend {
-		planExecution.Status.State = kudov1alpha1.PhaseStateSuspend
-		err = r.Update(context.TODO(), planExecution)
-		r.recorder.Event(instance, "Normal", "PlanSuspend", fmt.Sprintf("PlanExecution %v suspended", planExecution.Name))
-		return reconcile.Result{}, err
-	}
-
->>>>>>> 94123126
 	// See if this has already been processed
 	if planExecution.Status.State == kudov1alpha1.PhaseStateComplete {
 		log.Printf("PlanExecutionController: PlanExecution \"%v\" has already run to completion, not processing.", planExecution.Name)
 		return reconcile.Result{}, nil
 	}
 
-<<<<<<< HEAD
-	//Before returning from this function, update the status
+	// Before returning from this function, update the status
 	defer r.Update(context.Background(), planExecution)
 
-	//Check for Suspend set.
+	// Check for Suspend set.
 	if planExecution.Spec.Suspend != nil && *planExecution.Spec.Suspend {
 		planExecution.Status.State = kudov1alpha1.PhaseStateSuspend
 		r.recorder.Event(instance, "Normal", "PlanSuspend", fmt.Sprintf("PlanExecution %v suspended", planExecution.Name))
 		return reconcile.Result{}, err
 	}
 
-	//need to add ownerReference as the Instance
-=======
-	// Before returning from this function, update the status
-	defer r.Update(context.Background(), planExecution)
-
-	// Need to add ownerReference as the Instance.
->>>>>>> 94123126
+	// need to add ownerReference as the Instance
 	instance.Status.ActivePlan = corev1.ObjectReference{
 		Name:       planExecution.Name,
 		Kind:       planExecution.Kind,
@@ -311,11 +186,7 @@
 		log.Printf("PlanExecutionController: Update of Instance with ActivePlan errored: %v", err)
 	}
 
-<<<<<<< HEAD
-	//Get associated FrameworkVersion
-=======
 	// Get associated FrameworkVersion
->>>>>>> 94123126
 	frameworkVersion := &kudov1alpha1.FrameworkVersion{}
 	err = r.Get(context.TODO(),
 		types.NamespacedName{
@@ -324,11 +195,7 @@
 		},
 		frameworkVersion)
 	if err != nil {
-<<<<<<< HEAD
-		//Can't find the FrameworkVersion. Update status
-=======
-		// Can't find the FrameworkVersion.
->>>>>>> 94123126
+		// Can't find the FrameworkVersion. Update status
 		planExecution.Status.State = kudov1alpha1.PhaseStateError
 		r.recorder.Event(planExecution, "Warning", "InvalidFrameworkVersion", fmt.Sprintf("Could not find FrameworkVersion %v", instance.Spec.FrameworkVersion.Name))
 		log.Printf("PlanExecutionController: Error getting FrameworkVersion %v in %v: %v",
@@ -338,7 +205,6 @@
 		return reconcile.Result{}, err
 	}
 
-<<<<<<< HEAD
 	configs, err := engine.ParseConfig(instance, frameworkVersion, func(eventtype, reason, message string) {
 		r.recorder.Event(planExecution, eventtype, reason, message)
 	})
@@ -353,47 +219,6 @@
 	//  if no "update" call "deploy"
 	//  When we have this we'll have to keep the active plan in the status since
 	//  that might not match the "requested" plan.
-=======
-	// Load parameters:
-
-	// Create config map to hold all parameters for instantiation
-	configs := make(map[string]interface{})
-
-	// Default parameters from instance metadata
-	configs["FrameworkName"] = frameworkVersion.Spec.Framework.Name
-	configs["Name"] = instance.Name
-	configs["Namespace"] = instance.Namespace
-
-	params := make(map[string]interface{})
-	for k, v := range instance.Spec.Parameters {
-		params[k] = v
-	}
-
-	// Merge defaults with customizations
-	for _, param := range frameworkVersion.Spec.Parameters {
-		_, ok := params[param.Name]
-		if !ok {
-			// Not specified in params
-			if param.Required {
-				err = fmt.Errorf("parameter %v was required but not provided by instance %v", param.Name, instance.Name)
-				log.Printf("PlanExecutionController: %v", err)
-				r.recorder.Event(planExecution, "Warning", "MissingParameter", fmt.Sprintf("Could not find required parameter (%v)", param.Name))
-				return reconcile.Result{}, err
-			}
-			params[param.Name] = param.Default
-		}
-	}
-
-	configs["Params"] = params
-
-	// Get Plan from FrameworkVersion.
-	//
-	// Right now must match exactly. In the future have defaults/backups: e.g., if no
-	// "upgrade", call "update"; if no "update", call "deploy"
-	//
-	// When we have this we'll have to keep the active plan in the status since that might
-	// not match the "requested" plan.
->>>>>>> 94123126
 	executedPlan, ok := frameworkVersion.Spec.Plans[planExecution.Spec.PlanName]
 	if !ok {
 		r.recorder.Event(planExecution, "Warning", "InvalidPlan", fmt.Sprintf("Could not find required plan (%v)", planExecution.Spec.PlanName))
@@ -432,31 +257,31 @@
 	return reconcile.Result{}, nil
 }
 
-//Cleanup modifies objects on the cluster to allow for the provided obj to get CreateOrApply.  Currently
-//only needs to clean up Jobs that get run from multiple PlanExecutions
+// Cleanup modifies objects on the cluster to allow for the provided obj to get CreateOrApply.  Currently
+// only needs to clean up Jobs that get run from multiple PlanExecutions
 func (r *ReconcilePlanExecution) Cleanup(obj runtime.Object) error {
 
 	switch obj := obj.(type) {
 	case *batchv1.Job:
-		//We need to see if there's a current job on the system that matches this exactly (with labels)
+		// We need to see if there's a current job on the system that matches this exactly (with labels)
 		log.Printf("PlanExecutionController.Cleanup: *batchv1.Job %v", obj.Name)
 
 		present := &batchv1.Job{}
 		key, _ := client.ObjectKeyFromObject(obj)
 		err := r.Get(context.TODO(), key, present)
 		if errors.IsNotFound(err) {
-			//this is fine, its good to go
+			// this is fine, its good to go
 			log.Printf("PlanExecutionController: Could not find job \"%v\" in cluster. Good to make a new one.", key)
 			return nil
 		}
 		if err != nil {
-			//Something else happened
+			// Something else happened
 			return err
 		}
-		//see if the job in the cluster has the same labels as the one we're looking to add.
+		// see if the job in the cluster has the same labels as the one we're looking to add.
 		for k, v := range obj.Labels {
 			if v != present.Labels[k] {
-				//need to delete the present job since its got labels that aren't the same
+				// need to delete the present job since its got labels that aren't the same
 				log.Printf("PlanExecutionController: Different values for job key \"%v\": \"%v\" and \"%v\"", k, v, present.Labels[k])
 				err = r.Delete(context.TODO(), present)
 				return err
@@ -464,7 +289,7 @@
 		}
 		for k, v := range present.Labels {
 			if v != obj.Labels[k] {
-				//need to delete the present job since its got labels that aren't the same
+				// need to delete the present job since its got labels that aren't the same
 				log.Printf("PlanExecutionController: Different values for job key \"%v\": \"%v\" and \"%v\"", k, v, obj.Labels[k])
 				err = r.Delete(context.TODO(), present)
 				return err
@@ -535,10 +360,7 @@
 	planExecution.Status.Phases = make([]kudov1alpha1.PhaseStatus, len(executedPlan.Phases))
 	var err error
 	for i, phase := range executedPlan.Phases {
-<<<<<<< HEAD
-=======
 		// Populate the Status elements in instance.
->>>>>>> 94123126
 		planExecution.Status.Phases[i].Name = phase.Name
 		planExecution.Status.Phases[i].Strategy = phase.Strategy
 		planExecution.Status.Phases[i].State = kudov1alpha1.PhaseStatePending
@@ -655,7 +477,7 @@
 
 func MutateFn(oldObj runtime.Object) controllerutil.MutateFn {
 	return func(newObj runtime.Object) error {
-		//TODO Clean this up.  I don't like having to do a switch here
+		// TODO Clean this up.  I don't like having to do a switch here
 		switch t := newObj.(type) {
 		case *appsv1.StatefulSet:
 			log.Printf("PlanExecutionController: CreateOrUpdate: StatefulSet %+v", t.Name)
@@ -695,7 +517,7 @@
 		case *kudov1alpha1.Instance:
 			// i := oldObj.(*kudov1alpha1.Instance)
 
-		//unless we build logic for what a healthy object is, assume its healthy when created
+		// unless we build logic for what a healthy object is, assume its healthy when created
 		default:
 			log.Print("PlanExecutionController: CreateOrUpdate: Type is not implemented yet")
 			return nil
@@ -709,25 +531,25 @@
 func Cleanup(c client.Client, obj runtime.Object) error {
 	switch obj := obj.(type) {
 	case *batchv1.Job:
-		//We need to see if there's a current job on the system that matches this exactly (with labels)
+		// We need to see if there's a current job on the system that matches this exactly (with labels)
 		log.Printf("PlanExecutionController.Cleanup: *batchv1.Job %v", obj.Name)
 
 		present := &batchv1.Job{}
 		key, _ := client.ObjectKeyFromObject(obj)
 		err := c.Get(context.TODO(), key, present)
 		if errors.IsNotFound(err) {
-			//this is fine, its good to go
+			// this is fine, its good to go
 			log.Printf("PlanExecutionController: Could not find job \"%v\" in cluster. Good to make a new one.", key)
 			return nil
 		}
 		if err != nil {
-			//Something else happened
+			// Something else happened
 			return err
 		}
-		//see if the job in the cluster has the same labels as the one we're looking to add.
+		// see if the job in the cluster has the same labels as the one we're looking to add.
 		for k, v := range obj.Labels {
 			if v != present.Labels[k] {
-				//need to delete the present job since its got labels that aren't the same
+				// need to delete the present job since its got labels that aren't the same
 				log.Printf("PlanExecutionController: Different values for job key \"%v\": \"%v\" and \"%v\"", k, v, present.Labels[k])
 				err = c.Delete(context.TODO(), present)
 				return err
@@ -735,7 +557,7 @@
 		}
 		for k, v := range present.Labels {
 			if v != obj.Labels[k] {
-				//need to delete the present job since its got labels that aren't the same
+				// need to delete the present job since its got labels that aren't the same
 				log.Printf("PlanExecutionController: Different values for job key \"%v\": \"%v\" and \"%v\"", k, v, obj.Labels[k])
 				err = c.Delete(context.TODO(), present)
 				return err
@@ -771,87 +593,20 @@
 					continue
 				}
 
-<<<<<<< HEAD
 				// Make sure this object is applied to the cluster. Get back the Instance from
 				// the cluster so we can see if it's healthy or not
 				if err = controllerutil.SetControllerReference(instance, obj.(metav1.Object), scheme); err != nil {
 					return err
 				}
 
-				//Some objects don't update well.  We capture the logic here to see if we need to cleanup the current object
+				// Some objects don't update well.  We capture the logic here to see if we need to cleanup the current object
 				err = Cleanup(c, obj)
-=======
-				// Make sure this object is applied to the cluster. Get back the instance from the
-				// cluster so we can see if it's healthy or not
-				if err = controllerutil.SetControllerReference(instance, obj.(metav1.Object), r.scheme); err != nil {
-					return reconcile.Result{}, err
-				}
-
-				// Some objects don't update well. We capture the logic here to see if we need to
-				// cleanup the current object
-				err = r.Cleanup(obj)
->>>>>>> 94123126
 				if err != nil {
 					log.Printf("PlanExecutionController: Cleanup failed: %v", err)
 				}
 
 				arg := obj.DeepCopyObject()
-<<<<<<< HEAD
 				result, err := controllerutil.CreateOrUpdate(context.TODO(), c, arg, MutateFn(obj))
-=======
-				result, err := controllerutil.CreateOrUpdate(context.TODO(), r.Client, arg, func(newObj runtime.Object) error {
-					// TODO: Clean this up. I don't like having to do a switch here.
-					switch t := newObj.(type) {
-					case *appsv1.StatefulSet:
-						log.Printf("PlanExecutionController: CreateOrUpdate: StatefulSet %+v", t.Name)
-
-						newSs := newObj.(*appsv1.StatefulSet)
-						ss, ok := obj.(*appsv1.StatefulSet)
-						if !ok {
-							return fmt.Errorf("object passed in doesn't match expected StatefulSet type")
-						}
-
-						// We need some specialized logic in there.
-						//
-						// We can't just copy the Spec since there are other values like
-						// spec.updateState, spec.volumeClaimTemplates, etc. that are all generated
-						// from the object by the k8s controller.
-						//
-						// We just want to update things we can change.
-						newSs.Spec.Replicas = ss.Spec.Replicas
-
-						return nil
-					case *appsv1.Deployment:
-						newD := newObj.(*appsv1.Deployment)
-						d, ok := obj.(*appsv1.Deployment)
-						if !ok {
-							return fmt.Errorf("object passed in doesn't match expected deployment type")
-						}
-						newD.Spec.Replicas = d.Spec.Replicas
-						return nil
-					case *v1beta1.Deployment:
-						newD := newObj.(*v1beta1.Deployment)
-						d, ok := obj.(*v1beta1.Deployment)
-						if !ok {
-							return fmt.Errorf("object passed in doesn't match expected deployment type")
-						}
-						newD.Spec.Replicas = d.Spec.Replicas
-						return nil
-
-					case *batchv1.Job:
-					case *kudov1alpha1.Instance:
-					// Unless we build logic for what a healthy object is, assume its healthy when created.
-					default:
-						log.Print("PlanExecutionController: CreateOrUpdate: Type is not implemented yet")
-						return nil
-					}
-
-					return nil
-
-				})
-
-				log.Printf("PlanExecutionController: CreateOrUpdate resulted in: %v", result)
->>>>>>> 94123126
 
 				if err != nil {
 					log.Printf("PlanExecutionController: Error CreateOrUpdate Object in step \"%v\": %v", s.Name, err)
@@ -919,55 +674,9 @@
 	return nil
 }
 
-<<<<<<< HEAD
 type FIPP struct {
 	FrameworkVersion *kudov1alpha1.FrameworkVersion
 	Instance         *kudov1alpha1.Instance
 	PlanExecution    *kudov1alpha1.PlanExecution
 	Plan             *kudov1alpha1.Plan
 }
-=======
-// Cleanup modifies objects on the cluster to allow for the provided obj to get CreateOrApply.
-// Currently only needs to clean up Jobs that get run from multiplePlanExecutions
-func (r *ReconcilePlanExecution) Cleanup(obj runtime.Object) error {
-
-	switch obj := obj.(type) {
-	case *batchv1.Job:
-		// We need to see if there's a current job on the system that matches this exactly (with labels)
-		log.Printf("PlanExecutionController.Cleanup: *batchv1.Job %v", obj.Name)
-
-		present := &batchv1.Job{}
-		key, _ := client.ObjectKeyFromObject(obj)
-		err := r.Get(context.TODO(), key, present)
-		if errors.IsNotFound(err) {
-			// This is fine, its good to go
-			log.Printf("PlanExecutionController: Could not find job \"%v\" in cluster. Good to make a new one.", key)
-			return nil
-		}
-		if err != nil {
-			// Something else happened
-			return err
-		}
-		// See if the job in the cluster has the same labels as the one we're looking to add.
-		for k, v := range obj.Labels {
-			if v != present.Labels[k] {
-				// Need to delete the present job since its got labels that aren't the same
-				log.Printf("PlanExecutionController: Different values for job key \"%v\": \"%v\" and \"%v\"", k, v, present.Labels[k])
-				err = r.Delete(context.TODO(), present)
-				return err
-			}
-		}
-		for k, v := range present.Labels {
-			if v != obj.Labels[k] {
-				// Need to delete the present job since its got labels that aren't the same
-				log.Printf("PlanExecutionController: Different values for job key \"%v\": \"%v\" and \"%v\"", k, v, obj.Labels[k])
-				err = r.Delete(context.TODO(), present)
-				return err
-			}
-		}
-		return nil
-	}
-
-	return nil
-}
->>>>>>> 94123126
