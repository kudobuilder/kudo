/*

Licensed under the Apache License, Version 2.0 (the "License");
you may not use this file except in compliance with the License.
You may obtain a copy of the License at

    http://www.apache.org/licenses/LICENSE-2.0

Unless required by applicable law or agreed to in writing, software
distributed under the License is distributed on an "AS IS" BASIS,
WITHOUT WARRANTIES OR CONDITIONS OF ANY KIND, either express or implied.
See the License for the specific language governing permissions and
limitations under the License.
*/

package planexecution

import (
	"context"
	"encoding/json"
	"fmt"
	"log"
	"strconv"

	"github.com/kudobuilder/kudo/pkg/util/kudo"

	apijson "k8s.io/apimachinery/pkg/util/json"

	kudoengine "github.com/kudobuilder/kudo/pkg/engine"

	kudov1alpha1 "github.com/kudobuilder/kudo/pkg/apis/kudo/v1alpha1"
	"github.com/kudobuilder/kudo/pkg/util/health"
	appsv1 "k8s.io/api/apps/v1"
	batchv1 "k8s.io/api/batch/v1"
	corev1 "k8s.io/api/core/v1"
	"k8s.io/apimachinery/pkg/api/errors"
	metav1 "k8s.io/apimachinery/pkg/apis/meta/v1"
	"k8s.io/apimachinery/pkg/runtime"
	"k8s.io/apimachinery/pkg/types"
	"k8s.io/client-go/tools/record"
	"sigs.k8s.io/controller-runtime/pkg/client"
	"sigs.k8s.io/controller-runtime/pkg/controller"
	"sigs.k8s.io/controller-runtime/pkg/controller/controllerutil"
	"sigs.k8s.io/controller-runtime/pkg/event"
	"sigs.k8s.io/controller-runtime/pkg/handler"
	"sigs.k8s.io/controller-runtime/pkg/manager"
	"sigs.k8s.io/controller-runtime/pkg/predicate"
	"sigs.k8s.io/controller-runtime/pkg/reconcile"
	"sigs.k8s.io/controller-runtime/pkg/source"
)

// Add creates a new PlanExecution Controller and adds it to the Manager with default RBAC.
// The Manager will set fields on the Controller and Start it when the Manager is Started.
func Add(mgr manager.Manager) error {
	log.Printf("PlanExecutionController: Registering planexecution controller.")

	return add(mgr, newReconciler(mgr))
}

// newReconciler returns a new reconcile.Reconciler
func newReconciler(mgr manager.Manager) reconcile.Reconciler {
	return &ReconcilePlanExecution{Client: mgr.GetClient(), scheme: mgr.GetScheme(), recorder: mgr.GetEventRecorderFor("planexecution-controller")}
}

// add adds a new Controller to mgr with r as the reconcile.Reconciler
func add(mgr manager.Manager, r reconcile.Reconciler) error {
	// Create a new controller
	c, err := controller.New("planexecution-controller", mgr, controller.Options{Reconciler: r})
	if err != nil {
		return err
	}

	// Watch for Deployments, Jobs and StatefulSets
	//
	// Define a mapping from the object in the event to one or more objects to
	// Reconcile. Specifically this calls for a reconciliation of any owned
	// objects.
	mapFn := handler.ToRequestsFunc(
		func(a handler.MapObject) []reconcile.Request {
			owners := a.Meta.GetOwnerReferences()
			requests := make([]reconcile.Request, 0)
			for _, owner := range owners {
				// if owner is an instance, we also want to queue up the PlanExecution
				// in the Status section
				inst := &kudov1alpha1.Instance{}
				err = mgr.GetClient().Get(context.TODO(), client.ObjectKey{
					Name:      owner.Name,
					Namespace: a.Meta.GetNamespace(),
				}, inst)

				if err != nil {
					log.Printf("PlanExecutionController: Error getting instance object: %v", err)
				} else {
					log.Printf("PlanExecutionController: Adding \"%v\" to reconcile", inst.Status.ActivePlan.Name)
					requests = append(requests, reconcile.Request{
						NamespacedName: types.NamespacedName{
							Name:      inst.Status.ActivePlan.Name,
							Namespace: inst.Status.ActivePlan.Namespace,
						},
					})
				}
			}
			return requests
		})

	// 'UpdateFunc' and 'CreateFunc' are used to judge if a event about the object is what
	// we want. If return true, the event will be processed by the reconciler.
	//
	// PlanExecutions should be mostly immutable.
	p := predicate.Funcs{
		UpdateFunc: func(e event.UpdateEvent) bool {
			log.Printf("PlanExecutionController: Received update event for an instance named: %v", e.MetaNew.GetName())
			return e.ObjectOld != e.ObjectNew
		},
		CreateFunc: func(e event.CreateEvent) bool {
			log.Printf("PlanExecutionController: Received create event for an instance named: %v", e.Meta.GetName())
			return true
		},
		DeleteFunc: func(e event.DeleteEvent) bool {
			// TODO: send event for Instance that plan was deleted
			log.Printf("PlanExecutionController: Received delete event for an instance named: %v", e.Meta.GetName())
			return true
		},
	}

	// Watch for changes to PlanExecution
	err = c.Watch(&source.Kind{Type: &kudov1alpha1.PlanExecution{}}, &handler.EnqueueRequestForObject{})
	if err != nil {
		return err
	}

	// Watch Deployments and trigger Reconciles for objects mapped from the Deployment in the event
	err = c.Watch(
		&source.Kind{Type: &appsv1.StatefulSet{}},
		&handler.EnqueueRequestsFromMapFunc{
			ToRequests: mapFn,
		},
		p)
	if err != nil {
		return err
	}
	err = c.Watch(
		&source.Kind{Type: &appsv1.Deployment{}},
		&handler.EnqueueRequestsFromMapFunc{
			ToRequests: mapFn,
		},
		p)
	if err != nil {
		return err
	}
	err = c.Watch(
		&source.Kind{Type: &batchv1.Job{}},
		&handler.EnqueueRequestsFromMapFunc{
			ToRequests: mapFn,
		},
		p)
	if err != nil {
		return err
	}

	err = c.Watch(
		&source.Kind{Type: &kudov1alpha1.Instance{}},
		&handler.EnqueueRequestsFromMapFunc{
			ToRequests: mapFn,
		},
		p)
	if err != nil {
		return err
	}

	return nil
}

var _ reconcile.Reconciler = &ReconcilePlanExecution{}

// ReconcilePlanExecution reconciles a PlanExecution object
type ReconcilePlanExecution struct {
	client.Client
	scheme   *runtime.Scheme
	recorder record.EventRecorder
}

// Reconcile reads that state of the cluster for a PlanExecution object and makes changes based on the state read
// and what is in the PlanExecution.Spec
//
// Automatically generate RBAC rules to allow the Controller to read and write Deployments
// +kubebuilder:rbac:groups=apps,resources=deployments;statefulsets,verbs=get;list;watch;create;update;patch;delete
// +kubebuilder:rbac:groups=kudo.k8s.io,resources=planexecutions;instances,verbs=get;list;watch;create;update;patch;delete
// +kubebuilder:rbac:groups=batch,resources=jobs,verbs=get;list;watch;create;update;patch;delete
// +kubebuilder:rbac:groups="",resources=events;configmaps,verbs=get;list;watch;create;patch
// +kubebuilder:rbac:groups=policy,resources=poddisruptionbudgets;poddisruptionbudgets.policy,verbs=get;list;watch;create;update;patch;delete
func (r *ReconcilePlanExecution) Reconcile(request reconcile.Request) (reconcile.Result, error) {
	// Fetch the PlanExecution instance
	planExecution := &kudov1alpha1.PlanExecution{}
	err := r.Get(context.TODO(), request.NamespacedName, planExecution)
	if err != nil {
		if errors.IsNotFound(err) {
			log.Printf("PlanExecutionController: Error finding planexecution \"%v\": %v", request.Name, err)
			// Object not found, return.  Created objects are automatically garbage collected.
			// For additional cleanup logic use finalizers.
			return reconcile.Result{}, nil
		}
		// Error reading the object - requeue the request.
		return reconcile.Result{}, err
	}

	instance := &kudov1alpha1.Instance{}
	err = r.Get(context.TODO(),
		types.NamespacedName{
			Name:      planExecution.Spec.Instance.Name,
			Namespace: planExecution.Spec.Instance.Namespace,
		},
		instance)
	if err != nil {
		// Can't find the instance.
		r.recorder.Event(planExecution, "Warning", "InvalidInstance", fmt.Sprintf("Could not find required instance (%v)", planExecution.Spec.Instance.Name))
		planExecution.Status.State = kudov1alpha1.PhaseStateError
		log.Printf("PlanExecutionController: Error getting Instance %v in %v: %v",
			planExecution.Spec.Instance.Name,
			planExecution.Spec.Instance.Namespace,
			err)
		return reconcile.Result{}, err
	}

	// Check for Suspend set.
	if planExecution.Spec.Suspend != nil && *planExecution.Spec.Suspend {
		planExecution.Status.State = kudov1alpha1.PhaseStateSuspend
		err = r.Update(context.TODO(), planExecution)
		r.recorder.Event(instance, "Normal", "PlanSuspend", fmt.Sprintf("PlanExecution %v suspended", planExecution.Name))
		return reconcile.Result{}, err
	}

	// See if this has already been processed
	if planExecution.Status.State == kudov1alpha1.PhaseStateComplete {
		log.Printf("PlanExecutionController: PlanExecution \"%v\" has already run to completion, not processing.", planExecution.Name)
		return reconcile.Result{}, nil
	}

	// Before returning from this function, update the status
	defer r.Update(context.Background(), planExecution)

	// Need to add ownerReference as the Instance.
	instance.Status.ActivePlan = corev1.ObjectReference{
		Name:       planExecution.Name,
		Kind:       planExecution.Kind,
		Namespace:  planExecution.Namespace,
		APIVersion: planExecution.APIVersion,
		UID:        planExecution.UID,
	}
	err = r.Update(context.TODO(), instance)
	if err != nil {
		r.recorder.Event(planExecution, "Warning", "UpdateError", fmt.Sprintf("Could not update the ActivePlan for (%v): %v", planExecution.Spec.Instance.Name, err))
		log.Printf("PlanExecutionController: Upate of instance with ActivePlan errored: %v", err)
	}

	// Get associated OperatorVersion
	operatorVersion := &kudov1alpha1.OperatorVersion{}
	err = r.Get(context.TODO(),
		types.NamespacedName{
			Name:      instance.Spec.OperatorVersion.Name,
			Namespace: instance.GetOperatorVersionNamespace(),
		},
		operatorVersion)
	if err != nil {
		// Can't find the OperatorVersion.
		planExecution.Status.State = kudov1alpha1.PhaseStateError
		r.recorder.Event(planExecution, "Warning", "InvalidOperatorVersion", fmt.Sprintf("Could not find OperatorVersion %v", instance.Spec.OperatorVersion.Name))
		log.Printf("PlanExecutionController: Error getting OperatorVersion %v in %v: %v",
			instance.Spec.OperatorVersion.Name,
			instance.GetOperatorVersionNamespace(),
			err)
		return reconcile.Result{}, err
	}

	// Load parameters:

	// Create config map to hold all parameters for instantiation
	configs := make(map[string]interface{})

	// Default parameters from instance metadata
	configs["OperatorName"] = operatorVersion.Spec.Operator.Name
	configs["Name"] = instance.Name
	configs["Namespace"] = instance.Namespace

	params := make(map[string]interface{})
	for k, v := range instance.Spec.Parameters {
		params[k] = v
	}

	// Merge defaults with customizations
	for _, param := range operatorVersion.Spec.Parameters {
		_, ok := params[param.Name]
		if !ok {
			// Not specified in params
			if param.Required && param.Default == nil {
				err = fmt.Errorf("parameter %v was required but not provided by instance %v", param.Name, instance.Name)
				log.Printf("PlanExecutionController: %v", err)
				r.recorder.Event(planExecution, "Warning", "MissingParameter", fmt.Sprintf("Could not find required parameter (%v)", param.Name))
				return reconcile.Result{}, err
			}
			params[param.Name] = kudo.StringValue(param.Default)
		}
	}

	configs["Params"] = params

	// Get Plan from OperatorVersion.
	//
	// Right now must match exactly. In the future have defaults/backups: e.g., if no
	// "upgrade", call "update"; if no "update", call "deploy"
	//
	// When we have this we'll have to keep the active plan in the status since that might
	// not match the "requested" plan.
	executedPlan, ok := operatorVersion.Spec.Plans[planExecution.Spec.PlanName]
	if !ok {
		r.recorder.Event(planExecution, "Warning", "InvalidPlan", fmt.Sprintf("Could not find required plan (%v)", planExecution.Spec.PlanName))
		err = fmt.Errorf("could not find required plan (%v)", planExecution.Spec.PlanName)
		planExecution.Status.State = kudov1alpha1.PhaseStateError
		return reconcile.Result{}, err
	}

	planExecution.Status.Name = planExecution.Spec.PlanName
	planExecution.Status.Strategy = executedPlan.Strategy

	planExecution.Status.Phases = make([]kudov1alpha1.PhaseStatus, len(executedPlan.Phases))
	for i, phase := range executedPlan.Phases {
		// Populate the Status elements in instance.
		planExecution.Status.Phases[i].Name = phase.Name
		planExecution.Status.Phases[i].Strategy = phase.Strategy
		planExecution.Status.Phases[i].State = kudov1alpha1.PhaseStatePending
		planExecution.Status.Phases[i].Steps = make([]kudov1alpha1.StepStatus, len(phase.Steps))
		for j, step := range phase.Steps {
			// Fetch OperatorVersion:
			//
			//   - Get the task name from the step
			//   - Get the task definition from the OV
			//   - Create the kustomize templates
			//   - Apply
			configs["PlanName"] = planExecution.Spec.PlanName
			configs["PhaseName"] = phase.Name
			configs["StepName"] = step.Name
			configs["StepNumber"] = strconv.FormatInt(int64(j), 10)

			var objs []runtime.Object

			engine := kudoengine.New()
			for _, t := range step.Tasks {
				// resolve task
				if taskSpec, ok := operatorVersion.Spec.Tasks[t]; ok {
					resources := make(map[string]string)

					for _, res := range taskSpec.Resources {
						if resource, ok := operatorVersion.Spec.Templates[res]; ok {
							templatedYaml, err := engine.Render(resource, configs)
							if err != nil {
								r.recorder.Event(planExecution, "Warning", "InvalidPlanExecution", fmt.Sprintf("Error expanding template: %v", err))
								log.Printf("PlanExecutionController: Error expanding template: %v", err)
								planExecution.Status.State = kudov1alpha1.PhaseStateError
								planExecution.Status.Phases[i].State = kudov1alpha1.PhaseStateError
								// returning error = nil so that we don't retry since this is non-recoverable
								return reconcile.Result{}, nil
							}
							resources[res] = templatedYaml

						} else {
							r.recorder.Event(planExecution, "Warning", "InvalidPlanExecution", fmt.Sprintf("Error finding resource named %v for operator version %v", res, operatorVersion.Name))
							log.Printf("PlanExecutionController: Error finding resource named %v for operator version %v", res, operatorVersion.Name)
							return reconcile.Result{}, err
						}
					}

<<<<<<< HEAD
					objsToAdd, err := applyConventionsToTemplates(resources, metadata{
						InstanceName:    instance.Name,
						Namespace:       instance.Namespace,
						OperatorName:    operatorVersion.Spec.Operator.Name,
						OperatorVersion: operatorVersion.Spec.Version,
						PlanExecution:   planExecution.Name,
						PlanName:        planExecution.Spec.PlanName,
						PhaseName:       phase.Name,
						StepName:        step.Name,
					})
=======
					kustomization := &ktypes.Kustomization{
						NamePrefix: instance.Name + "-",
						Namespace:  instance.Namespace,
						CommonLabels: map[string]string{
							kudo.HeritageLabel: "kudo",
							kudo.OperatorLabel: operatorVersion.Spec.Operator.Name,
							kudo.InstanceLabel: instance.Name,
						},
						CommonAnnotations: map[string]string{
							kudo.PlanExecutionAnnotation:   planExecution.Name,
							kudo.PlanAnnotation:            planExecution.Spec.PlanName,
							kudo.PhaseAnnotation:           phase.Name,
							kudo.StepAnnotation:            step.Name,
							kudo.OperatorVersionAnnotation: operatorVersion.Spec.Version,
						},
						GeneratorOptions: &ktypes.GeneratorOptions{
							DisableNameSuffixHash: true,
						},
						Resources:             resources,
						PatchesStrategicMerge: []patch.StrategicMerge{},
					}

					yamlBytes, err := yaml.Marshal(kustomization)
					if err != nil {
						return reconcile.Result{}, err
					}

					fsys.WriteFile(fmt.Sprintf("%s/kustomization.yaml", basePath), yamlBytes)

					ldr, err := loader.NewLoader(basePath, fsys)
					if err != nil {
						return reconcile.Result{}, err
					}
					defer ldr.Cleanup()

					rf := resmap.NewFactory(resource.NewFactory(kunstruct.NewKunstructuredFactoryImpl()))
					kt, err := target.NewKustTarget(ldr, rf, transformer.NewFactoryImpl())
					if err != nil {
						return reconcile.Result{}, err
					}

					allResources, err := kt.MakeCustomizedResMap()
					if err != nil {
						return reconcile.Result{}, err
					}

					res, err := allResources.EncodeAsYaml()
					if err != nil {
						return reconcile.Result{}, err
					}
>>>>>>> 0356f0c4

					if err != nil {
						r.recorder.Event(planExecution, "Warning", "InvalidPlanExecution", fmt.Sprintf("Error creating Kubernetes objects from step %v in phase %v of plan %v: %v", step.Name, phase.Name, planExecution.Name, err))
						log.Printf("PlanExecutionController: Error creating Kubernetes objects from step %v in phase %v of plan %v: %v", step.Name, phase.Name, planExecution.Name, err)
						return reconcile.Result{}, err
					}
					objs = append(objs, objsToAdd...)
				} else {
					r.recorder.Event(planExecution, "Warning", "InvalidPlanExecution", fmt.Sprintf("Error finding task named %s for operator version %s", taskSpec, operatorVersion.Name))
					log.Printf("PlanExecutionController: Error finding task named %s for operator version %s", taskSpec, operatorVersion.Name)
					return reconcile.Result{}, err
				}
			}

			planExecution.Status.Phases[i].Steps[j].Name = step.Name
			planExecution.Status.Phases[i].Steps[j].Objects = objs
			planExecution.Status.Phases[i].Steps[j].Delete = step.Delete
			log.Printf("PlanExecutionController: Phase \"%v\" Step \"%v\" of instance '%v' has %v object(s)", phase.Name, step.Name, instance.Name, len(objs))
		}
	}

	for i, phase := range planExecution.Status.Phases {
		// If we still want to execute phases in this plan check if phase is healthy
		for j, s := range phase.Steps {
			planExecution.Status.Phases[i].Steps[j].State = kudov1alpha1.PhaseStateComplete

			for _, obj := range s.Objects {
				if s.Delete {
					log.Printf("PlanExecutionController: Step \"%v\" was marked to delete object %+v", s.Name, obj)
					err = r.Client.Delete(context.TODO(), obj, client.PropagationPolicy(metav1.DeletePropagationForeground))
					if errors.IsNotFound(err) || err == nil {
						// This is okay
						log.Printf("PlanExecutionController: Object was already deleted or did not exist in step \"%v\"", s.Name)
					} else {
						log.Printf("PlanExecutionController: Error deleting object in step \"%v\": %v", s.Name, err)
						planExecution.Status.Phases[i].State = kudov1alpha1.PhaseStateError
						planExecution.Status.Phases[i].Steps[j].State = kudov1alpha1.PhaseStateError
						return reconcile.Result{}, err
					}
					continue
				}

				// Make sure this object is applied to the cluster. Get back the instance from the
				// cluster so we can see if it's healthy or not
				if err = controllerutil.SetControllerReference(instance, obj.(metav1.Object), r.scheme); err != nil {
					return reconcile.Result{}, err
				}

				// Some objects don't update well. We capture the logic here to see if we need to
				// cleanup the current object
				err = r.Cleanup(obj)
				if err != nil {
					log.Printf("PlanExecutionController: Cleanup failed: %v", err)
				}

				//See if its present
				key, _ := client.ObjectKeyFromObject(obj)
				truth := obj.DeepCopyObject()
				err := r.Client.Get(context.TODO(), key, truth)
				rawObj, _ := apijson.Marshal(obj)
				if err == nil {
					log.Printf("PlanExecutionController: CreateOrUpdate Object present")
					//update
					log.Printf("Going to apply patch\n%+v\n\n to object\n%s\n", string(rawObj), prettyPrint(truth))
					if err != nil {
						log.Printf("Error getting patch between truth and obj: %v\n", err)
					} else {
						err = r.Client.Patch(context.TODO(), truth, client.ConstantPatch(types.StrategicMergePatchType, rawObj))
						if err != nil {
							// Right now applying a Strategic Merge Patch to custom resources does not work. There is
							// certain metadata needed, which when missing, leads to an invalid Content-Type Header and
							// causes the request to fail.
							// ( see https://github.com/kubernetes-sigs/kustomize/issues/742#issuecomment-458650435 )
							//
							// We temporarily solve this by checking for the specific error when a SMP is applied to
							// custom resources and handle it by defaulting to a Merge Patch.
							//
							// The error message for which we check is:
							// 		the body of the request was in an unknown format - accepted media types include:
							//			application/json-patch+json, application/merge-patch+json
							//
							// 		Reason: "UnsupportedMediaType" Code: 415
							if errors.IsUnsupportedMediaType(err) {
								err = r.Client.Patch(context.TODO(), truth, client.ConstantPatch(types.MergePatchType, rawObj))
								if err != nil {
									log.Printf("PlanExecutionController: CreateOrUpdate MergePatch: %v", err)
								}
							} else {
								log.Printf("PlanExecutionController: CreateOrUpdate StrategicMergePatch: Unknown Error: %v", err)
							}
						}
					}
				} else {
					//create
					log.Println("PlanExecutionController: CreateOrUpdate Object not present")
					err = r.Client.Create(context.TODO(), obj)
					log.Printf("PlanExecutionController: CreateOrUpdate Create: %v", err)
				}

				if err != nil {
					log.Printf("PlanExecutionController: Error CreateOrUpdate Object in step \"%v\": %v", s.Name, err)
					planExecution.Status.Phases[i].State = kudov1alpha1.PhaseStateError
					planExecution.Status.Phases[i].Steps[j].State = kudov1alpha1.PhaseStateError

					return reconcile.Result{}, err
				}

				err = r.Client.Get(context.TODO(), key, obj)

				if err != nil {
					log.Printf("PlanExecutionController: Error getting new object in step \"%v\": %v", s.Name, err)
					planExecution.Status.Phases[i].State = kudov1alpha1.PhaseStateError
					planExecution.Status.Phases[i].Steps[j].State = kudov1alpha1.PhaseStateError
					return reconcile.Result{}, err
				}
				err = health.IsHealthy(r.Client, obj)
				if err != nil {
					log.Printf("PlanExecutionController: Obj is NOT healthy: %s", prettyPrint(obj))
					planExecution.Status.Phases[i].Steps[j].State = kudov1alpha1.PhaseStateInProgress
					planExecution.Status.Phases[i].State = kudov1alpha1.PhaseStateInProgress
				}
			}
			log.Printf("PlanExecutionController: Phase \"%v\" has strategy %v", phase.Name, phase.Strategy)
			if phase.Strategy == kudov1alpha1.Serial {
				// We need to skip the rest of the steps if this step is unhealthy
				log.Printf("PlanExecutionController: Phase \"%v\" marked as serial", phase.Name)
				if planExecution.Status.Phases[i].Steps[j].State != kudov1alpha1.PhaseStateComplete {
					log.Printf("PlanExecutionController: Step \"%v\" isn't complete, skipping rest of steps in phase until it is", planExecution.Status.Phases[i].Steps[j].Name)
					break
				} else {
					log.Printf("PlanExecutionController: Step \"%v\" is healthy, so I can continue on", planExecution.Status.Phases[i].Steps[j].Name)
				}
			}

			log.Printf("PlanExecutionController: Looked at step \"%v\"", s.Name)
		}
		if health.IsPhaseHealthy(planExecution.Status.Phases[i]) {
			log.Printf("PlanExecutionController: Phase \"%v\" marked as healthy", phase.Name)
			planExecution.Status.Phases[i].State = kudov1alpha1.PhaseStateComplete
			continue
		}

		// This phase isn't quite ready yet. Let's see what needs to be done
		planExecution.Status.Phases[i].State = kudov1alpha1.PhaseStateInProgress

		// Don't keep going to other plans if we're flagged to perform the phases in serial
		if executedPlan.Strategy == kudov1alpha1.Serial {
			log.Printf("PlanExecutionController: Phase \"%v\" not healthy, and plan marked as serial, so breaking.", phase.Name)
			break
		}
		log.Printf("PlanExecutionController: Looked at phase \"%v\"", phase.Name)
	}

	if health.IsPlanHealthy(planExecution.Status) {
		r.recorder.Event(planExecution, "Normal", "PhaseStateComplete", fmt.Sprintf("Instances healthy, phase marked as COMPLETE"))
		r.recorder.Event(instance, "Normal", "PlanComplete", fmt.Sprintf("PlanExecution %v completed", planExecution.Name))
		planExecution.Status.State = kudov1alpha1.PhaseStateComplete
	} else {
		planExecution.Status.State = kudov1alpha1.PhaseStateInProgress
	}

	instance.Status.Status = planExecution.Status.State
	err = r.Client.Update(context.TODO(), instance)
	if err != nil {
		log.Printf("Error updating instance status to %v: %v\n", instance.Status.Status, err)
	}

	return reconcile.Result{}, nil
}

// Cleanup modifies objects on the cluster to allow for the provided obj to get CreateOrApply.
// Currently only needs to clean up Jobs that get run from multiplePlanExecutions
func (r *ReconcilePlanExecution) Cleanup(obj runtime.Object) error {

	switch obj := obj.(type) {
	case *batchv1.Job:
		// We need to see if there's a current job on the system that matches this exactly (with labels)
		log.Printf("PlanExecutionController.Cleanup: *batchv1.Job %v", obj.Name)

		present := &batchv1.Job{}
		key, _ := client.ObjectKeyFromObject(obj)
		err := r.Get(context.TODO(), key, present)
		if errors.IsNotFound(err) {
			// This is fine, its good to go
			log.Printf("PlanExecutionController: Could not find job \"%v\" in cluster. Good to make a new one.", key)
			return nil
		}
		if err != nil {
			// Something else happened
			return err
		}
		// See if the job in the cluster has the same labels as the one we're looking to add.
		for k, v := range obj.Labels {
			if v != present.Labels[k] {
				// Need to delete the present job since its got labels that aren't the same
				log.Printf("PlanExecutionController: Different values for job key \"%v\": \"%v\" and \"%v\"", k, v, present.Labels[k])
				err = r.Delete(context.TODO(), present)
				return err
			}
		}
		for k, v := range present.Labels {
			if v != obj.Labels[k] {
				// Need to delete the present job since its got labels that aren't the same
				log.Printf("PlanExecutionController: Different values for job key \"%v\": \"%v\" and \"%v\"", k, v, obj.Labels[k])
				err = r.Delete(context.TODO(), present)
				return err
			}
		}
		return nil
	}

	return nil
}

func prettyPrint(i interface{}) string {
	s, _ := json.MarshalIndent(i, "", "  ")
	return string(s)
}<|MERGE_RESOLUTION|>--- conflicted
+++ resolved
@@ -368,8 +368,7 @@
 							return reconcile.Result{}, err
 						}
 					}
-
-<<<<<<< HEAD
+					
 					objsToAdd, err := applyConventionsToTemplates(resources, metadata{
 						InstanceName:    instance.Name,
 						Namespace:       instance.Namespace,
@@ -380,58 +379,6 @@
 						PhaseName:       phase.Name,
 						StepName:        step.Name,
 					})
-=======
-					kustomization := &ktypes.Kustomization{
-						NamePrefix: instance.Name + "-",
-						Namespace:  instance.Namespace,
-						CommonLabels: map[string]string{
-							kudo.HeritageLabel: "kudo",
-							kudo.OperatorLabel: operatorVersion.Spec.Operator.Name,
-							kudo.InstanceLabel: instance.Name,
-						},
-						CommonAnnotations: map[string]string{
-							kudo.PlanExecutionAnnotation:   planExecution.Name,
-							kudo.PlanAnnotation:            planExecution.Spec.PlanName,
-							kudo.PhaseAnnotation:           phase.Name,
-							kudo.StepAnnotation:            step.Name,
-							kudo.OperatorVersionAnnotation: operatorVersion.Spec.Version,
-						},
-						GeneratorOptions: &ktypes.GeneratorOptions{
-							DisableNameSuffixHash: true,
-						},
-						Resources:             resources,
-						PatchesStrategicMerge: []patch.StrategicMerge{},
-					}
-
-					yamlBytes, err := yaml.Marshal(kustomization)
-					if err != nil {
-						return reconcile.Result{}, err
-					}
-
-					fsys.WriteFile(fmt.Sprintf("%s/kustomization.yaml", basePath), yamlBytes)
-
-					ldr, err := loader.NewLoader(basePath, fsys)
-					if err != nil {
-						return reconcile.Result{}, err
-					}
-					defer ldr.Cleanup()
-
-					rf := resmap.NewFactory(resource.NewFactory(kunstruct.NewKunstructuredFactoryImpl()))
-					kt, err := target.NewKustTarget(ldr, rf, transformer.NewFactoryImpl())
-					if err != nil {
-						return reconcile.Result{}, err
-					}
-
-					allResources, err := kt.MakeCustomizedResMap()
-					if err != nil {
-						return reconcile.Result{}, err
-					}
-
-					res, err := allResources.EncodeAsYaml()
-					if err != nil {
-						return reconcile.Result{}, err
-					}
->>>>>>> 0356f0c4
 
 					if err != nil {
 						r.recorder.Event(planExecution, "Warning", "InvalidPlanExecution", fmt.Sprintf("Error creating Kubernetes objects from step %v in phase %v of plan %v: %v", step.Name, phase.Name, planExecution.Name, err))
