/*

Licensed under the Apache License, Version 2.0 (the "License");
you may not use this file except in compliance with the License.
You may obtain a copy of the License at

    http://www.apache.org/licenses/LICENSE-2.0

Unless required by applicable law or agreed to in writing, software
distributed under the License is distributed on an "AS IS" BASIS,
WITHOUT WARRANTIES OR CONDITIONS OF ANY KIND, either express or implied.
See the License for the specific language governing permissions and
limitations under the License.
*/

package instance

import (
	"context"
	"errors"
	"fmt"
	"log"
	"os"
	"reflect"
	"strings"
	"time"

	metav1 "k8s.io/apimachinery/pkg/apis/meta/v1"
	"k8s.io/apimachinery/pkg/util/uuid"
	"k8s.io/client-go/discovery"
	"k8s.io/client-go/rest"

	"github.com/thoas/go-funk"
	appsv1 "k8s.io/api/apps/v1"
	batchv1 "k8s.io/api/batch/v1"
	corev1 "k8s.io/api/core/v1"
	apierrors "k8s.io/apimachinery/pkg/api/errors"
	"k8s.io/apimachinery/pkg/runtime"
	"k8s.io/apimachinery/pkg/types"
	"k8s.io/client-go/tools/record"
	ctrl "sigs.k8s.io/controller-runtime"
	"sigs.k8s.io/controller-runtime/pkg/client"
	"sigs.k8s.io/controller-runtime/pkg/event"
	"sigs.k8s.io/controller-runtime/pkg/handler"
	"sigs.k8s.io/controller-runtime/pkg/predicate"
	"sigs.k8s.io/controller-runtime/pkg/reconcile"
	"sigs.k8s.io/controller-runtime/pkg/source"

	"github.com/kudobuilder/kudo/pkg/apis/kudo/v1beta1"
	kudov1beta1 "github.com/kudobuilder/kudo/pkg/apis/kudo/v1beta1"
	"github.com/kudobuilder/kudo/pkg/engine"
	"github.com/kudobuilder/kudo/pkg/engine/renderer"
	"github.com/kudobuilder/kudo/pkg/engine/task"
	"github.com/kudobuilder/kudo/pkg/engine/workflow"
	"github.com/kudobuilder/kudo/pkg/util/convert"
)

// Reconciler reconciles an Instance object.
type Reconciler struct {
	client.Client
	Discovery discovery.DiscoveryInterface
	Config    *rest.Config
	Recorder  record.EventRecorder
	Scheme    *runtime.Scheme
}

// SetupWithManager registers this reconciler with the controller manager
func (r *Reconciler) SetupWithManager(
	mgr ctrl.Manager) error {
	addOvRelatedInstancesToReconcile := handler.ToRequestsFunc(
		func(obj handler.MapObject) []reconcile.Request {
			requests := make([]reconcile.Request, 0)
			instances := &kudov1beta1.InstanceList{}
			// we are listing all instances here, which could come with some performance penalty
			// obj possible optimization is to introduce filtering based on operatorversion (or operator)
			err := mgr.GetClient().List(
				context.TODO(),
				instances,
			)
			if err != nil {
				log.Printf("InstanceController: Error fetching instances list for operator %v: %v", obj.Meta.GetName(), err)
				return nil
			}
			for _, instance := range instances.Items {
				// we need to pick only those instances, that belong to the OperatorVersion we're reconciling
				if instance.Spec.OperatorVersion.Name == obj.Meta.GetName() &&
					instance.OperatorVersionNamespace() == obj.Meta.GetNamespace() {
					requests = append(requests, reconcile.Request{
						NamespacedName: types.NamespacedName{
							Name:      instance.Name,
							Namespace: instance.Namespace,
						},
					})
				}
			}
			return requests
		})

	return ctrl.NewControllerManagedBy(mgr).
		For(&kudov1beta1.Instance{}).
		Owns(&kudov1beta1.Instance{}).
		Owns(&appsv1.Deployment{}).
		Owns(&corev1.Service{}).
		Owns(&batchv1.Job{}).
		Owns(&appsv1.StatefulSet{}).
		Owns(&corev1.Pod{}).
		WithEventFilter(eventFilter()).
		Watches(&source.Kind{Type: &kudov1beta1.OperatorVersion{}}, &handler.EnqueueRequestsFromMapFunc{ToRequests: addOvRelatedInstancesToReconcile}).
		Complete(r)
}

// eventFilter ignores DeleteEvents for pipe-pods only (marked with task.PipePodAnnotation). This is due to an
// inherent race that was described in detail in #1116 (https://github.com/kudobuilder/kudo/issues/1116)
// tl;dr: pipe-task will delete the pipe pod at the end of the execution. this would normally trigger another
// Instance reconciliation which might end up copying pipe files twice. we avoid this by explicitly ignoring
// DeleteEvents for pipe-pods.
func eventFilter() predicate.Funcs {
	return predicate.Funcs{
		CreateFunc: func(event.CreateEvent) bool { return true },
		DeleteFunc: func(e event.DeleteEvent) bool {
			return !isForPipePod(e)
		},
		// It is possible to filter out reconciling Instance.Status updates here by comparing
		// e.MetaNew.GetGeneration() != e.MetaOld.GetGeneration() for Instance resources. However, there is a pitfall
		// because a "nested operators" might install Instances and monitor their status. For more infos see:
		// https://github.com/kudobuilder/kudo/pull/1391
		UpdateFunc:  func(event.UpdateEvent) bool { return true },
		GenericFunc: func(event.GenericEvent) bool { return true },
	}
}

func isForPipePod(e event.DeleteEvent) bool {
	return e.Meta.GetAnnotations() != nil && funk.Contains(e.Meta.GetAnnotations(), task.PipePodAnnotation)
}

// Reconcile is the main controller method that gets called every time something about the instance changes
//
//   +-------------------------------+
//   | Query state of Instance       |
//   | and OperatorVersion           |
//   +-------------------------------+
//                  |
//                  v
//   +-------------------------------+
//   | Update finalizers if cleanup  |
//   | plan exists                   |
//   +-------------------------------+
//                  |
//                  v
//   +-------------------------------+
//   | Start new plan if required    |
//   | and none is running           |
//   +-------------------------------+
//                  |
//                  v
//   +-------------------------------+
//   | If there is plan in progress, |
//   | proceed with the execution    |
//   +-------------------------------+
//                  |
//                  v
//   +-------------------------------+
//   | Update instance with new      |
//   | state of the execution        |
//   +-------------------------------+
//
// Automatically generate RBAC rules to allow the Controller to read and write Deployments
func (r *Reconciler) Reconcile(request ctrl.Request) (ctrl.Result, error) {
	// ---------- 1. Query the current state ----------

	log.Printf("InstanceController: Received Reconcile request for instance \"%+v\"", request.Name)
	instance, err := r.getInstance(request)
	if err != nil {
		if apierrors.IsNotFound(err) { // not retrying if instance not found, probably someone manually removed it?
			log.Printf("Instance %s was deleted, nothing to reconcile.", request.NamespacedName)
			return reconcile.Result{}, nil
		}
		return reconcile.Result{}, err
	}
	oldInstance := instance.DeepCopy()

	ov, err := GetOperatorVersion(instance, r.Client)
	if err != nil {
		err = fmt.Errorf("InstanceController: Error getting operatorVersion %s for instance %s/%s: %v",
			instance.Spec.OperatorVersion.Name, instance.Namespace, instance.Name, err)
		log.Print(err)
		r.Recorder.Event(instance, "Warning", "InvalidOperatorVersion", err.Error())
		return reconcile.Result{}, err // OV not found has to be retried because it can really have been created after Instance
	}

	// ---------- 2. Try to add a finalizer (effectively happens only once after creation) ----------

	if !instance.IsDeleting() {
		if kudov1beta1.CleanupPlanExists(ov) {
			if instance.TryAddFinalizer() {
				log.Printf("InstanceController: Adding finalizer on instance %s/%s", instance.Namespace, instance.Name)
			}
		}
	}

	// ---------- 3. Check if we should start execution of new plan ----------

	newExecutionPlan, err := newExecutionPlan(instance, ov)
	if err != nil {
		return reconcile.Result{}, err
	}
<<<<<<< HEAD

	if newExecutionPlan != nil {
		log.Printf("InstanceController: Going to start execution of plan '%s' on instance %s/%s", kudo.StringValue(newExecutionPlan), instance.Namespace, instance.Name)
		err = startPlanExecution(instance, kudo.StringValue(newExecutionPlan), ov)
		if err != nil {
			return reconcile.Result{}, r.handleError(err, instance, oldInstance)
		}
		r.Recorder.Event(instance, "Normal", "PlanStarted", fmt.Sprintf("Execution of plan %s started", kudo.StringValue(newExecutionPlan)))
=======
	if planToBeExecuted != nil {
		log.Printf("InstanceController: Going to start execution of plan %s on instance %s/%s", convert.StringValue(planToBeExecuted), instance.Namespace, instance.Name)
		err = startPlanExecution(instance, convert.StringValue(planToBeExecuted), ov)
		if err != nil {
			return reconcile.Result{}, r.handleError(err, instance, oldInstance)
		}
		r.Recorder.Event(instance, "Normal", "PlanStarted", fmt.Sprintf("Execution of plan %s started", convert.StringValue(planToBeExecuted)))
>>>>>>> 484f6212
	}

	// ---------- 4. If there's currently active plan, continue with the execution ----------

	activePlanStatus := getPlanInProgress(instance)
	if activePlanStatus == nil { // we have no plan in progress
		log.Printf("InstanceController: Nothing to do, no plan in progress for instance %s/%s", instance.Namespace, instance.Name)
		return reconcile.Result{}, nil
	}

	metadata := &engine.Metadata{
		OperatorVersionName: ov.Name,
		OperatorVersion:     ov.Spec.Version,
		AppVersion:          ov.Spec.AppVersion,
		ResourcesOwner:      instance,
		OperatorName:        ov.Spec.Operator.Name,
		InstanceNamespace:   instance.Namespace,
		InstanceName:        instance.Name,
	}

	activePlan, err := preparePlanExecution(instance, ov, activePlanStatus, metadata)
	if err != nil {
		err = r.handleError(err, instance, oldInstance)
		return reconcile.Result{}, err
	}
	log.Printf("InstanceController: Going to proceed in execution of active plan '%s' on instance %s/%s", activePlan.Name, instance.Namespace, instance.Name)
	newStatus, err := workflow.Execute(activePlan, metadata, r.Client, r.Discovery, r.Config, &renderer.DefaultEnhancer{Scheme: r.Scheme, Discovery: r.Discovery})

	// ---------- 5. Update instance and its status after the execution proceeded ----------

	if newStatus != nil {
		instance.UpdateInstanceStatus(newStatus, &metav1.Time{Time: time.Now()})
	}
	if err != nil {
		err = r.handleError(err, instance, oldInstance)
		return reconcile.Result{}, err
	}

	err = updateInstance(instance, oldInstance, r.Client)
	if err != nil {
		log.Printf("InstanceController: Error when updating instance. %v", err)
		return reconcile.Result{}, err
	}

	// Publish a PlanFinished event after instance and its status were successfully updated
	if instance.Status.AggregatedStatus.Status.IsTerminal() {
		r.Recorder.Event(instance, "Normal", "PlanFinished", fmt.Sprintf("Execution of plan %s finished with status %s", activePlanStatus.Name, instance.Status.AggregatedStatus.Status))
	}

	return reconcile.Result{}, nil
}

func updateInstance(instance *kudov1beta1.Instance, oldInstance *kudov1beta1.Instance, client client.Client) error {

	// The order of both updates below is important: *first* the instance Spec and Metadata and *then* the Status.
	// If Status is updated first, a new reconcile request will be scheduled and might fetch the *WRONG* instance
	// snapshot (which is saved in the annotations). This request will then have wrong "previous state".

	// 1. check if the finalizer can be removed (if the instance is being deleted and cleanup is completed) and then
	// update instance spec and metadata. this will not update Instance.Status field
	instance.TryRemoveFinalizer()

<<<<<<< HEAD
	// If the cleanup finalizers are removed and we're in deletion, after the update the instance can be cleaned up
	isInstanceDeleted := instance.IsDeleting() && !instance.HasCleanupFinalizer()

=======
>>>>>>> 484f6212
	if !reflect.DeepEqual(instance.Spec, oldInstance.Spec) ||
		!reflect.DeepEqual(instance.ObjectMeta, oldInstance.ObjectMeta) {

		instanceStatus := instance.Status.DeepCopy()

		err := client.Update(context.TODO(), instance)
		if err != nil {
			log.Printf("InstanceController: Error when updating instance spec. %v", err)
			return err
		}
		instance.Status = *instanceStatus
	}

	// 2. update instance status
	err := client.Status().Update(context.TODO(), instance)
	if err != nil {
		// if k8s GC was fast and managed to removed the instance (after the above Update removed the finalizer), we might get  an
		// untyped "StorageError" telling us that the sub-resource couldn't be modified. We ignore the error (but log it just in case).
		// historically we checked with a kerrors.IsNotFound() which failed based on the StorageError. Perhaps this is a k8s bug?
		if instance.IsDeleting() && instance.HasNoFinalizers() {
			log.Printf("InstanceController: failed status update for a deleted Instance %s/%s. (Ignored error: %v)", instance.Namespace, instance.Name, err)
			return nil
		}
		log.Printf("InstanceController: Error when updating instance status. %v", err)
		return err
	}

	return nil
}

func preparePlanExecution(instance *kudov1beta1.Instance, ov *kudov1beta1.OperatorVersion, activePlanStatus *kudov1beta1.PlanStatus, meta *engine.Metadata) (*workflow.ActivePlan, error) {
	planSpec, ok := ov.Spec.Plans[activePlanStatus.Name]
	if !ok {
		return nil, &engine.ExecutionError{Err: fmt.Errorf("%wcould not find required plan: '%v'", engine.ErrFatalExecution, activePlanStatus.Name), EventName: "InvalidPlan"}
	}

	params, err := paramsMap(instance, ov)
	if err != nil {
		return nil, &engine.ExecutionError{Err: fmt.Errorf("%wcould not parse parameters: %v", engine.ErrFatalExecution, err), EventName: "InvalidParams"}
	}

	pipes, err := pipesMap(activePlanStatus.Name, &planSpec, ov.Spec.Tasks, meta)
	if err != nil {
		return nil, &engine.ExecutionError{Err: fmt.Errorf("%wcould not make task pipes: %v", engine.ErrFatalExecution, err), EventName: "InvalidPlan"}
	}

	return &workflow.ActivePlan{
		Name:       activePlanStatus.Name,
		Spec:       &planSpec,
		PlanStatus: activePlanStatus,
		Tasks:      ov.Spec.Tasks,
		Templates:  ov.Spec.Templates,
		Params:     params,
		Pipes:      pipes,
	}, nil
}

// handleError handles execution error by logging, updating the plan status and optionally publishing an event
// specify eventReason as nil if you don't wish to publish a warning event
// returns err if this err should be retried, nil otherwise
func (r *Reconciler) handleError(err error, instance *kudov1beta1.Instance, oldInstance *kudov1beta1.Instance) error {
	log.Printf("InstanceController: %v", err)

	// first update instance as we want to propagate errors also to the `Instance.Status.PlanStatus`
	clientErr := updateInstance(instance, oldInstance, r.Client)
	if clientErr != nil {
		log.Printf("InstanceController: Error when updating instance state. %v", clientErr)
		return clientErr
	}

	// determine if retry is necessary based on the error type
	var exErr engine.ExecutionError
	if errors.As(err, &exErr) {
		r.Recorder.Event(instance, "Warning", exErr.EventName, err.Error())

		if errors.Is(exErr, engine.ErrFatalExecution) {
			return nil // not retrying fatal error
		}
	}

	// for code being processed on instance, we need to handle these errors as well
	var iError *kudov1beta1.InstanceError
	if errors.As(err, &iError) {
		if iError.EventName != nil {
			r.Recorder.Event(instance, "Warning", convert.StringValue(iError.EventName), err.Error())
		}
	}
	return err
}

// getInstance retrieves the instance by namespaced name
func (r *Reconciler) getInstance(request ctrl.Request) (instance *kudov1beta1.Instance, err error) {
	instance = &kudov1beta1.Instance{}
	err = r.Get(context.TODO(), request.NamespacedName, instance)
	if err != nil {
		// Error reading the object - requeue the request.
		log.Printf("InstanceController: Error getting instance \"%v\": %v",
			request.NamespacedName,
			err)
		return nil, err
	}
	return instance, nil
}

// GetOperatorVersion retrieves OperatorVersion belonging to the given instance
func GetOperatorVersion(instance *kudov1beta1.Instance, c client.Reader) (ov *kudov1beta1.OperatorVersion, err error) {
	ov = &kudov1beta1.OperatorVersion{}
	err = c.Get(context.TODO(),
		types.NamespacedName{
			Name:      instance.Spec.OperatorVersion.Name,
			Namespace: instance.OperatorVersionNamespace(),
		},
		ov)
	if err != nil {
		return nil, err
	}
	return ov, nil
}

// paramsMap generates {{ Params.* }} map of keys and values which is later used during template rendering.
func paramsMap(instance *kudov1beta1.Instance, operatorVersion *kudov1beta1.OperatorVersion) (map[string]interface{}, error) {
	params := make(map[string]interface{}, len(operatorVersion.Spec.Parameters))

	for _, param := range operatorVersion.Spec.Parameters {
		var value *string

		if v, ok := instance.Spec.Parameters[param.Name]; ok {
			value = &v
		} else {
			value = param.Default
		}

		var err error

		params[param.Name], err = convert.UnwrapParamValue(value, param.Type)
		if err != nil {
			return nil, err
		}
	}

	return params, nil
}

// pipesMap generates {{ Pipes.* }} map of keys and values which is later used during template rendering.
func pipesMap(planName string, plan *v1beta1.Plan, tasks []v1beta1.Task, emeta *engine.Metadata) (map[string]string, error) {
	taskByName := func(name string) (*v1beta1.Task, bool) {
		for _, t := range tasks {
			if t.Name == name {
				return &t, true
			}
		}
		return nil, false
	}

	pipes := make(map[string]string)

	for _, ph := range plan.Phases {
		for _, st := range ph.Steps {
			for _, tn := range st.Tasks {
				rmeta := renderer.Metadata{
					Metadata:  *emeta,
					PlanName:  planName,
					PhaseName: ph.Name,
					StepName:  st.Name,
					TaskName:  tn,
				}

				if t, ok := taskByName(tn); ok && t.Kind == task.PipeTaskKind {
					for _, pipe := range t.Spec.PipeTaskSpec.Pipe {
						if _, ok := pipes[pipe.Key]; ok {
							return nil, fmt.Errorf("duplicated pipe key %s", pipe.Key)
						}
						pipes[pipe.Key] = task.PipeArtifactName(rmeta, pipe.Key)
					}
				}
			}
		}
	}

	return pipes, nil
}

// startPlanExecution mark plan as to be executed
// this modifies the instance.Status as well as instance.Metadata.Annotation (to save snapshot if needed)
func startPlanExecution(i *v1beta1.Instance, planName string, ov *v1beta1.OperatorVersion) error {
	if i.NoPlanEverExecuted() || isUpgradePlan(planName) {
		ensurePlanStatusInitialized(i, ov)
	}

<<<<<<< HEAD
	// reset newly starting plan status
	if err := i.ResetPlanStatus(planName, &metav1.Time{Time: time.Now()}); err != nil {
		return &v1beta1.InstanceError{Err: fmt.Errorf("failed to reset plan status for instance %s/%s: %v", i.Namespace, i.Name, err), EventName: kudo.String("PlanNotFound")}
=======
	// update status of the instance to reflect the newly starting plan
	notFound := true
	for planIndex, v := range i.Status.PlanStatus {
		if v.Name == planName {
			// update plan status
			notFound = false
			planStatus := i.Status.PlanStatus[planIndex]
			planStatus.Set(v1beta1.ExecutionPending)
			planStatus.UID = uuid.NewUUID()
			for j, p := range v.Phases {
				planStatus.Phases[j].Set(v1beta1.ExecutionPending)
				for k := range p.Steps {
					i.Status.PlanStatus[planIndex].Phases[j].Steps[k].Set(v1beta1.ExecutionPending)
				}
			}

			i.Status.PlanStatus[planIndex] = planStatus // we cannot modify item in map, we need to reassign here

			// update activePlan and instance status
			i.Status.AggregatedStatus.Status = v1beta1.ExecutionPending
			i.Status.AggregatedStatus.ActivePlanName = planName

			break
		}
	}
	if notFound {
		return &v1beta1.InstanceError{Err: fmt.Errorf("asked to execute a plan %s but no such plan found in instance %s/%s", planName, i.Namespace, i.Name), EventName: convert.StringPtr("PlanNotFound")}
>>>>>>> 484f6212
	}

	err := i.AnnotateSnapshot()
	if err != nil {
		return err
	}

	return nil
}

// ensurePlanStatusInitialized initializes plan status for all plans this instance supports
// it does not trigger run of any plan
// it either initializes everything for a fresh instance without any status or tries to adjust status after OV was updated
func ensurePlanStatusInitialized(i *v1beta1.Instance, ov *v1beta1.OperatorVersion) {
	if i.Status.PlanStatus == nil {
		i.Status.PlanStatus = make(map[string]v1beta1.PlanStatus)
	}

	for planName, plan := range ov.Spec.Plans {
		planStatus := &v1beta1.PlanStatus{
			Name:   planName,
			Status: v1beta1.ExecutionNeverRun,
			Phases: make([]v1beta1.PhaseStatus, 0),
		}

		existingPlanStatus, planExists := i.Status.PlanStatus[planName]
		if planExists {
			planStatus.SetWithMessage(existingPlanStatus.Status, existingPlanStatus.Message)
		}
		for _, phase := range plan.Phases {
			phaseStatus := &v1beta1.PhaseStatus{
				Name:   phase.Name,
				Status: v1beta1.ExecutionNeverRun,
				Steps:  make([]v1beta1.StepStatus, 0),
			}
			existingPhaseStatus, phaseExists := v1beta1.PhaseStatus{}, false
			if planExists {
				for _, oldPhase := range existingPlanStatus.Phases {
					if phase.Name == oldPhase.Name {
						existingPhaseStatus = oldPhase
						phaseExists = true
						phaseStatus.SetWithMessage(existingPhaseStatus.Status, existingPhaseStatus.Message)
					}
				}
			}
			for _, step := range phase.Steps {
				stepStatus := v1beta1.StepStatus{
					Name:   step.Name,
					Status: v1beta1.ExecutionNeverRun,
				}
				if phaseExists {
					for _, oldStep := range existingPhaseStatus.Steps {
						if step.Name == oldStep.Name {
							stepStatus.SetWithMessage(oldStep.Status, oldStep.Message)
						}
					}
				}
				phaseStatus.Steps = append(phaseStatus.Steps, stepStatus)
			}
			planStatus.Phases = append(planStatus.Phases, *phaseStatus)
		}
		i.Status.PlanStatus[planName] = *planStatus
	}
}

// isUpgradePlan returns true if this could be an upgrade plan - this is just an approximation because deploy plan can be used for both
func isUpgradePlan(planName string) bool {
	return planName == v1beta1.DeployPlanName || planName == v1beta1.UpgradePlanName
}

func areWebhooksEnabled() bool {
	return strings.ToLower(os.Getenv("ENABLE_WEBHOOKS")) == "true"
}

// getPlanInProgress method returns current plan that is in progress. As long as we don't enforce webhooks
// (ENABLE_WEBHOOKS=true) we have TWO WAYS of deciding that:
//
// 1. WITHOUT the webhook, we have the old logic which iterates over all existing PlanStatuses, searching for
//    the first one with Status == InProgress. It might happen that multiple plans are in progress (e.g. cleanup and deploy)
// 2. WITH the webhook, current plan lives in the Spec.PlanExecution.PlanName field
func getPlanInProgress(i *v1beta1.Instance) *kudov1beta1.PlanStatus {
	if areWebhooksEnabled() {
		return i.PlanStatus(i.Spec.PlanExecution.PlanName)
	}
	return i.GetPlanInProgress()
}

// newExecutionPlan method returns a new execution plan (if exists) or nil otherwise. As long as we don't enforce webhooks
// (ENABLE_WEBHOOKS=true) we have TWO WAYS of deciding which plan has to executed next:
//
// 1. WITHOUT the webhook, we have the old logic which tries to infer the change (parameter update, new OperatorVersion etc.)
//    by diffing current state with the one from the snapshot.
// 2. WITH the webhook, instance admission webhook has already decided on the plan and the result is in the
//    Spec.PlanExecution.PlanName field.
func newExecutionPlan(i *v1beta1.Instance, ov *v1beta1.OperatorVersion) (*string, error) {
	var plan *string
	var err error
	if areWebhooksEnabled() {
		if plan, err = fetchNewExecutionPlan(i, ov); plan != nil && err == nil {
			log.Printf("InstanceController: Fetched new execution plan '%s' from the spec for instance %s/%s", kudo.StringValue(plan), i.Namespace, i.Name)
		}
	} else {
		if plan, err = inferNewExecutionPlan(i, ov); plan != nil && err == nil {
			log.Printf("InstanceController: Inferred new execution plan '%s' from instance %s/%s state", kudo.StringValue(plan), i.Namespace, i.Name)
		}
	}

	return plan, err
}

// fetchNewExecutionPlan method fetches a new execution plan from Instance.Spec.PlanExecution field. A plan is actually
// new if the PlanExecution.UID has changed, otherwise it's just an old plan in progress.
// - "planName", when there is a new plan that needs to be executed
// - <nil>, no new plan found e.g. a plan is already in progress
func fetchNewExecutionPlan(i *v1beta1.Instance, ov *v1beta1.OperatorVersion) (*string, error) {
	snapshot, err := i.SnapshotSpec()
	if err != nil {
		return nil, &v1beta1.InstanceError{Err: fmt.Errorf("failed to unmarshal instance snapshot %s/%s: %v", i.Namespace, i.Name, err), EventName: kudo.String("UnexpectedState")}
	}

	// Instance deletion is an edge case where the admission webhook *can not* populate the Spec.PlanExecution.PlanName
	// with the 'cleanup' plan. So we have to do it here ourselves. Only if:
	// 1. Instance is being deleted
	// 2. Cleanup plan exists in the operator version and has *never run* before
	// 3. Cleanup hasn't been scheduled yet (first time the deletion is being reconciled)
	// we set the Spec.PlanExecution.PlanName = 'cleanup'
	hasToScheduleCleanupAfterDeletion := func() bool {
		shouldCleanup := i.IsDeleting() && kudov1beta1.CleanupPlanExists(ov)
		cleanupNeverRun := i.PlanStatus(v1beta1.CleanupPlanName) == nil || i.PlanStatus(v1beta1.CleanupPlanName).Status == kudov1beta1.ExecutionNeverRun
		cleanupNotScheduled := i.Spec.PlanExecution.PlanName != v1beta1.CleanupPlanName

		return shouldCleanup && cleanupNeverRun && cleanupNotScheduled
	}
	if hasToScheduleCleanupAfterDeletion() {
		log.Printf("InstanceController: Instance %s/%s is being deleted. Scheduling '%s' plan.", i.Namespace, i.Name, v1beta1.CleanupPlanName)

		i.Spec.PlanExecution.PlanName = v1beta1.CleanupPlanName
		i.Spec.PlanExecution.UID = uuid.NewUUID()
	}

	newPlanScheduled := func() bool {
		// this can happen if the user installed an instance without an active webhook (e.g. in the previous KUDO version)
		// as long as we don't have an upgrade path, we must handle this
		if snapshot == nil {
			return i.Spec.PlanExecution.PlanName != ""
		}
		oldPlan := snapshot.PlanExecution.PlanName
		oldUID := snapshot.PlanExecution.UID
		newPlan := i.Spec.PlanExecution.PlanName
		newUID := i.Spec.PlanExecution.UID

		// either there is a non-empty new plan or the same plan with a new UID
		return newPlan != "" && (newPlan != oldPlan || newUID != oldUID)
	}

	if newPlanScheduled() {
		return &i.Spec.PlanExecution.PlanName, nil
	}

	return nil, nil
}

// newPlanToBeExecuted method tries to infer a new execution plan by comparing current instance state
// with the one saved in the snapshot. It returns:
// - "planName", when there is a new plan that needs to be executed
// - <nil>, no new plan found e.g. a plan is already in progress
func inferNewExecutionPlan(i *v1beta1.Instance, ov *v1beta1.OperatorVersion) (*string, error) {
	if i.IsDeleting() {
		log.Printf("InstanceController: Instance %s/%s is being deleted", i.Namespace, i.Name)
		// we have a cleanup plan
		cleanupPlanName := v1beta1.CleanupPlanName
		if kudov1beta1.PlanExists(cleanupPlanName, ov) {
			if planStatus := i.PlanStatus(cleanupPlanName); planStatus != nil {
				switch planStatus.Status {
				case kudov1beta1.ExecutionNeverRun:
					return &cleanupPlanName, nil
				case kudov1beta1.ExecutionComplete, kudov1beta1.ExecutionFatalError:
					return nil, nil // we already finished the cleanup plan or there is no point in retrying
				}
			}
		}
	}

	if i.GetPlanInProgress() != nil { // we're already running some plan
		return nil, nil
	}

	// new instance, need to run deploy plan
	if i.NoPlanEverExecuted() {
		return convert.StringPtr(v1beta1.DeployPlanName), nil
	}

	// did the instance change so that we need to run deploy/upgrade/update plan?
	instanceSnapshot, err := i.SnapshotSpec()
	if err != nil {
		return nil, err
	}
	if instanceSnapshot == nil {
		// we don't have snapshot -> we never run deploy, also we cannot run update/upgrade. This should never happen
		return nil, &v1beta1.InstanceError{Err: fmt.Errorf("unexpected state: no plan is running, no snapshot present - this should never happen :) for instance %s/%s", i.Namespace, i.Name), EventName: convert.StringPtr("UnexpectedState")}
	}
	if instanceSnapshot.OperatorVersion.Name != i.Spec.OperatorVersion.Name {
		// this instance was upgraded to newer version
		log.Printf("Instance: instance %s/%s was upgraded from %s to %s operatorVersion", i.Namespace, i.Name, instanceSnapshot.OperatorVersion.Name, i.Spec.OperatorVersion.Name)
		plan := kudov1beta1.SelectPlan([]string{v1beta1.UpgradePlanName, v1beta1.UpdatePlanName, v1beta1.DeployPlanName}, ov)
		if plan == nil {
			return nil, &v1beta1.InstanceError{Err: fmt.Errorf("supposed to execute plan because instance %s/%s was upgraded but none of the deploy, upgrade, update plans found in linked operatorVersion", i.Namespace, i.Name),
				EventName: convert.StringPtr("PlanNotFound")}
		}
		return plan, nil
	}
	// did instance parameters change, so that the corresponding plan has to be triggered?
	if !reflect.DeepEqual(instanceSnapshot.Parameters, i.Spec.Parameters) {
		// instance updated
		log.Printf("Instance: instance %s/%s has updated parameters from %v to %v", i.Namespace, i.Name, instanceSnapshot.Parameters, i.Spec.Parameters)
		paramDiff := kudov1beta1.ParameterDiff(instanceSnapshot.Parameters, i.Spec.Parameters)
		paramDefinitions := kudov1beta1.GetParamDefinitions(paramDiff, ov)
		plan, err := planNameFromParameters(paramDefinitions, ov)
		if err != nil {
			return nil, &v1beta1.InstanceError{Err: fmt.Errorf("supposed to execute plan because instance %s/%s was updated but no valid plan found: %v", i.Namespace, i.Name, err), EventName: convert.StringPtr("PlanNotFound")}
		}
		return plan, nil
	}
	return nil, nil
}

// planNameFromParameters determines what plan to run based on params that changed and the related trigger plans
func planNameFromParameters(params []v1beta1.Parameter, ov *v1beta1.OperatorVersion) (*string, error) {
	// TODO: if the params have different trigger plans, we always select first here which might not be ideal
	for _, p := range params {
		if p.Trigger != "" {
			if kudov1beta1.SelectPlan([]string{p.Trigger}, ov) != nil {
				return convert.StringPtr(p.Trigger), nil
			}
			return nil, fmt.Errorf("param %s defined trigger plan %s, but plan not defined in operatorversion", p.Name, p.Trigger)
		}
	}
	plan := kudov1beta1.SelectPlan([]string{v1beta1.UpdatePlanName, v1beta1.DeployPlanName}, ov)
	if plan == nil {
		return nil, fmt.Errorf("no default plan defined in operatorversion")
	}
	return plan, nil
}<|MERGE_RESOLUTION|>--- conflicted
+++ resolved
@@ -204,24 +204,14 @@
 	if err != nil {
 		return reconcile.Result{}, err
 	}
-<<<<<<< HEAD
 
 	if newExecutionPlan != nil {
-		log.Printf("InstanceController: Going to start execution of plan '%s' on instance %s/%s", kudo.StringValue(newExecutionPlan), instance.Namespace, instance.Name)
-		err = startPlanExecution(instance, kudo.StringValue(newExecutionPlan), ov)
+		log.Printf("InstanceController: Going to start execution of plan '%s' on instance %s/%s", convert.StringValue(newExecutionPlan), instance.Namespace, instance.Name)
+		err = startPlanExecution(instance, convert.StringValue(newExecutionPlan), ov)
 		if err != nil {
 			return reconcile.Result{}, r.handleError(err, instance, oldInstance)
 		}
-		r.Recorder.Event(instance, "Normal", "PlanStarted", fmt.Sprintf("Execution of plan %s started", kudo.StringValue(newExecutionPlan)))
-=======
-	if planToBeExecuted != nil {
-		log.Printf("InstanceController: Going to start execution of plan %s on instance %s/%s", convert.StringValue(planToBeExecuted), instance.Namespace, instance.Name)
-		err = startPlanExecution(instance, convert.StringValue(planToBeExecuted), ov)
-		if err != nil {
-			return reconcile.Result{}, r.handleError(err, instance, oldInstance)
-		}
-		r.Recorder.Event(instance, "Normal", "PlanStarted", fmt.Sprintf("Execution of plan %s started", convert.StringValue(planToBeExecuted)))
->>>>>>> 484f6212
+		r.Recorder.Event(instance, "Normal", "PlanStarted", fmt.Sprintf("Execution of plan %s started", convert.StringValue(newExecutionPlan)))
 	}
 
 	// ---------- 4. If there's currently active plan, continue with the execution ----------
@@ -284,12 +274,6 @@
 	// update instance spec and metadata. this will not update Instance.Status field
 	instance.TryRemoveFinalizer()
 
-<<<<<<< HEAD
-	// If the cleanup finalizers are removed and we're in deletion, after the update the instance can be cleaned up
-	isInstanceDeleted := instance.IsDeleting() && !instance.HasCleanupFinalizer()
-
-=======
->>>>>>> 484f6212
 	if !reflect.DeepEqual(instance.Spec, oldInstance.Spec) ||
 		!reflect.DeepEqual(instance.ObjectMeta, oldInstance.ObjectMeta) {
 
@@ -479,39 +463,9 @@
 		ensurePlanStatusInitialized(i, ov)
 	}
 
-<<<<<<< HEAD
 	// reset newly starting plan status
 	if err := i.ResetPlanStatus(planName, &metav1.Time{Time: time.Now()}); err != nil {
-		return &v1beta1.InstanceError{Err: fmt.Errorf("failed to reset plan status for instance %s/%s: %v", i.Namespace, i.Name, err), EventName: kudo.String("PlanNotFound")}
-=======
-	// update status of the instance to reflect the newly starting plan
-	notFound := true
-	for planIndex, v := range i.Status.PlanStatus {
-		if v.Name == planName {
-			// update plan status
-			notFound = false
-			planStatus := i.Status.PlanStatus[planIndex]
-			planStatus.Set(v1beta1.ExecutionPending)
-			planStatus.UID = uuid.NewUUID()
-			for j, p := range v.Phases {
-				planStatus.Phases[j].Set(v1beta1.ExecutionPending)
-				for k := range p.Steps {
-					i.Status.PlanStatus[planIndex].Phases[j].Steps[k].Set(v1beta1.ExecutionPending)
-				}
-			}
-
-			i.Status.PlanStatus[planIndex] = planStatus // we cannot modify item in map, we need to reassign here
-
-			// update activePlan and instance status
-			i.Status.AggregatedStatus.Status = v1beta1.ExecutionPending
-			i.Status.AggregatedStatus.ActivePlanName = planName
-
-			break
-		}
-	}
-	if notFound {
-		return &v1beta1.InstanceError{Err: fmt.Errorf("asked to execute a plan %s but no such plan found in instance %s/%s", planName, i.Namespace, i.Name), EventName: convert.StringPtr("PlanNotFound")}
->>>>>>> 484f6212
+		return &v1beta1.InstanceError{Err: fmt.Errorf("failed to reset plan status for instance %s/%s: %v", i.Namespace, i.Name, err), EventName: convert.StringPtr("PlanNotFound")}
 	}
 
 	err := i.AnnotateSnapshot()
@@ -611,11 +565,11 @@
 	var err error
 	if areWebhooksEnabled() {
 		if plan, err = fetchNewExecutionPlan(i, ov); plan != nil && err == nil {
-			log.Printf("InstanceController: Fetched new execution plan '%s' from the spec for instance %s/%s", kudo.StringValue(plan), i.Namespace, i.Name)
+			log.Printf("InstanceController: Fetched new execution plan '%s' from the spec for instance %s/%s", convert.StringValue(plan), i.Namespace, i.Name)
 		}
 	} else {
 		if plan, err = inferNewExecutionPlan(i, ov); plan != nil && err == nil {
-			log.Printf("InstanceController: Inferred new execution plan '%s' from instance %s/%s state", kudo.StringValue(plan), i.Namespace, i.Name)
+			log.Printf("InstanceController: Inferred new execution plan '%s' from instance %s/%s state", convert.StringValue(plan), i.Namespace, i.Name)
 		}
 	}
 
@@ -629,7 +583,7 @@
 func fetchNewExecutionPlan(i *v1beta1.Instance, ov *v1beta1.OperatorVersion) (*string, error) {
 	snapshot, err := i.SnapshotSpec()
 	if err != nil {
-		return nil, &v1beta1.InstanceError{Err: fmt.Errorf("failed to unmarshal instance snapshot %s/%s: %v", i.Namespace, i.Name, err), EventName: kudo.String("UnexpectedState")}
+		return nil, &v1beta1.InstanceError{Err: fmt.Errorf("failed to unmarshal instance snapshot %s/%s: %v", i.Namespace, i.Name, err), EventName: convert.StringPtr("UnexpectedState")}
 	}
 
 	// Instance deletion is an edge case where the admission webhook *can not* populate the Spec.PlanExecution.PlanName
