--- conflicted
+++ resolved
@@ -166,11 +166,7 @@
 		return reconcile.Result{}, err
 	}
 	log.Printf("InstanceController: Going to proceed in execution of active plan %s on instance %s/%s", activePlan.name, instance.Namespace, instance.Name)
-<<<<<<< HEAD
-	newStatus, err := executePlan(activePlan, metadata, r.Client, &task.KustomizeEnhancer{Scheme: r.Scheme})
-=======
-	newStatus, err := executePlan(activePlan, metadata, r.Client, &kustomizeEnhancer{r.Scheme}, time.Now())
->>>>>>> 5f0439d7
+	newStatus, err := executePlan(activePlan, metadata, r.Client, &task.KustomizeEnhancer{Scheme: r.Scheme}, time.Now())
 
 	// ---------- 4. Update status of instance after the execution proceeded ----------
 	if newStatus != nil {
