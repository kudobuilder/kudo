/*

Licensed under the Apache License, Version 2.0 (the "License");
you may not use this file except in compliance with the License.
You may obtain a copy of the License at

    http://www.apache.org/licenses/LICENSE-2.0

Unless required by applicable law or agreed to in writing, software
distributed under the License is distributed on an "AS IS" BASIS,
WITHOUT WARRANTIES OR CONDITIONS OF ANY KIND, either express or implied.
See the License for the specific language governing permissions and
limitations under the License.
*/

package instance

import (
	"context"
	"errors"
	"fmt"
	"log"
	"os"
	"reflect"
	"strings"
	"time"

	metav1 "k8s.io/apimachinery/pkg/apis/meta/v1"
	"k8s.io/apimachinery/pkg/util/uuid"
	"k8s.io/client-go/discovery"
	"k8s.io/client-go/rest"

	"github.com/thoas/go-funk"
	appsv1 "k8s.io/api/apps/v1"
	batchv1 "k8s.io/api/batch/v1"
	corev1 "k8s.io/api/core/v1"
	apierrors "k8s.io/apimachinery/pkg/api/errors"
	"k8s.io/apimachinery/pkg/runtime"
	"k8s.io/apimachinery/pkg/types"
	"k8s.io/client-go/tools/record"
	ctrl "sigs.k8s.io/controller-runtime"
	"sigs.k8s.io/controller-runtime/pkg/client"
	"sigs.k8s.io/controller-runtime/pkg/event"
	"sigs.k8s.io/controller-runtime/pkg/handler"
	"sigs.k8s.io/controller-runtime/pkg/predicate"
	"sigs.k8s.io/controller-runtime/pkg/reconcile"
	"sigs.k8s.io/controller-runtime/pkg/source"

	"github.com/kudobuilder/kudo/pkg/apis/kudo/v1beta1"
	kudov1beta1 "github.com/kudobuilder/kudo/pkg/apis/kudo/v1beta1"
	"github.com/kudobuilder/kudo/pkg/engine"
	"github.com/kudobuilder/kudo/pkg/engine/renderer"
	"github.com/kudobuilder/kudo/pkg/engine/task"
	"github.com/kudobuilder/kudo/pkg/engine/workflow"
	"github.com/kudobuilder/kudo/pkg/util/kudo"
)

// Reconciler reconciles an Instance object.
type Reconciler struct {
	client.Client
	Discovery discovery.DiscoveryInterface
	Config    *rest.Config
	Recorder  record.EventRecorder
	Scheme    *runtime.Scheme
}

// SetupWithManager registers this reconciler with the controller manager
func (r *Reconciler) SetupWithManager(
	mgr ctrl.Manager) error {
	addOvRelatedInstancesToReconcile := handler.ToRequestsFunc(
		func(obj handler.MapObject) []reconcile.Request {
			requests := make([]reconcile.Request, 0)
			instances := &kudov1beta1.InstanceList{}
			// we are listing all instances here, which could come with some performance penalty
			// obj possible optimization is to introduce filtering based on operatorversion (or operator)
			err := mgr.GetClient().List(
				context.TODO(),
				instances,
			)
			if err != nil {
				log.Printf("InstanceController: Error fetching instances list for operator %v: %v", obj.Meta.GetName(), err)
				return nil
			}
			for _, instance := range instances.Items {
				// we need to pick only those instances, that belong to the OperatorVersion we're reconciling
				if instance.Spec.OperatorVersion.Name == obj.Meta.GetName() &&
					instance.OperatorVersionNamespace() == obj.Meta.GetNamespace() {
					requests = append(requests, reconcile.Request{
						NamespacedName: types.NamespacedName{
							Name:      instance.Name,
							Namespace: instance.Namespace,
						},
					})
				}
			}
			return requests
		})

	return ctrl.NewControllerManagedBy(mgr).
		For(&kudov1beta1.Instance{}).
		Owns(&kudov1beta1.Instance{}).
		Owns(&appsv1.Deployment{}).
		Owns(&corev1.Service{}).
		Owns(&batchv1.Job{}).
		Owns(&appsv1.StatefulSet{}).
		Owns(&corev1.Pod{}).
		WithEventFilter(eventFilter()).
		Watches(&source.Kind{Type: &kudov1beta1.OperatorVersion{}}, &handler.EnqueueRequestsFromMapFunc{ToRequests: addOvRelatedInstancesToReconcile}).
		Complete(r)
}

// eventFilter ignores DeleteEvents for pipe-pods only (marked with task.PipePodAnnotation). This is due to an
// inherent race that was described in detail in #1116 (https://github.com/kudobuilder/kudo/issues/1116)
// tl;dr: pipe-task will delete the pipe pod at the end of the execution. this would normally trigger another
// Instance reconciliation which might end up copying pipe files twice. we avoid this by explicitly ignoring
// DeleteEvents for pipe-pods.
func eventFilter() predicate.Funcs {
	return predicate.Funcs{
		CreateFunc: func(event.CreateEvent) bool { return true },
		DeleteFunc: func(e event.DeleteEvent) bool {
			return !isForPipePod(e)
		},
		UpdateFunc:  func(event.UpdateEvent) bool { return true },
		GenericFunc: func(event.GenericEvent) bool { return true },
	}
}

func isForPipePod(e event.DeleteEvent) bool {
	return e.Meta.GetAnnotations() != nil && funk.Contains(e.Meta.GetAnnotations(), task.PipePodAnnotation)
}

// Reconcile is the main controller method that gets called every time something about the instance changes
//
//   +-------------------------------+
//   | Query state of Instance       |
//   | and OperatorVersion           |
//   +-------------------------------+
//                  |
//                  v
//   +-------------------------------+
//   | Update finalizers if cleanup  |
//   | plan exists                   |
//   +-------------------------------+
//                  |
//                  v
//   +-------------------------------+
//   | Start new plan if required    |
//   | and none is running           |
//   +-------------------------------+
//                  |
//                  v
//   +-------------------------------+
//   | If there is plan in progress, |
//   | proceed with the execution    |
//   +-------------------------------+
//                  |
//                  v
//   +-------------------------------+
//   | Update instance with new      |
//   | state of the execution        |
//   +-------------------------------+
//
// Automatically generate RBAC rules to allow the Controller to read and write Deployments
func (r *Reconciler) Reconcile(request ctrl.Request) (ctrl.Result, error) {
	// ---------- 1. Query the current state ----------

	log.Printf("InstanceController: Received Reconcile request for instance \"%+v\"", request.Name)
	instance, err := r.getInstance(request)
	if err != nil {
		if apierrors.IsNotFound(err) { // not retrying if instance not found, probably someone manually removed it?
			log.Printf("Instance %s was deleted, nothing to reconcile.", request.NamespacedName)
			return reconcile.Result{}, nil
		}
		return reconcile.Result{}, err
	}
	oldInstance := instance.DeepCopy()

	ov, err := GetOperatorVersion(instance, r.Client)
	if err != nil {
		err = fmt.Errorf("InstanceController: Error getting operatorVersion %s for instance %s/%s: %v",
			instance.Spec.OperatorVersion.Name, instance.Namespace, instance.Name, err)
		log.Print(err)
		r.Recorder.Event(instance, "Warning", "InvalidOperatorVersion", err.Error())
		return reconcile.Result{}, err // OV not found has to be retried because it can really have been created after Instance
	}

	// ---------- 2. Try to add a finalizer (effectively happens only once after creation) ----------

	if !instance.IsDeleting() {
		if _, hasCleanupPlan := ov.Spec.Plans[kudov1beta1.CleanupPlanName]; hasCleanupPlan {
			if instance.TryAddFinalizer() {
				log.Printf("InstanceController: Adding finalizer on instance %s/%s", instance.Namespace, instance.Name)
			}
		}
	}

	// ---------- 3. Check if we should start execution of new plan ----------

	newExecutionPlan, err := newExecutionPlan(instance, ov)
	if err != nil {
		return reconcile.Result{}, err
	}

	if newExecutionPlan != nil {
		log.Printf("InstanceController: Going to start execution of plan %s on instance %s/%s", kudo.StringValue(newExecutionPlan), instance.Namespace, instance.Name)
		err = startPlanExecution(instance, kudo.StringValue(newExecutionPlan), ov)
		if err != nil {
			return reconcile.Result{}, r.handleError(err, instance, oldInstance)
		}
		r.Recorder.Event(instance, "Normal", "PlanStarted", fmt.Sprintf("Execution of plan %s started", kudo.StringValue(newExecutionPlan)))
	}

	// ---------- 4. If there's currently active plan, continue with the execution ----------

	activePlanStatus := getPlanInProgress(instance)
	if activePlanStatus == nil { // we have no plan in progress
		log.Printf("InstanceController: Nothing to do, no plan in progress for instance %s/%s", instance.Namespace, instance.Name)
		return reconcile.Result{}, nil
	}

	metadata := &engine.Metadata{
		OperatorVersionName: ov.Name,
		OperatorVersion:     ov.Spec.Version,
		AppVersion:          ov.Spec.AppVersion,
		ResourcesOwner:      instance,
		OperatorName:        ov.Spec.Operator.Name,
		InstanceNamespace:   instance.Namespace,
		InstanceName:        instance.Name,
	}

	activePlan, err := preparePlanExecution(instance, ov, activePlanStatus, metadata)
	if err != nil {
		err = r.handleError(err, instance, oldInstance)
		return reconcile.Result{}, err
	}
	log.Printf("InstanceController: Going to proceed in execution of active plan %s on instance %s/%s", activePlan.Name, instance.Namespace, instance.Name)
	newStatus, err := workflow.Execute(activePlan, metadata, r.Client, r.Discovery, r.Config, &renderer.DefaultEnhancer{Scheme: r.Scheme, Discovery: r.Discovery})

	// ---------- 5. Update instance and its status after the execution proceeded ----------

	if newStatus != nil {
		instance.UpdateInstanceStatus(newStatus, &metav1.Time{Time: time.Now()})
	}
	if err != nil {
		err = r.handleError(err, instance, oldInstance)
		return reconcile.Result{}, err
	}

	err = updateInstance(instance, oldInstance, r.Client)
	if err != nil {
		log.Printf("InstanceController: Error when updating instance. %v", err)
		return reconcile.Result{}, err
	}

	// Publish a PlanFinished event after instance and its status were successfully updated
	if instance.Status.AggregatedStatus.Status.IsTerminal() {
		r.Recorder.Event(instance, "Normal", "PlanFinished", fmt.Sprintf("Execution of plan %s finished with status %s", activePlanStatus.Name, instance.Status.AggregatedStatus.Status))
	}

	return reconcile.Result{}, nil
}

func updateInstance(instance *kudov1beta1.Instance, oldInstance *kudov1beta1.Instance, client client.Client) error {
	// update instance spec and metadata. this will not update Instance.Status field
	if !reflect.DeepEqual(instance.Spec, oldInstance.Spec) ||
		!reflect.DeepEqual(instance.ObjectMeta.Annotations, oldInstance.ObjectMeta.Annotations) ||
		!reflect.DeepEqual(instance.ObjectMeta.Finalizers, oldInstance.ObjectMeta.Finalizers) {
		instanceStatus := instance.Status.DeepCopy()
		err := client.Update(context.TODO(), instance)
		if err != nil {
			log.Printf("InstanceController: Error when updating instance spec. %v", err)
			return err
		}
		instance.Status = *instanceStatus
	}

	// update instance status
	err := client.Status().Update(context.TODO(), instance)
	if err != nil {
		log.Printf("InstanceController: Error when updating instance status. %v", err)
		return err
	}

	// update instance metadata if finalizer is removed
	// because Kubernetes might immediately delete the instance, this has to be the last instance update
	if instance.TryRemoveFinalizer() {
		log.Printf("InstanceController: Removing finalizer on instance %s/%s", instance.Namespace, instance.Name)
		if err := client.Update(context.TODO(), instance); err != nil {
			log.Printf("InstanceController: Error when removing instance finalizer. %v", err)
			return err
		}
	}

	return nil
}

func preparePlanExecution(instance *kudov1beta1.Instance, ov *kudov1beta1.OperatorVersion, activePlanStatus *kudov1beta1.PlanStatus, meta *engine.Metadata) (*workflow.ActivePlan, error) {
	planSpec, ok := ov.Spec.Plans[activePlanStatus.Name]
	if !ok {
		return nil, &engine.ExecutionError{Err: fmt.Errorf("%wcould not find required plan: %v", engine.ErrFatalExecution, activePlanStatus.Name), EventName: "InvalidPlan"}
	}

	params := paramsMap(instance, ov)
	pipes, err := pipesMap(activePlanStatus.Name, &planSpec, ov.Spec.Tasks, meta)
	if err != nil {
		return nil, &engine.ExecutionError{Err: fmt.Errorf("%wcould not make task pipes: %v", engine.ErrFatalExecution, err), EventName: "InvalidPlan"}
	}

	return &workflow.ActivePlan{
		Name:       activePlanStatus.Name,
		Spec:       &planSpec,
		PlanStatus: activePlanStatus,
		Tasks:      ov.Spec.Tasks,
		Templates:  ov.Spec.Templates,
		Params:     params,
		Pipes:      pipes,
	}, nil
}

// handleError handles execution error by logging, updating the plan status and optionally publishing an event
// specify eventReason as nil if you don't wish to publish a warning event
// returns err if this err should be retried, nil otherwise
func (r *Reconciler) handleError(err error, instance *kudov1beta1.Instance, oldInstance *kudov1beta1.Instance) error {
	log.Printf("InstanceController: %v", err)

	// first update instance as we want to propagate errors also to the `Instance.Status.PlanStatus`
	clientErr := updateInstance(instance, oldInstance, r.Client)
	if clientErr != nil {
		log.Printf("InstanceController: Error when updating instance state. %v", clientErr)
		return clientErr
	}

	// determine if retry is necessary based on the error type
	var exErr engine.ExecutionError
	if errors.As(err, &exErr) {
		r.Recorder.Event(instance, "Warning", exErr.EventName, err.Error())

		if errors.Is(exErr, engine.ErrFatalExecution) {
			return nil // not retrying fatal error
		}
	}

	// for code being processed on instance, we need to handle these errors as well
	var iError *kudov1beta1.InstanceError
	if errors.As(err, &iError) {
		if iError.EventName != nil {
			r.Recorder.Event(instance, "Warning", kudo.StringValue(iError.EventName), err.Error())
		}
	}
	return err
}

// getInstance retrieves the instance by namespaced name
func (r *Reconciler) getInstance(request ctrl.Request) (instance *kudov1beta1.Instance, err error) {
	instance = &kudov1beta1.Instance{}
	err = r.Get(context.TODO(), request.NamespacedName, instance)
	if err != nil {
		// Error reading the object - requeue the request.
		log.Printf("InstanceController: Error getting instance \"%v\": %v",
			request.NamespacedName,
			err)
		return nil, err
	}
	return instance, nil
}

// GetOperatorVersion retrieves OperatorVersion belonging to the given instance
func GetOperatorVersion(instance *kudov1beta1.Instance, c client.Reader) (ov *kudov1beta1.OperatorVersion, err error) {
	ov = &kudov1beta1.OperatorVersion{}
	err = c.Get(context.TODO(),
		types.NamespacedName{
			Name:      instance.Spec.OperatorVersion.Name,
			Namespace: instance.OperatorVersionNamespace(),
		},
		ov)
	if err != nil {
		return nil, err
	}
	return ov, nil
}

// paramsMap generates {{ Params.* }} map of keys and values which is later used during template rendering.
func paramsMap(instance *kudov1beta1.Instance, operatorVersion *kudov1beta1.OperatorVersion) map[string]string {
	params := make(map[string]string)

	for k, v := range instance.Spec.Parameters {
		params[k] = v
	}

	// Merge instance parameter overrides with operator version, if no override exist, use the default one
	for _, param := range operatorVersion.Spec.Parameters {
		if _, ok := params[param.Name]; !ok {
			params[param.Name] = kudo.StringValue(param.Default)
		}
	}

	return params
}

// pipesMap generates {{ Pipes.* }} map of keys and values which is later used during template rendering.
func pipesMap(planName string, plan *v1beta1.Plan, tasks []v1beta1.Task, emeta *engine.Metadata) (map[string]string, error) {
	taskByName := func(name string) (*v1beta1.Task, bool) {
		for _, t := range tasks {
			if t.Name == name {
				return &t, true
			}
		}
		return nil, false
	}

	pipes := make(map[string]string)

	for _, ph := range plan.Phases {
		for _, st := range ph.Steps {
			for _, tn := range st.Tasks {
				rmeta := renderer.Metadata{
					Metadata:  *emeta,
					PlanName:  planName,
					PhaseName: ph.Name,
					StepName:  st.Name,
					TaskName:  tn,
				}

				if t, ok := taskByName(tn); ok && t.Kind == task.PipeTaskKind {
					for _, pipe := range t.Spec.PipeTaskSpec.Pipe {
						if _, ok := pipes[pipe.Key]; ok {
							return nil, fmt.Errorf("duplicated pipe key %s", pipe.Key)
						}
						pipes[pipe.Key] = task.PipeArtifactName(rmeta, pipe.Key)
					}
				}
			}
		}
	}

	return pipes, nil
}

// startPlanExecution mark plan as to be executed
// this modifies the instance.Status as well as instance.Metadata.Annotation (to save snapshot if needed)
func startPlanExecution(i *v1beta1.Instance, planName string, ov *v1beta1.OperatorVersion) error {
	if i.NoPlanEverExecuted() || isUpgradePlan(planName) {
		ensurePlanStatusInitialized(i, ov)
	}

	// reset newly starting plan status
	if err := i.ResetPlanStatus(planName); err != nil {
		return &v1beta1.InstanceError{Err: fmt.Errorf("failed to reset plan status for instance %s/%s: %v", i.Namespace, i.Name, err), EventName: kudo.String("PlanNotFound")}
	}

	err := i.AnnotateSnapshot()
	if err != nil {
		return err
	}

	return nil
}

// ensurePlanStatusInitialized initializes plan status for all plans this instance supports
// it does not trigger run of any plan
// it either initializes everything for a fresh instance without any status or tries to adjust status after OV was updated
func ensurePlanStatusInitialized(i *v1beta1.Instance, ov *v1beta1.OperatorVersion) {
	if i.Status.PlanStatus == nil {
		i.Status.PlanStatus = make(map[string]v1beta1.PlanStatus)
	}

	for planName, plan := range ov.Spec.Plans {
		planStatus := &v1beta1.PlanStatus{
			Name:   planName,
			Status: v1beta1.ExecutionNeverRun,
			Phases: make([]v1beta1.PhaseStatus, 0),
		}

		existingPlanStatus, planExists := i.Status.PlanStatus[planName]
		if planExists {
			planStatus.SetWithMessage(existingPlanStatus.Status, existingPlanStatus.Message)
		}
		for _, phase := range plan.Phases {
			phaseStatus := &v1beta1.PhaseStatus{
				Name:   phase.Name,
				Status: v1beta1.ExecutionNeverRun,
				Steps:  make([]v1beta1.StepStatus, 0),
			}
			existingPhaseStatus, phaseExists := v1beta1.PhaseStatus{}, false
			if planExists {
				for _, oldPhase := range existingPlanStatus.Phases {
					if phase.Name == oldPhase.Name {
						existingPhaseStatus = oldPhase
						phaseExists = true
						phaseStatus.SetWithMessage(existingPhaseStatus.Status, existingPhaseStatus.Message)
					}
				}
			}
			for _, step := range phase.Steps {
				stepStatus := v1beta1.StepStatus{
					Name:   step.Name,
					Status: v1beta1.ExecutionNeverRun,
				}
				if phaseExists {
					for _, oldStep := range existingPhaseStatus.Steps {
						if step.Name == oldStep.Name {
							stepStatus.SetWithMessage(oldStep.Status, oldStep.Message)
						}
					}
				}
				phaseStatus.Steps = append(phaseStatus.Steps, stepStatus)
			}
			planStatus.Phases = append(planStatus.Phases, *phaseStatus)
		}
		i.Status.PlanStatus[planName] = *planStatus
	}
}

// isUpgradePlan returns true if this could be an upgrade plan - this is just an approximation because deploy plan can be used for both
func isUpgradePlan(planName string) bool {
	return planName == v1beta1.DeployPlanName || planName == v1beta1.UpgradePlanName
}

func areWebhooksEnabled() bool {
	return strings.ToLower(os.Getenv("ENABLE_WEBHOOKS")) == "true"
}

// getPlanInProgress method returns current plan that is in progress. As long as we don't enforce webhooks
// (ENABLE_WEBHOOKS=true) we have TWO WAYS of deciding that:
//
// 1. WITHOUT the webhook, we have the old logic which iterates over all existing PlanStatuses, searching for
//    the first one with Status == InProgress. It might happen that multiple plans are in progress (e.g. cleanup and deploy)
// 2. WITH the webhook, current plan lives in the Spec.PlanExecution.PlanName field
func getPlanInProgress(i *v1beta1.Instance) *kudov1beta1.PlanStatus {
	if areWebhooksEnabled() {
		return i.PlanStatus(i.Spec.PlanExecution.PlanName)
	}
	return i.GetPlanInProgress()
}

// newExecutionPlan method returns a new execution plan (if exists) or nil otherwise. As long as we don't enforce webhooks
// (ENABLE_WEBHOOKS=true) we have TWO WAYS of deciding which plan has to executed next:
//
// 1. WITHOUT the webhook, we have the old logic which tries to infer the change (parameter update, new OperatorVersion etc.)
//    by diffing current state with the one from the snapshot.
// 2. WITH the webhook, instance admission webhook has already decided on the plan and the result is in the
//    Spec.PlanExecution.PlanName field.
func newExecutionPlan(i *v1beta1.Instance, ov *v1beta1.OperatorVersion) (plan *string, err error) {
	if areWebhooksEnabled() {
		if plan, err = fetchNewExecutionPlan(i, ov); plan != nil && err == nil {
			log.Printf("InstanceController: Fetched new execution plan '%s' from the spec for instance %s/%s", kudo.StringValue(plan), i.Namespace, i.Name)
		}
	} else {
		if plan, err = inferNewExecutionPlan(i, ov); plan != nil && err == nil {
			log.Printf("InstanceController: Inferred new execution plan '%s' from instance %s/%s state", kudo.StringValue(plan), i.Namespace, i.Name)
		}
	}

	return
}

// fetchNewExecutionPlan method fetches a new execution plan from Instance.Spec.PlanExecution field. A plan is actually
// new if the PlanExecution.UID has changed, otherwise it's just an old plan in progress.
// - "planName", when there is a new plan that needs to be executed
// - <nil>, no new plan found e.g. a plan is already in progress
func fetchNewExecutionPlan(i *v1beta1.Instance, ov *v1beta1.OperatorVersion) (*string, error) {
	snapshot, err := i.SnapshotSpec()
	if err != nil {
		return nil, &v1beta1.InstanceError{Err: fmt.Errorf("failed to unmarshal instance snapshot %s/%s: %v", i.Namespace, i.Name, err), EventName: kudo.String("UnexpectedState")}
	}

	// Instance deletion is an edge case where the admission webhook *can not* populate the Spec.PlanExecution.PlanName
	// with the 'cleanup' plan. So we have to do it here ourselves. Only if:
	// 1. Instance is being deleted
	// 2. Cleanup plan exists in the operator version and has *never run* before
	// 3. Cleanup hasn't been scheduled yet (first time the deletion is being reconciled)
	// we set the Spec.PlanExecution.PlanName = 'cleanup'
	hasToScheduleCleanupAfterDeletion := func() bool {
		shouldCleanup := i.IsDeleting() && kudov1beta1.CleanupPlanExists(ov)
		cleanupNeverRun := i.PlanStatus(v1beta1.CleanupPlanName) == nil || i.PlanStatus(v1beta1.CleanupPlanName).Status == kudov1beta1.ExecutionNeverRun
		cleanupNotScheduled := i.Spec.PlanExecution.PlanName != v1beta1.CleanupPlanName

		return shouldCleanup && cleanupNeverRun && cleanupNotScheduled
	}
	if hasToScheduleCleanupAfterDeletion() {
		log.Printf("InstanceController: Instance %s/%s is being deleted. Scheduling '%s' plan.", i.Namespace, i.Name, v1beta1.CleanupPlanName)

		i.Spec.PlanExecution.PlanName = v1beta1.CleanupPlanName
		i.Spec.PlanExecution.UID = uuid.NewUUID()
	}

	newPlanScheduled := func() bool {
		oldUID := snapshot.PlanExecution.UID
		newUID := i.Spec.PlanExecution.UID
		isNovelPlan := oldUID == "" && newUID != ""
		isPlanOverride := oldUID != "" && newUID != "" && newUID != oldUID

		return isNovelPlan || isPlanOverride
	}

	if newPlanScheduled() {
		return &i.Spec.PlanExecution.PlanName, nil
	}

	return nil, nil
}

// newPlanToBeExecuted method tries to infer a new execution plan by comparing current instance state
// with the one saved in the snapshot. It returns:
// - "planName", when there is a new plan that needs to be executed
// - <nil>, no new plan found e.g. a plan is already in progress
func inferNewExecutionPlan(i *v1beta1.Instance, ov *v1beta1.OperatorVersion) (*string, error) {
	if i.IsDeleting() {
		log.Printf("InstanceController: Instance %s/%s is being deleted", i.Namespace, i.Name)
		// we have a cleanup plan
		cleanupPlanName := v1beta1.CleanupPlanName
		if kudov1beta1.PlanExists(cleanupPlanName, ov) {
			if planStatus := i.PlanStatus(cleanupPlanName); planStatus != nil {
				switch planStatus.Status {
				case kudov1beta1.ExecutionNeverRun:
					return &cleanupPlanName, nil
				case kudov1beta1.ExecutionComplete, kudov1beta1.ExecutionFatalError:
					return nil, nil // we already finished the cleanup plan or there is no point in retrying
				}
			}
		}
	}

	if i.GetPlanInProgress() != nil { // we're already running some plan
		return nil, nil
	}

	// new instance, need to run deploy plan
	if i.NoPlanEverExecuted() {
		return kudo.String(v1beta1.DeployPlanName), nil
	}

	// did the instance change so that we need to run deploy/upgrade/update plan?
	instanceSnapshot, err := i.SnapshotSpec()
	if err != nil {
		return nil, err
	}
	if instanceSnapshot == nil {
		// we don't have snapshot -> we never run deploy, also we cannot run update/upgrade. This should never happen
		return nil, &v1beta1.InstanceError{Err: fmt.Errorf("unexpected state: no plan is running, no snapshot present - this should never happen :) for instance %s/%s", i.Namespace, i.Name), EventName: kudo.String("UnexpectedState")}
	}
	if instanceSnapshot.OperatorVersion.Name != i.Spec.OperatorVersion.Name {
		// this instance was upgraded to newer version
		log.Printf("Instance: instance %s/%s was upgraded from %s to %s operatorVersion", i.Namespace, i.Name, instanceSnapshot.OperatorVersion.Name, i.Spec.OperatorVersion.Name)
		plan := kudov1beta1.SelectPlan([]string{v1beta1.UpgradePlanName, v1beta1.UpdatePlanName, v1beta1.DeployPlanName}, ov)
		if plan == nil {
			return nil, &v1beta1.InstanceError{Err: fmt.Errorf("supposed to execute plan because instance %s/%s was upgraded but none of the deploy, upgrade, update plans found in linked operatorVersion", i.Namespace, i.Name),
				EventName: kudo.String("PlanNotFound")}
		}
		return plan, nil
	}
	// did instance parameters change, so that the corresponding plan has to be triggered?
	if !reflect.DeepEqual(instanceSnapshot.Parameters, i.Spec.Parameters) {
		// instance updated
		log.Printf("Instance: instance %s/%s has updated parameters from %v to %v", i.Namespace, i.Name, instanceSnapshot.Parameters, i.Spec.Parameters)
		paramDiff := kudov1beta1.ParameterDiff(instanceSnapshot.Parameters, i.Spec.Parameters)
		paramDefinitions := kudov1beta1.GetParamDefinitions(paramDiff, ov)
		plan, err := planNameFromParameters(paramDefinitions, ov)
		if err != nil {
			return nil, &v1beta1.InstanceError{Err: fmt.Errorf("supposed to execute plan because instance %s/%s was updated but no valid plan found: %v", i.Namespace, i.Name, err), EventName: kudo.String("PlanNotFound")}
		}
		return plan, nil
	}
	return nil, nil
}

// planNameFromParameters determines what plan to run based on params that changed and the related trigger plans
func planNameFromParameters(params []v1beta1.Parameter, ov *v1beta1.OperatorVersion) (*string, error) {
	// TODO: if the params have different trigger plans, we always select first here which might not be ideal
	for _, p := range params {
		if p.Trigger != "" {
			if kudov1beta1.SelectPlan([]string{p.Trigger}, ov) != nil {
				return kudo.String(p.Trigger), nil
			}
			return nil, fmt.Errorf("param %s defined trigger plan %s, but plan not defined in operatorversion", p.Name, p.Trigger)
		}
	}
	plan := kudov1beta1.SelectPlan([]string{v1beta1.UpdatePlanName, v1beta1.DeployPlanName}, ov)
	if plan == nil {
		return nil, fmt.Errorf("no default plan defined in operatorversion")
	}
	return plan, nil
<<<<<<< HEAD
=======
}

// SaveSnapshot stores the current spec of Instance into the snapshot annotation
// this information is used when executing update/upgrade plans, this overrides any snapshot that existed before
func saveSnapshot(i *v1beta1.Instance) error {
	jsonBytes, err := json.Marshal(i.Spec)
	if err != nil {
		return err
	}
	if i.Annotations == nil {
		i.Annotations = make(map[string]string)
	}
	i.Annotations[snapshotAnnotation] = string(jsonBytes)
	return nil
}

func snapshotSpec(i *v1beta1.Instance) (*v1beta1.InstanceSpec, error) {
	if i.Annotations != nil {
		snapshot, ok := i.Annotations[snapshotAnnotation]
		if ok {
			var spec *v1beta1.InstanceSpec
			err := json.Unmarshal([]byte(snapshot), &spec)
			if err != nil {
				return nil, err
			}
			return spec, nil
		}
	}
	return nil, nil
}

func remove(values []string, s string) (result []string) {
	for _, value := range values {
		if value == s {
			continue
		}
		result = append(result, value)
	}
	return
}

// tryAddFinalizer adds the cleanup finalizer to an instance if the finalizer
// hasn't been added yet, the instance has a cleanup plan and the cleanup plan
// didn't run yet. Returns true if the cleanup finalizer has been added.
func tryAddFinalizer(i *v1beta1.Instance) bool {
	if !funk.ContainsString(i.ObjectMeta.Finalizers, instanceCleanupFinalizerName) {
		if planStatus := i.PlanStatus(v1beta1.CleanupPlanName); planStatus != nil {
			// avoid adding a finalizer again if a reconciliation is requested
			// after it has just been removed but the instance isn't deleted yet
			if planStatus.Status == v1beta1.ExecutionNeverRun {
				i.ObjectMeta.Finalizers = append(i.ObjectMeta.Finalizers, instanceCleanupFinalizerName)
				return true
			}
		}
	}

	return false
}

// tryRemoveFinalizer removes the cleanup finalizer of an instance if it has
// been added, the instance has a cleanup plan and the cleanup plan *successfully* finished.
// Returns true if the cleanup finalizer has been removed.
func tryRemoveFinalizer(i *v1beta1.Instance) bool {
	if funk.ContainsString(i.ObjectMeta.Finalizers, instanceCleanupFinalizerName) {
		if planStatus := i.PlanStatus(v1beta1.CleanupPlanName); planStatus != nil {
			// we check IsFinished and *not* IsTerminal here so that the finalizer is not removed in the FatalError
			// case. This way a human operator has to intervene and we don't leave garbage in the cluster.
			if planStatus.Status.IsFinished() {
				i.ObjectMeta.Finalizers = remove(i.ObjectMeta.Finalizers, instanceCleanupFinalizerName)
				return true
			}
		} else {
			// We have a finalizer but no cleanup plan. This could be due to an updated instance.
			// Let's remove the finalizer.
			i.ObjectMeta.Finalizers = remove(i.ObjectMeta.Finalizers, instanceCleanupFinalizerName)
			return true
		}
	}

	return false
>>>>>>> 825c3ca9
}<|MERGE_RESOLUTION|>--- conflicted
+++ resolved
@@ -444,7 +444,7 @@
 	}
 
 	// reset newly starting plan status
-	if err := i.ResetPlanStatus(planName); err != nil {
+	if err := i.ResetPlanStatus(planName, &metav1.Time{Time: time.Now()}); err != nil {
 		return &v1beta1.InstanceError{Err: fmt.Errorf("failed to reset plan status for instance %s/%s: %v", i.Namespace, i.Name, err), EventName: kudo.String("PlanNotFound")}
 	}
 
@@ -680,87 +680,4 @@
 		return nil, fmt.Errorf("no default plan defined in operatorversion")
 	}
 	return plan, nil
-<<<<<<< HEAD
-=======
-}
-
-// SaveSnapshot stores the current spec of Instance into the snapshot annotation
-// this information is used when executing update/upgrade plans, this overrides any snapshot that existed before
-func saveSnapshot(i *v1beta1.Instance) error {
-	jsonBytes, err := json.Marshal(i.Spec)
-	if err != nil {
-		return err
-	}
-	if i.Annotations == nil {
-		i.Annotations = make(map[string]string)
-	}
-	i.Annotations[snapshotAnnotation] = string(jsonBytes)
-	return nil
-}
-
-func snapshotSpec(i *v1beta1.Instance) (*v1beta1.InstanceSpec, error) {
-	if i.Annotations != nil {
-		snapshot, ok := i.Annotations[snapshotAnnotation]
-		if ok {
-			var spec *v1beta1.InstanceSpec
-			err := json.Unmarshal([]byte(snapshot), &spec)
-			if err != nil {
-				return nil, err
-			}
-			return spec, nil
-		}
-	}
-	return nil, nil
-}
-
-func remove(values []string, s string) (result []string) {
-	for _, value := range values {
-		if value == s {
-			continue
-		}
-		result = append(result, value)
-	}
-	return
-}
-
-// tryAddFinalizer adds the cleanup finalizer to an instance if the finalizer
-// hasn't been added yet, the instance has a cleanup plan and the cleanup plan
-// didn't run yet. Returns true if the cleanup finalizer has been added.
-func tryAddFinalizer(i *v1beta1.Instance) bool {
-	if !funk.ContainsString(i.ObjectMeta.Finalizers, instanceCleanupFinalizerName) {
-		if planStatus := i.PlanStatus(v1beta1.CleanupPlanName); planStatus != nil {
-			// avoid adding a finalizer again if a reconciliation is requested
-			// after it has just been removed but the instance isn't deleted yet
-			if planStatus.Status == v1beta1.ExecutionNeverRun {
-				i.ObjectMeta.Finalizers = append(i.ObjectMeta.Finalizers, instanceCleanupFinalizerName)
-				return true
-			}
-		}
-	}
-
-	return false
-}
-
-// tryRemoveFinalizer removes the cleanup finalizer of an instance if it has
-// been added, the instance has a cleanup plan and the cleanup plan *successfully* finished.
-// Returns true if the cleanup finalizer has been removed.
-func tryRemoveFinalizer(i *v1beta1.Instance) bool {
-	if funk.ContainsString(i.ObjectMeta.Finalizers, instanceCleanupFinalizerName) {
-		if planStatus := i.PlanStatus(v1beta1.CleanupPlanName); planStatus != nil {
-			// we check IsFinished and *not* IsTerminal here so that the finalizer is not removed in the FatalError
-			// case. This way a human operator has to intervene and we don't leave garbage in the cluster.
-			if planStatus.Status.IsFinished() {
-				i.ObjectMeta.Finalizers = remove(i.ObjectMeta.Finalizers, instanceCleanupFinalizerName)
-				return true
-			}
-		} else {
-			// We have a finalizer but no cleanup plan. This could be due to an updated instance.
-			// Let's remove the finalizer.
-			i.ObjectMeta.Finalizers = remove(i.ObjectMeta.Finalizers, instanceCleanupFinalizerName)
-			return true
-		}
-	}
-
-	return false
->>>>>>> 825c3ca9
 }