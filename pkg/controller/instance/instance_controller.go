/*

Licensed under the Apache License, Version 2.0 (the "License");
you may not use this file except in compliance with the License.
You may obtain a copy of the License at

    http://www.apache.org/licenses/LICENSE-2.0

Unless required by applicable law or agreed to in writing, software
distributed under the License is distributed on an "AS IS" BASIS,
WITHOUT WARRANTIES OR CONDITIONS OF ANY KIND, either express or implied.
See the License for the specific language governing permissions and
limitations under the License.
*/

package instance

import (
	"context"
	"errors"
	"fmt"
	"log"
	"strings"

	"sigs.k8s.io/controller-runtime/pkg/handler"
	"sigs.k8s.io/controller-runtime/pkg/source"

	"k8s.io/apimachinery/pkg/runtime"

	"github.com/kudobuilder/kudo/pkg/util/kudo"
	apierrors "k8s.io/apimachinery/pkg/api/errors"
	"k8s.io/apimachinery/pkg/types"
	"k8s.io/client-go/tools/record"

	kudov1alpha1 "github.com/kudobuilder/kudo/pkg/apis/kudo/v1alpha1"
	appsv1 "k8s.io/api/apps/v1"
	batchv1 "k8s.io/api/batch/v1"
	corev1 "k8s.io/api/core/v1"
	ctrl "sigs.k8s.io/controller-runtime"
	"sigs.k8s.io/controller-runtime/pkg/client"
	"sigs.k8s.io/controller-runtime/pkg/reconcile"
)

// Reconciler reconciles an Instance object.
type Reconciler struct {
	client.Client
	Recorder record.EventRecorder
	Scheme   *runtime.Scheme
}

// SetupWithManager registers this reconciler with the controller manager
func (r *Reconciler) SetupWithManager(
	mgr ctrl.Manager) error {
	addOvRelatedInstancesToReconcile := handler.ToRequestsFunc(
<<<<<<< HEAD
		func(a handler.MapObject) []reconcile.Request {
=======
		func(obj handler.MapObject) []reconcile.Request {
>>>>>>> 5cb7a30e
			requests := make([]reconcile.Request, 0)
			instances := &kudov1alpha1.InstanceList{}
			// we are listing all instances here, which could come with some performance penalty
			// obj possible optimization is to introduce filtering based on operatorversion (or operator)
			err := mgr.GetClient().List(
				context.TODO(),
				instances,
			)
			if err != nil {
				log.Printf("InstanceController: Error fetching instances list for operator %v: %v", obj.Meta.GetName(), err)
				return nil
			}
			for _, instance := range instances.Items {
<<<<<<< HEAD
				// Sanity check - lets make sure that this instance references the operatorVersion
				if instance.Spec.OperatorVersion.Name == a.Meta.GetName() &&
					instance.GetOperatorVersionNamespace() == a.Meta.GetNamespace() {
=======
				// we need to pick only those instances, that belong to the OperatorVersion we're reconciling
				if instance.Spec.OperatorVersion.Name == obj.Meta.GetName() &&
					instance.OperatorVersionNamespace() == obj.Meta.GetNamespace() {
>>>>>>> 5cb7a30e
					requests = append(requests, reconcile.Request{
						NamespacedName: types.NamespacedName{
							Name:      instance.Name,
							Namespace: instance.Namespace,
						},
					})
				}
			}
			return requests
		})

	return ctrl.NewControllerManagedBy(mgr).
		For(&kudov1alpha1.Instance{}).
		Owns(&kudov1alpha1.Instance{}).
		Owns(&appsv1.Deployment{}).
		Owns(&corev1.Service{}).
		Owns(&batchv1.Job{}).
		Owns(&appsv1.StatefulSet{}).
		Watches(&source.Kind{Type: &kudov1alpha1.OperatorVersion{}}, &handler.EnqueueRequestsFromMapFunc{ToRequests: addOvRelatedInstancesToReconcile}).
		Complete(r)
}

<<<<<<< HEAD
// Reconcile ...
=======
// Reconcile is the main controller method that gets called every time something about the instance changes
//
//   +-------------------------------+
//   | Query state of Instance       |
//   | and OperatorVersion           |
//   +-------------------------------+
//                  |
//                  v
//   +-------------------------------+
//   | Start new plan if required    |
//   | and none is running           |
//   +-------------------------------+
//                  |
//                  v
//   +-------------------------------+
//   | If there is plan in progress, |
//   | proceed with the execution    |
//   +-------------------------------+
//                  |
//                  v
//   +-------------------------------+
//   | Update instance with new      |
//   | state of the execution        |
//   +-------------------------------+
>>>>>>> 5cb7a30e
//
// Automatically generate RBAC rules to allow the Controller to read and write Deployments
// +kubebuilder:rbac:groups=apps,resources=deployments,verbs=get;list;watch;create;update;patch;delete
// +kubebuilder:rbac:groups=kudo.dev,resources=instances,verbs=get;list;watch;create;update;patch;delete
func (r *Reconciler) Reconcile(request ctrl.Request) (ctrl.Result, error) {
	// ---------- 1. Query the current state ----------
<<<<<<< HEAD

	log.Printf("InstanceController: Received Reconcile request for instance \"%+v\"", request.Name)
	instance, err := r.getInstance(request)
	if err != nil {
		if apierrors.IsNotFound(err) { // not retrying if instance not found, probably someone manually removed it?
			return reconcile.Result{}, nil
		}
		return reconcile.Result{}, err
	}

	ov, err := r.getOperatorVersion(instance)
	if err != nil {
		return reconcile.Result{}, err // OV not found has to be retried because it can really have been created after I
	}

	// ---------- 2. First check if we should start execution of new plan ----------

	planToBeExecuted, err := instance.GetPlanToBeExecuted(ov)
	if err != nil {
		return reconcile.Result{}, err
	}
	if planToBeExecuted != nil {
		log.Printf("InstanceController: Going to start execution of plan %s on instance %s/%s", kudo.StringValue(planToBeExecuted), instance.Namespace, instance.Name)
		err = instance.StartPlanExecution(kudo.StringValue(planToBeExecuted), ov)
		if err != nil {
			return reconcile.Result{}, r.handleError(err, instance)
		}
=======

	log.Printf("InstanceController: Received Reconcile request for instance \"%+v\"", request.Name)
	instance, err := r.getInstance(request)
	if err != nil {
		if apierrors.IsNotFound(err) { // not retrying if instance not found, probably someone manually removed it?
			log.Printf("Instances in namespace %s not found, not retrying reconcile since this error is usually not recoverable (without manual intervention).", request.NamespacedName)
			return reconcile.Result{}, nil
		}
		return reconcile.Result{}, err
	}

	ov, err := r.getOperatorVersion(instance)
	if err != nil {
		return reconcile.Result{}, err // OV not found has to be retried because it can really have been created after Instance
	}

	// ---------- 2. First check if we should start execution of new plan ----------

	planToBeExecuted, err := instance.GetPlanToBeExecuted(ov)
	if err != nil {
		return reconcile.Result{}, err
	}
	if planToBeExecuted != nil {
		log.Printf("InstanceController: Going to start execution of plan %s on instance %s/%s", kudo.StringValue(planToBeExecuted), instance.Namespace, instance.Name)
		err = instance.StartPlanExecution(kudo.StringValue(planToBeExecuted), ov)
		if err != nil {
			return reconcile.Result{}, r.handleError(err, instance)
		}
		r.Recorder.Event(instance, "Normal", "PlanStarted", fmt.Sprintf("Execution of plan %s started", kudo.StringValue(planToBeExecuted)))
	}

	// ---------- 3. If there's currently active plan, continue with the execution ----------

	activePlanStatus := instance.GetPlanInProgress()
	if activePlanStatus == nil { // we have no plan in progress
		log.Printf("InstanceController: Nothing to do, no plan in progress for instance %s/%s", instance.Namespace, instance.Name)
		return reconcile.Result{}, nil
	}

	activePlan, metadata, err := preparePlanExecution(instance, ov, activePlanStatus)
	if err != nil {
		err = r.handleError(err, instance)
		return reconcile.Result{}, err
>>>>>>> 5cb7a30e
	}
	log.Printf("InstanceController: Going to proceed in execution of active plan %s on instance %s/%s", activePlan.Name, instance.Namespace, instance.Name)
	newStatus, err := executePlan(activePlan, metadata, r.Client, &kustomizeEnhancer{r.Scheme})

<<<<<<< HEAD
	// ---------- 3. If there's currently active plan, continue with the execution ----------

	activePlanStatus := instance.GetPlanInProgress()
	if activePlanStatus == nil { // we have no plan in progress
		log.Printf("InstanceController: Nothing to do, no plan in progress for instance %s/%s", instance.Namespace, instance.Name)
		return reconcile.Result{}, nil
	}

	activePlan, metadata, err := preparePlanExecution(instance, ov, activePlanStatus)
	if err != nil {
		fmt.Printf("Pre-error instance %v", instance)
		err = r.handleError(err, instance)
		return reconcile.Result{}, err
	}
	log.Printf("InstanceController: Going to proceed in execution of active plan %s on instance %s/%s", activePlan.Name, instance.Namespace, instance.Name)
	newStatus, err := executePlan(activePlan, metadata, r.Client, &kustomizeEnhancer{r.Scheme})

	// ---------- 4. Update status of instance after the execution proceeded ----------

	if newStatus != nil {
		instance.UpdateInstanceStatus(newStatus)
	}
	if err != nil {
		err = r.handleError(err, instance)
		return reconcile.Result{}, err
	}

	err = r.Client.Update(context.TODO(), instance)
	if err != nil {
		log.Printf("InstanceController: Error when updating instance state. %v", err)
		return reconcile.Result{}, err
=======
	// ---------- 4. Update status of instance after the execution proceeded ----------

	if newStatus != nil {
		instance.UpdateInstanceStatus(newStatus)
	}
	if err != nil {
		err = r.handleError(err, instance)
		return reconcile.Result{}, err
	}

	err = r.Client.Update(context.TODO(), instance)
	if err != nil {
		log.Printf("InstanceController: Error when updating instance state. %v", err)
		return reconcile.Result{}, err
	}

	if instance.Status.AggregatedStatus.Status.IsTerminal() {
		r.Recorder.Event(instance, "Normal", "PlanFinished", fmt.Sprintf("Execution of plan %s finished with status %s", activePlanStatus.Name, instance.Status.AggregatedStatus.Status))
>>>>>>> 5cb7a30e
	}

	return reconcile.Result{}, nil
}

func preparePlanExecution(instance *kudov1alpha1.Instance, ov *kudov1alpha1.OperatorVersion, activePlanStatus *kudov1alpha1.PlanStatus) (*activePlan, *executionMetadata, error) {
	params, err := getParameters(instance, ov)
	if err != nil {
		return nil, nil, err
	}

	planSpec, ok := ov.Spec.Plans[activePlanStatus.Name]
	if !ok {
		return nil, nil, &executionError{fmt.Errorf("could not find required plan (%v)", activePlanStatus.Name), false, kudo.String("InvalidPlan")}
	}

	return &activePlan{
			Name:       activePlanStatus.Name,
			Spec:       &planSpec,
			PlanStatus: activePlanStatus,
			Tasks:      ov.Spec.Tasks,
			Templates:  ov.Spec.Templates,
			params:     params,
		}, &executionMetadata{
			operatorVersionName: ov.Name,
			operatorVersion:     ov.Spec.Version,
			resourcesOwner:      instance,
			operatorName:        ov.Spec.Operator.Name,
			instanceNamespace:   instance.Namespace,
			instanceName:        instance.Name,
		}, nil
}

// handleError handles execution error by logging, updating the plan status and optionally publishing an event
// specify eventReason as nil if you don't wish to publish a warning event
// returns err if this err should be retried, nil otherwise
func (r *Reconciler) handleError(err error, instance *kudov1alpha1.Instance) error {
	log.Printf("InstanceController: %v", err)

	// first update instance as we want to propagate errors also to the `Instance.Status.PlanStatus`
	clientErr := r.Client.Update(context.TODO(), instance)
	if clientErr != nil {
		log.Printf("InstanceController: Error when updating instance state. %v", clientErr)
		return clientErr
	}

	// determine if retry is necessary based on the error type
	if exErr, ok := err.(*executionError); ok {
		if exErr.eventName != nil {
			r.Recorder.Event(instance, "Warning", kudo.StringValue(exErr.eventName), err.Error())
		}

		if exErr.fatal {
			return nil // not retrying fatal error
		}
	}
	return err
}

<<<<<<< HEAD
// getInstance retrieves the instance by namespaced name
// returns nil, nil when instance is not found (not found is not considered an error)
func (r *Reconciler) getInstance(request ctrl.Request) (instance *kudov1alpha1.Instance, err error) {
	instance = &kudov1alpha1.Instance{}
	err = r.Get(context.TODO(), request.NamespacedName, instance)
	if err != nil {
		// Error reading the object - requeue the request.
		log.Printf("InstanceController: Error getting instance \"%v\": %v",
			request.NamespacedName,
			err)
		return nil, err
	}
	return instance, nil
}

=======
	// for code being processed on instance, we need to handle these errors as well
	var iError *kudov1alpha1.InstanceError
	if errors.As(err, &iError) {
		if iError.EventName != nil {
			r.Recorder.Event(instance, "Warning", kudo.StringValue(iError.EventName), err.Error())
		}
	}
	return err
}

// getInstance retrieves the instance by namespaced name
// returns nil, nil when instance is not found (not found is not considered an error)
func (r *Reconciler) getInstance(request ctrl.Request) (instance *kudov1alpha1.Instance, err error) {
	instance = &kudov1alpha1.Instance{}
	err = r.Get(context.TODO(), request.NamespacedName, instance)
	if err != nil {
		// Error reading the object - requeue the request.
		log.Printf("InstanceController: Error getting instance \"%v\": %v",
			request.NamespacedName,
			err)
		return nil, err
	}
	return instance, nil
}

>>>>>>> 5cb7a30e
// getOperatorVersion retrieves operatorversion belonging to the given instance
// not found is treated here as any other error
func (r *Reconciler) getOperatorVersion(instance *kudov1alpha1.Instance) (ov *kudov1alpha1.OperatorVersion, err error) {
	ov = &kudov1alpha1.OperatorVersion{}
	err = r.Get(context.TODO(),
		types.NamespacedName{
			Name:      instance.Spec.OperatorVersion.Name,
			Namespace: instance.OperatorVersionNamespace(),
		},
		ov)
	if err != nil {
		log.Printf("InstanceController: Error getting operatorversion \"%v\" for instance \"%v\": %v",
			instance.Spec.OperatorVersion.Name,
			instance.Name,
			err)
		r.Recorder.Event(instance, "Warning", "InvalidOperatorVersion", fmt.Sprintf("Error getting operatorversion \"%v\": %v", instance.Spec.OperatorVersion.Name, err))
		return nil, err
	}
	return ov, nil
}

func getParameters(instance *kudov1alpha1.Instance, operatorVersion *kudov1alpha1.OperatorVersion) (map[string]string, error) {
	params := make(map[string]string)

	for k, v := range instance.Spec.Parameters {
		params[k] = v
	}

	missingRequiredParameters := make([]string, 0)
	// Merge defaults with customizations
	for _, param := range operatorVersion.Spec.Parameters {
		_, ok := params[param.Name]
		if !ok && param.Required && param.Default == nil {
			// instance does not define this parameter and there is no default while the parameter is required -> error
			missingRequiredParameters = append(missingRequiredParameters, param.Name)

		} else if !ok {
			params[param.Name] = kudo.StringValue(param.Default)
		}
	}

	if len(missingRequiredParameters) != 0 {
		return nil, &executionError{err: fmt.Errorf("parameters are missing when evaluating template: %s", strings.Join(missingRequiredParameters, ",")), fatal: true, eventName: kudo.String("Missing parameter")}
	}

	return params, nil
}

func parameterDifference(old, new map[string]string) map[string]string {
	diff := make(map[string]string)

	for key, val := range old {
		// If a parameter was removed in the new spec
		if _, ok := new[key]; !ok {
			diff[key] = val
		}
	}

	for key, val := range new {
		// If new spec parameter was added or changed
		if v, ok := old[key]; !ok || v != val {
			diff[key] = val
		}
	}

	return diff
}

type executionError struct {
	err       error
	fatal     bool    // these errors should not be retried
	eventName *string // nil if no warn even should be created
}

<<<<<<< HEAD
func (e executionError) Error() string {
=======
func (e *executionError) Error() string {
>>>>>>> 5cb7a30e
	if e.fatal {
		return fmt.Sprintf("Fatal error: %v", e.err)
	}
	return fmt.Sprintf("Error during execution: %v", e.err)
}<|MERGE_RESOLUTION|>--- conflicted
+++ resolved
@@ -52,11 +52,7 @@
 func (r *Reconciler) SetupWithManager(
 	mgr ctrl.Manager) error {
 	addOvRelatedInstancesToReconcile := handler.ToRequestsFunc(
-<<<<<<< HEAD
-		func(a handler.MapObject) []reconcile.Request {
-=======
 		func(obj handler.MapObject) []reconcile.Request {
->>>>>>> 5cb7a30e
 			requests := make([]reconcile.Request, 0)
 			instances := &kudov1alpha1.InstanceList{}
 			// we are listing all instances here, which could come with some performance penalty
@@ -70,15 +66,9 @@
 				return nil
 			}
 			for _, instance := range instances.Items {
-<<<<<<< HEAD
-				// Sanity check - lets make sure that this instance references the operatorVersion
-				if instance.Spec.OperatorVersion.Name == a.Meta.GetName() &&
-					instance.GetOperatorVersionNamespace() == a.Meta.GetNamespace() {
-=======
 				// we need to pick only those instances, that belong to the OperatorVersion we're reconciling
 				if instance.Spec.OperatorVersion.Name == obj.Meta.GetName() &&
 					instance.OperatorVersionNamespace() == obj.Meta.GetNamespace() {
->>>>>>> 5cb7a30e
 					requests = append(requests, reconcile.Request{
 						NamespacedName: types.NamespacedName{
 							Name:      instance.Name,
@@ -101,9 +91,6 @@
 		Complete(r)
 }
 
-<<<<<<< HEAD
-// Reconcile ...
-=======
 // Reconcile is the main controller method that gets called every time something about the instance changes
 //
 //   +-------------------------------+
@@ -128,19 +115,18 @@
 //   | Update instance with new      |
 //   | state of the execution        |
 //   +-------------------------------+
->>>>>>> 5cb7a30e
 //
 // Automatically generate RBAC rules to allow the Controller to read and write Deployments
 // +kubebuilder:rbac:groups=apps,resources=deployments,verbs=get;list;watch;create;update;patch;delete
 // +kubebuilder:rbac:groups=kudo.dev,resources=instances,verbs=get;list;watch;create;update;patch;delete
 func (r *Reconciler) Reconcile(request ctrl.Request) (ctrl.Result, error) {
 	// ---------- 1. Query the current state ----------
-<<<<<<< HEAD
 
 	log.Printf("InstanceController: Received Reconcile request for instance \"%+v\"", request.Name)
 	instance, err := r.getInstance(request)
 	if err != nil {
 		if apierrors.IsNotFound(err) { // not retrying if instance not found, probably someone manually removed it?
+			log.Printf("Instances in namespace %s not found, not retrying reconcile since this error is usually not recoverable (without manual intervention).", request.NamespacedName)
 			return reconcile.Result{}, nil
 		}
 		return reconcile.Result{}, err
@@ -148,7 +134,7 @@
 
 	ov, err := r.getOperatorVersion(instance)
 	if err != nil {
-		return reconcile.Result{}, err // OV not found has to be retried because it can really have been created after I
+		return reconcile.Result{}, err // OV not found has to be retried because it can really have been created after Instance
 	}
 
 	// ---------- 2. First check if we should start execution of new plan ----------
@@ -163,35 +149,6 @@
 		if err != nil {
 			return reconcile.Result{}, r.handleError(err, instance)
 		}
-=======
-
-	log.Printf("InstanceController: Received Reconcile request for instance \"%+v\"", request.Name)
-	instance, err := r.getInstance(request)
-	if err != nil {
-		if apierrors.IsNotFound(err) { // not retrying if instance not found, probably someone manually removed it?
-			log.Printf("Instances in namespace %s not found, not retrying reconcile since this error is usually not recoverable (without manual intervention).", request.NamespacedName)
-			return reconcile.Result{}, nil
-		}
-		return reconcile.Result{}, err
-	}
-
-	ov, err := r.getOperatorVersion(instance)
-	if err != nil {
-		return reconcile.Result{}, err // OV not found has to be retried because it can really have been created after Instance
-	}
-
-	// ---------- 2. First check if we should start execution of new plan ----------
-
-	planToBeExecuted, err := instance.GetPlanToBeExecuted(ov)
-	if err != nil {
-		return reconcile.Result{}, err
-	}
-	if planToBeExecuted != nil {
-		log.Printf("InstanceController: Going to start execution of plan %s on instance %s/%s", kudo.StringValue(planToBeExecuted), instance.Namespace, instance.Name)
-		err = instance.StartPlanExecution(kudo.StringValue(planToBeExecuted), ov)
-		if err != nil {
-			return reconcile.Result{}, r.handleError(err, instance)
-		}
 		r.Recorder.Event(instance, "Normal", "PlanStarted", fmt.Sprintf("Execution of plan %s started", kudo.StringValue(planToBeExecuted)))
 	}
 
@@ -207,29 +164,10 @@
 	if err != nil {
 		err = r.handleError(err, instance)
 		return reconcile.Result{}, err
->>>>>>> 5cb7a30e
 	}
 	log.Printf("InstanceController: Going to proceed in execution of active plan %s on instance %s/%s", activePlan.Name, instance.Namespace, instance.Name)
 	newStatus, err := executePlan(activePlan, metadata, r.Client, &kustomizeEnhancer{r.Scheme})
 
-<<<<<<< HEAD
-	// ---------- 3. If there's currently active plan, continue with the execution ----------
-
-	activePlanStatus := instance.GetPlanInProgress()
-	if activePlanStatus == nil { // we have no plan in progress
-		log.Printf("InstanceController: Nothing to do, no plan in progress for instance %s/%s", instance.Namespace, instance.Name)
-		return reconcile.Result{}, nil
-	}
-
-	activePlan, metadata, err := preparePlanExecution(instance, ov, activePlanStatus)
-	if err != nil {
-		fmt.Printf("Pre-error instance %v", instance)
-		err = r.handleError(err, instance)
-		return reconcile.Result{}, err
-	}
-	log.Printf("InstanceController: Going to proceed in execution of active plan %s on instance %s/%s", activePlan.Name, instance.Namespace, instance.Name)
-	newStatus, err := executePlan(activePlan, metadata, r.Client, &kustomizeEnhancer{r.Scheme})
-
 	// ---------- 4. Update status of instance after the execution proceeded ----------
 
 	if newStatus != nil {
@@ -244,26 +182,10 @@
 	if err != nil {
 		log.Printf("InstanceController: Error when updating instance state. %v", err)
 		return reconcile.Result{}, err
-=======
-	// ---------- 4. Update status of instance after the execution proceeded ----------
-
-	if newStatus != nil {
-		instance.UpdateInstanceStatus(newStatus)
-	}
-	if err != nil {
-		err = r.handleError(err, instance)
-		return reconcile.Result{}, err
-	}
-
-	err = r.Client.Update(context.TODO(), instance)
-	if err != nil {
-		log.Printf("InstanceController: Error when updating instance state. %v", err)
-		return reconcile.Result{}, err
 	}
 
 	if instance.Status.AggregatedStatus.Status.IsTerminal() {
 		r.Recorder.Event(instance, "Normal", "PlanFinished", fmt.Sprintf("Execution of plan %s finished with status %s", activePlanStatus.Name, instance.Status.AggregatedStatus.Status))
->>>>>>> 5cb7a30e
 	}
 
 	return reconcile.Result{}, nil
@@ -320,10 +242,17 @@
 			return nil // not retrying fatal error
 		}
 	}
+
+	// for code being processed on instance, we need to handle these errors as well
+	var iError *kudov1alpha1.InstanceError
+	if errors.As(err, &iError) {
+		if iError.EventName != nil {
+			r.Recorder.Event(instance, "Warning", kudo.StringValue(iError.EventName), err.Error())
+		}
+	}
 	return err
 }
 
-<<<<<<< HEAD
 // getInstance retrieves the instance by namespaced name
 // returns nil, nil when instance is not found (not found is not considered an error)
 func (r *Reconciler) getInstance(request ctrl.Request) (instance *kudov1alpha1.Instance, err error) {
@@ -339,33 +268,6 @@
 	return instance, nil
 }
 
-=======
-	// for code being processed on instance, we need to handle these errors as well
-	var iError *kudov1alpha1.InstanceError
-	if errors.As(err, &iError) {
-		if iError.EventName != nil {
-			r.Recorder.Event(instance, "Warning", kudo.StringValue(iError.EventName), err.Error())
-		}
-	}
-	return err
-}
-
-// getInstance retrieves the instance by namespaced name
-// returns nil, nil when instance is not found (not found is not considered an error)
-func (r *Reconciler) getInstance(request ctrl.Request) (instance *kudov1alpha1.Instance, err error) {
-	instance = &kudov1alpha1.Instance{}
-	err = r.Get(context.TODO(), request.NamespacedName, instance)
-	if err != nil {
-		// Error reading the object - requeue the request.
-		log.Printf("InstanceController: Error getting instance \"%v\": %v",
-			request.NamespacedName,
-			err)
-		return nil, err
-	}
-	return instance, nil
-}
-
->>>>>>> 5cb7a30e
 // getOperatorVersion retrieves operatorversion belonging to the given instance
 // not found is treated here as any other error
 func (r *Reconciler) getOperatorVersion(instance *kudov1alpha1.Instance) (ov *kudov1alpha1.OperatorVersion, err error) {
@@ -440,11 +342,7 @@
 	eventName *string // nil if no warn even should be created
 }
 
-<<<<<<< HEAD
-func (e executionError) Error() string {
-=======
 func (e *executionError) Error() string {
->>>>>>> 5cb7a30e
 	if e.fatal {
 		return fmt.Sprintf("Fatal error: %v", e.err)
 	}
