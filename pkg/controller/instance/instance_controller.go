/*

Licensed under the Apache License, Version 2.0 (the "License");
you may not use this file except in compliance with the License.
You may obtain a copy of the License at

    http://www.apache.org/licenses/LICENSE-2.0

Unless required by applicable law or agreed to in writing, software
distributed under the License is distributed on an "AS IS" BASIS,
WITHOUT WARRANTIES OR CONDITIONS OF ANY KIND, either express or implied.
See the License for the specific language governing permissions and
limitations under the License.
*/

package instance

import (
	"context"
	"encoding/json"
	"errors"
	"fmt"
	"log"
	"reflect"
	"time"

	"k8s.io/apimachinery/pkg/util/uuid"
<<<<<<< HEAD
	"k8s.io/client-go/discovery"
=======
	"k8s.io/client-go/rest"
>>>>>>> 2fb38e49

	"github.com/thoas/go-funk"
	appsv1 "k8s.io/api/apps/v1"
	batchv1 "k8s.io/api/batch/v1"
	corev1 "k8s.io/api/core/v1"
	apierrors "k8s.io/apimachinery/pkg/api/errors"
	"k8s.io/apimachinery/pkg/runtime"
	"k8s.io/apimachinery/pkg/types"
	"k8s.io/client-go/tools/record"
	ctrl "sigs.k8s.io/controller-runtime"
	"sigs.k8s.io/controller-runtime/pkg/client"
	"sigs.k8s.io/controller-runtime/pkg/event"
	"sigs.k8s.io/controller-runtime/pkg/handler"
	"sigs.k8s.io/controller-runtime/pkg/predicate"
	"sigs.k8s.io/controller-runtime/pkg/reconcile"
	"sigs.k8s.io/controller-runtime/pkg/source"

	"github.com/kudobuilder/kudo/pkg/apis/kudo/v1beta1"
	kudov1beta1 "github.com/kudobuilder/kudo/pkg/apis/kudo/v1beta1"
	"github.com/kudobuilder/kudo/pkg/engine"
	"github.com/kudobuilder/kudo/pkg/engine/renderer"
	"github.com/kudobuilder/kudo/pkg/engine/task"
	"github.com/kudobuilder/kudo/pkg/engine/workflow"
	"github.com/kudobuilder/kudo/pkg/util/kudo"
)

const (
	snapshotAnnotation           = "kudo.dev/last-applied-instance-state"
	instanceCleanupFinalizerName = "kudo.dev.instance.cleanup"
)

// Reconciler reconciles an Instance object.
type Reconciler struct {
	client.Client
<<<<<<< HEAD
	Discovery discovery.DiscoveryInterface
	Recorder  record.EventRecorder
	Scheme    *runtime.Scheme
=======
	Config   *rest.Config
	Recorder record.EventRecorder
	Scheme   *runtime.Scheme
>>>>>>> 2fb38e49
}

// SetupWithManager registers this reconciler with the controller manager
func (r *Reconciler) SetupWithManager(
	mgr ctrl.Manager) error {
	addOvRelatedInstancesToReconcile := handler.ToRequestsFunc(
		func(obj handler.MapObject) []reconcile.Request {
			requests := make([]reconcile.Request, 0)
			instances := &kudov1beta1.InstanceList{}
			// we are listing all instances here, which could come with some performance penalty
			// obj possible optimization is to introduce filtering based on operatorversion (or operator)
			err := mgr.GetClient().List(
				context.TODO(),
				instances,
			)
			if err != nil {
				log.Printf("InstanceController: Error fetching instances list for operator %v: %v", obj.Meta.GetName(), err)
				return nil
			}
			for _, instance := range instances.Items {
				// we need to pick only those instances, that belong to the OperatorVersion we're reconciling
				if instance.Spec.OperatorVersion.Name == obj.Meta.GetName() &&
					instance.OperatorVersionNamespace() == obj.Meta.GetNamespace() {
					requests = append(requests, reconcile.Request{
						NamespacedName: types.NamespacedName{
							Name:      instance.Name,
							Namespace: instance.Namespace,
						},
					})
				}
			}
			return requests
		})

	return ctrl.NewControllerManagedBy(mgr).
		For(&kudov1beta1.Instance{}).
		Owns(&kudov1beta1.Instance{}).
		Owns(&appsv1.Deployment{}).
		Owns(&corev1.Service{}).
		Owns(&batchv1.Job{}).
		Owns(&appsv1.StatefulSet{}).
		Owns(&corev1.Pod{}).
		WithEventFilter(eventFilter()).
		Watches(&source.Kind{Type: &kudov1beta1.OperatorVersion{}}, &handler.EnqueueRequestsFromMapFunc{ToRequests: addOvRelatedInstancesToReconcile}).
		Complete(r)
}

// eventFilter ignores DeleteEvents for pipe-pods only (marked with task.PipePodAnnotation). This is due to an
// inherent race that was described in detail in #1116 (https://github.com/kudobuilder/kudo/issues/1116)
// tl;dr: pipe-task will delete the pipe pod at the end of the execution. this would normally trigger another
// Instance reconciliation which might end up copying pipe files twice. we avoid this by explicitly ignoring
// DeleteEvents for pipe-pods.
func eventFilter() predicate.Funcs {
	return predicate.Funcs{
		CreateFunc: func(event.CreateEvent) bool { return true },
		DeleteFunc: func(e event.DeleteEvent) bool {
			return !isForPipePod(e)
		},
		UpdateFunc:  func(event.UpdateEvent) bool { return true },
		GenericFunc: func(event.GenericEvent) bool { return true },
	}
}

func isForPipePod(e event.DeleteEvent) bool {
	return e.Meta.GetAnnotations() != nil && funk.Contains(e.Meta.GetAnnotations(), task.PipePodAnnotation)
}

// Reconcile is the main controller method that gets called every time something about the instance changes
//
//   +-------------------------------+
//   | Query state of Instance       |
//   | and OperatorVersion           |
//   +-------------------------------+
//                  |
//                  v
//   +-------------------------------+
//   | Update finalizers if cleanup  |
//   | plan exists                   |
//   +-------------------------------+
//                  |
//                  v
//   +-------------------------------+
//   | Start new plan if required    |
//   | and none is running           |
//   +-------------------------------+
//                  |
//                  v
//   +-------------------------------+
//   | If there is plan in progress, |
//   | proceed with the execution    |
//   +-------------------------------+
//                  |
//                  v
//   +-------------------------------+
//   | Update instance with new      |
//   | state of the execution        |
//   +-------------------------------+
//
// Automatically generate RBAC rules to allow the Controller to read and write Deployments
func (r *Reconciler) Reconcile(request ctrl.Request) (ctrl.Result, error) {
	// ---------- 1. Query the current state ----------

	log.Printf("InstanceController: Received Reconcile request for instance \"%+v\"", request.Name)
	instance, err := r.getInstance(request)
	if err != nil {
		if apierrors.IsNotFound(err) { // not retrying if instance not found, probably someone manually removed it?
			log.Printf("Instance %s was deleted, nothing to reconcile.", request.NamespacedName)
			return reconcile.Result{}, nil
		}
		return reconcile.Result{}, err
	}
	oldInstance := instance.DeepCopy()

	ov, err := GetOperatorVersion(instance, r.Client)
	if err != nil {
		err = fmt.Errorf("InstanceController: Error getting operatorVersion %s for instance %s/%s: %v",
			instance.Spec.OperatorVersion.Name, instance.Namespace, instance.Name, err)
		log.Print(err)
		r.Recorder.Event(instance, "Warning", "InvalidOperatorVersion", err.Error())
		return reconcile.Result{}, err // OV not found has to be retried because it can really have been created after Instance
	}

	// ---------- 2. Check if the object is being deleted ----------

	if !instance.IsDeleting() {
		if _, hasCleanupPlan := ov.Spec.Plans[kudov1beta1.CleanupPlanName]; hasCleanupPlan {
			if tryAddFinalizer(instance) {
				log.Printf("InstanceController: Adding finalizer on instance %s/%s", instance.Namespace, instance.Name)
			}
		}
	} else {
		log.Printf("InstanceController: Instance %s/%s is being deleted", instance.Namespace, instance.Name)
	}

	// ---------- 3. Check if we should start execution of new plan ----------

	planToBeExecuted, err := getPlanToBeExecuted(instance, ov)
	if err != nil {
		return reconcile.Result{}, err
	}
	if planToBeExecuted != nil {
		log.Printf("InstanceController: Going to start execution of plan %s on instance %s/%s", kudo.StringValue(planToBeExecuted), instance.Namespace, instance.Name)
		err = startPlanExecution(instance, kudo.StringValue(planToBeExecuted), ov)
		if err != nil {
			return reconcile.Result{}, r.handleError(err, instance, oldInstance)
		}
		r.Recorder.Event(instance, "Normal", "PlanStarted", fmt.Sprintf("Execution of plan %s started", kudo.StringValue(planToBeExecuted)))
	}

	// ---------- 4. If there's currently active plan, continue with the execution ----------

	activePlanStatus := instance.GetPlanInProgress()
	if activePlanStatus == nil { // we have no plan in progress
		log.Printf("InstanceController: Nothing to do, no plan in progress for instance %s/%s", instance.Namespace, instance.Name)
		return reconcile.Result{}, nil
	}

	metadata := &engine.Metadata{
		OperatorVersionName: ov.Name,
		OperatorVersion:     ov.Spec.Version,
		AppVersion:          ov.Spec.AppVersion,
		ResourcesOwner:      instance,
		OperatorName:        ov.Spec.Operator.Name,
		InstanceNamespace:   instance.Namespace,
		InstanceName:        instance.Name,
	}

	activePlan, err := preparePlanExecution(instance, ov, activePlanStatus, metadata)
	if err != nil {
		err = r.handleError(err, instance, oldInstance)
		return reconcile.Result{}, err
	}
	log.Printf("InstanceController: Going to proceed in execution of active plan %s on instance %s/%s", activePlan.Name, instance.Namespace, instance.Name)
<<<<<<< HEAD
	newStatus, err := workflow.Execute(
		activePlan,
		metadata,
		r.Client,
		r.Discovery,
		&renderer.DefaultEnhancer{Scheme: r.Scheme, Discovery: r.Discovery},
		time.Now())
=======
	newStatus, err := workflow.Execute(activePlan, metadata, r.Client, r.Config, &renderer.DefaultEnhancer{Scheme: r.Scheme}, time.Now())
>>>>>>> 2fb38e49

	// ---------- 5. Update status of instance after the execution proceeded ----------
	if newStatus != nil {
		instance.UpdateInstanceStatus(newStatus)
	}
	if err != nil {
		err = r.handleError(err, instance, oldInstance)
		return reconcile.Result{}, err
	}

	err = updateInstance(instance, oldInstance, r.Client)
	if err != nil {
		log.Printf("InstanceController: Error when updating instance. %v", err)
		return reconcile.Result{}, err
	}

	if instance.Status.AggregatedStatus.Status.IsTerminal() {
		r.Recorder.Event(instance, "Normal", "PlanFinished", fmt.Sprintf("Execution of plan %s finished with status %s", activePlanStatus.Name, instance.Status.AggregatedStatus.Status))
	}

	return reconcile.Result{}, nil
}

func updateInstance(instance *kudov1beta1.Instance, oldInstance *kudov1beta1.Instance, client client.Client) error {
	// update instance spec and metadata. this will not update Instance.Status field
	if !reflect.DeepEqual(instance.Spec, oldInstance.Spec) ||
		!reflect.DeepEqual(instance.ObjectMeta.Annotations, oldInstance.ObjectMeta.Annotations) ||
		!reflect.DeepEqual(instance.ObjectMeta.Finalizers, oldInstance.ObjectMeta.Finalizers) {
		instanceStatus := instance.Status.DeepCopy()
		err := client.Update(context.TODO(), instance)
		if err != nil {
			log.Printf("InstanceController: Error when updating instance spec. %v", err)
			return err
		}
		instance.Status = *instanceStatus
	}

	// update instance status
	err := client.Status().Update(context.TODO(), instance)
	if err != nil {
		log.Printf("InstanceController: Error when updating instance status. %v", err)
		return err
	}

	// update instance metadata if finalizer is removed
	// because Kubernetes might immediately delete the instance, this has to be the last instance update
	if tryRemoveFinalizer(instance) {
		log.Printf("InstanceController: Removing finalizer on instance %s/%s", instance.Namespace, instance.Name)
		if err := client.Update(context.TODO(), instance); err != nil {
			log.Printf("InstanceController: Error when removing instance finalizer. %v", err)
			return err
		}
	}

	return nil
}

func preparePlanExecution(instance *kudov1beta1.Instance, ov *kudov1beta1.OperatorVersion, activePlanStatus *kudov1beta1.PlanStatus, meta *engine.Metadata) (*workflow.ActivePlan, error) {
	planSpec, ok := ov.Spec.Plans[activePlanStatus.Name]
	if !ok {
		return nil, &engine.ExecutionError{Err: fmt.Errorf("%wcould not find required plan: %v", engine.ErrFatalExecution, activePlanStatus.Name), EventName: "InvalidPlan"}
	}

	params := paramsMap(instance, ov)
	pipes, err := pipesMap(activePlanStatus.Name, &planSpec, ov.Spec.Tasks, meta)
	if err != nil {
		return nil, &engine.ExecutionError{Err: fmt.Errorf("%wcould not make task pipes: %v", engine.ErrFatalExecution, err), EventName: "InvalidPlan"}
	}

	return &workflow.ActivePlan{
		Name:       activePlanStatus.Name,
		Spec:       &planSpec,
		PlanStatus: activePlanStatus,
		Tasks:      ov.Spec.Tasks,
		Templates:  ov.Spec.Templates,
		Params:     params,
		Pipes:      pipes,
	}, nil
}

// handleError handles execution error by logging, updating the plan status and optionally publishing an event
// specify eventReason as nil if you don't wish to publish a warning event
// returns err if this err should be retried, nil otherwise
func (r *Reconciler) handleError(err error, instance *kudov1beta1.Instance, oldInstance *kudov1beta1.Instance) error {
	log.Printf("InstanceController: %v", err)

	// first update instance as we want to propagate errors also to the `Instance.Status.PlanStatus`
	clientErr := updateInstance(instance, oldInstance, r.Client)
	if clientErr != nil {
		log.Printf("InstanceController: Error when updating instance state. %v", clientErr)
		return clientErr
	}

	// determine if retry is necessary based on the error type
	var exErr engine.ExecutionError
	if errors.As(err, &exErr) {
		r.Recorder.Event(instance, "Warning", exErr.EventName, err.Error())

		if errors.Is(exErr, engine.ErrFatalExecution) {
			return nil // not retrying fatal error
		}
	}

	// for code being processed on instance, we need to handle these errors as well
	var iError *kudov1beta1.InstanceError
	if errors.As(err, &iError) {
		if iError.EventName != nil {
			r.Recorder.Event(instance, "Warning", kudo.StringValue(iError.EventName), err.Error())
		}
	}
	return err
}

// getInstance retrieves the instance by namespaced name
func (r *Reconciler) getInstance(request ctrl.Request) (instance *kudov1beta1.Instance, err error) {
	instance = &kudov1beta1.Instance{}
	err = r.Get(context.TODO(), request.NamespacedName, instance)
	if err != nil {
		// Error reading the object - requeue the request.
		log.Printf("InstanceController: Error getting instance \"%v\": %v",
			request.NamespacedName,
			err)
		return nil, err
	}
	return instance, nil
}

// GetOperatorVersion retrieves OperatorVersion belonging to the given instance
func GetOperatorVersion(instance *kudov1beta1.Instance, c client.Client) (ov *kudov1beta1.OperatorVersion, err error) {
	ov = &kudov1beta1.OperatorVersion{}
	err = c.Get(context.TODO(),
		types.NamespacedName{
			Name:      instance.Spec.OperatorVersion.Name,
			Namespace: instance.OperatorVersionNamespace(),
		},
		ov)
	if err != nil {
		return nil, err
	}
	return ov, nil
}

// paramsMap generates {{ Params.* }} map of keys and values which is later used during template rendering.
func paramsMap(instance *kudov1beta1.Instance, operatorVersion *kudov1beta1.OperatorVersion) map[string]string {
	params := make(map[string]string)

	for k, v := range instance.Spec.Parameters {
		params[k] = v
	}

	// Merge instance parameter overrides with operator version, if no override exist, use the default one
	for _, param := range operatorVersion.Spec.Parameters {
		if _, ok := params[param.Name]; !ok {
			params[param.Name] = kudo.StringValue(param.Default)
		}
	}

	return params
}

// pipesMap generates {{ Pipes.* }} map of keys and values which is later used during template rendering.
func pipesMap(planName string, plan *v1beta1.Plan, tasks []v1beta1.Task, emeta *engine.Metadata) (map[string]string, error) {
	taskByName := func(name string) (*v1beta1.Task, bool) {
		for _, t := range tasks {
			if t.Name == name {
				return &t, true
			}
		}
		return nil, false
	}

	pipes := make(map[string]string)

	for _, ph := range plan.Phases {
		for _, st := range ph.Steps {
			for _, tn := range st.Tasks {
				rmeta := renderer.Metadata{
					Metadata:  *emeta,
					PlanName:  planName,
					PhaseName: ph.Name,
					StepName:  st.Name,
					TaskName:  tn,
				}

				if t, ok := taskByName(tn); ok && t.Kind == task.PipeTaskKind {
					for _, pipe := range t.Spec.PipeTaskSpec.Pipe {
						if _, ok := pipes[pipe.Key]; ok {
							return nil, fmt.Errorf("duplicated pipe key %s", pipe.Key)
						}
						pipes[pipe.Key] = task.PipeArtifactName(rmeta, pipe.Key)
					}
				}
			}
		}
	}

	return pipes, nil
}

// startPlanExecution mark plan as to be executed
// this modifies the instance.Status as well as instance.Metadata.Annotation (to save snapshot if needed)
func startPlanExecution(i *v1beta1.Instance, planName string, ov *v1beta1.OperatorVersion) error {
	if i.NoPlanEverExecuted() || isUpgradePlan(planName) {
		ensurePlanStatusInitialized(i, ov)
	}

	// update status of the instance to reflect the newly starting plan
	notFound := true
	for planIndex, v := range i.Status.PlanStatus {
		if v.Name == planName {
			// update plan status
			notFound = false
			planStatus := i.Status.PlanStatus[planIndex]
			planStatus.Set(v1beta1.ExecutionPending)
			planStatus.UID = uuid.NewUUID()
			for j, p := range v.Phases {
				planStatus.Phases[j].Set(v1beta1.ExecutionPending)
				for k := range p.Steps {
					i.Status.PlanStatus[planIndex].Phases[j].Steps[k].Set(v1beta1.ExecutionPending)
				}
			}

			i.Status.PlanStatus[planIndex] = planStatus // we cannot modify item in map, we need to reassign here

			// update activePlan and instance status
			i.Status.AggregatedStatus.Status = v1beta1.ExecutionPending
			i.Status.AggregatedStatus.ActivePlanName = planName

			break
		}
	}
	if notFound {
		return &v1beta1.InstanceError{Err: fmt.Errorf("asked to execute a plan %s but no such plan found in instance %s/%s", planName, i.Namespace, i.Name), EventName: kudo.String("PlanNotFound")}
	}

	err := saveSnapshot(i)
	if err != nil {
		return err
	}

	return nil
}

// ensurePlanStatusInitialized initializes plan status for all plans this instance supports
// it does not trigger run of any plan
// it either initializes everything for a fresh instance without any status or tries to adjust status after OV was updated
func ensurePlanStatusInitialized(i *v1beta1.Instance, ov *v1beta1.OperatorVersion) {
	if i.Status.PlanStatus == nil {
		i.Status.PlanStatus = make(map[string]v1beta1.PlanStatus)
	}

	for planName, plan := range ov.Spec.Plans {
		planStatus := &v1beta1.PlanStatus{
			Name:   planName,
			Status: v1beta1.ExecutionNeverRun,
			Phases: make([]v1beta1.PhaseStatus, 0),
		}

		existingPlanStatus, planExists := i.Status.PlanStatus[planName]
		if planExists {
			planStatus.SetWithMessage(existingPlanStatus.Status, existingPlanStatus.Message)
		}
		for _, phase := range plan.Phases {
			phaseStatus := &v1beta1.PhaseStatus{
				Name:   phase.Name,
				Status: v1beta1.ExecutionNeverRun,
				Steps:  make([]v1beta1.StepStatus, 0),
			}
			existingPhaseStatus, phaseExists := v1beta1.PhaseStatus{}, false
			if planExists {
				for _, oldPhase := range existingPlanStatus.Phases {
					if phase.Name == oldPhase.Name {
						existingPhaseStatus = oldPhase
						phaseExists = true
						phaseStatus.SetWithMessage(existingPhaseStatus.Status, existingPhaseStatus.Message)
					}
				}
			}
			for _, step := range phase.Steps {
				stepStatus := v1beta1.StepStatus{
					Name:   step.Name,
					Status: v1beta1.ExecutionNeverRun,
				}
				if phaseExists {
					for _, oldStep := range existingPhaseStatus.Steps {
						if step.Name == oldStep.Name {
							stepStatus.SetWithMessage(oldStep.Status, oldStep.Message)
						}
					}
				}
				phaseStatus.Steps = append(phaseStatus.Steps, stepStatus)
			}
			planStatus.Phases = append(planStatus.Phases, *phaseStatus)
		}
		i.Status.PlanStatus[planName] = *planStatus
	}
}

// isUpgradePlan returns true if this could be an upgrade plan - this is just an approximation because deploy plan can be used for both
func isUpgradePlan(planName string) bool {
	return planName == v1beta1.DeployPlanName || planName == v1beta1.UpgradePlanName
}

// getPlanToBeExecuted returns name of the plan that should be executed
func getPlanToBeExecuted(i *v1beta1.Instance, ov *v1beta1.OperatorVersion) (*string, error) {
	if i.IsDeleting() {
		// we have a cleanup plan
		plan := kudov1beta1.SelectPlan([]string{v1beta1.CleanupPlanName}, ov)
		if plan != nil {
			if planStatus := i.PlanStatus(*plan); planStatus != nil {
				if !planStatus.Status.IsRunning() {
					if planStatus.Status.IsFinished() {
						// we already finished the cleanup plan
						return nil, nil
					}
					return plan, nil
				}
			}
		}
	}

	if i.GetPlanInProgress() != nil { // we're already running some plan
		return nil, nil
	}

	// new instance, need to run deploy plan
	if i.NoPlanEverExecuted() {
		return kudo.String(v1beta1.DeployPlanName), nil
	}

	// did the instance change so that we need to run deploy/upgrade/update plan?
	instanceSnapshot, err := snapshotSpec(i)
	if err != nil {
		return nil, err
	}
	if instanceSnapshot == nil {
		// we don't have snapshot -> we never run deploy, also we cannot run update/upgrade. This should never happen
		return nil, &v1beta1.InstanceError{Err: fmt.Errorf("unexpected state: no plan is running, no snapshot present - this should never happen :) for instance %s/%s", i.Namespace, i.Name), EventName: kudo.String("UnexpectedState")}
	}
	if instanceSnapshot.OperatorVersion.Name != i.Spec.OperatorVersion.Name {
		// this instance was upgraded to newer version
		log.Printf("Instance: instance %s/%s was upgraded from %s to %s operatorVersion", i.Namespace, i.Name, instanceSnapshot.OperatorVersion.Name, i.Spec.OperatorVersion.Name)
		plan := kudov1beta1.SelectPlan([]string{v1beta1.UpgradePlanName, v1beta1.UpdatePlanName, v1beta1.DeployPlanName}, ov)
		if plan == nil {
			return nil, &v1beta1.InstanceError{Err: fmt.Errorf("supposed to execute plan because instance %s/%s was upgraded but none of the deploy, upgrade, update plans found in linked operatorVersion", i.Namespace, i.Name),
				EventName: kudo.String("PlanNotFound")}
		}
		return plan, nil
	}
	// did instance parameters change, so that the corresponding plan has to be triggered?
	if !reflect.DeepEqual(instanceSnapshot.Parameters, i.Spec.Parameters) {
		// instance updated
		log.Printf("Instance: instance %s/%s has updated parameters from %v to %v", i.Namespace, i.Name, instanceSnapshot.Parameters, i.Spec.Parameters)
		paramDiff := kudov1beta1.ParameterDiff(instanceSnapshot.Parameters, i.Spec.Parameters)
		paramDefinitions := kudov1beta1.GetParamDefinitions(paramDiff, ov)
		plan := planNameFromParameters(paramDefinitions, ov)
		if plan == nil {
			return nil, &v1beta1.InstanceError{Err: fmt.Errorf("supposed to execute plan because instance %s/%s was updated but none of the deploy, update plans found in linked operatorVersion", i.Namespace, i.Name), EventName: kudo.String("PlanNotFound")}
		}
		return plan, nil
	}
	return nil, nil
}

// planNameFromParameters determines what plan to run based on params that changed and the related trigger plans
func planNameFromParameters(params []v1beta1.Parameter, ov *v1beta1.OperatorVersion) *string {
	for _, p := range params {
		// TODO: if the params have different trigger plans, we always select first here which might not be ideal
		if p.Trigger != "" && kudov1beta1.SelectPlan([]string{p.Trigger}, ov) != nil {
			return kudo.String(p.Trigger)
		}
	}
	return kudov1beta1.SelectPlan([]string{v1beta1.UpdatePlanName, v1beta1.DeployPlanName}, ov)
}

// SaveSnapshot stores the current spec of Instance into the snapshot annotation
// this information is used when executing update/upgrade plans, this overrides any snapshot that existed before
func saveSnapshot(i *v1beta1.Instance) error {
	jsonBytes, err := json.Marshal(i.Spec)
	if err != nil {
		return err
	}
	if i.Annotations == nil {
		i.Annotations = make(map[string]string)
	}
	i.Annotations[snapshotAnnotation] = string(jsonBytes)
	return nil
}

func snapshotSpec(i *v1beta1.Instance) (*v1beta1.InstanceSpec, error) {
	if i.Annotations != nil {
		snapshot, ok := i.Annotations[snapshotAnnotation]
		if ok {
			var spec *v1beta1.InstanceSpec
			err := json.Unmarshal([]byte(snapshot), &spec)
			if err != nil {
				return nil, err
			}
			return spec, nil
		}
	}
	return nil, nil
}

func remove(values []string, s string) (result []string) {
	for _, value := range values {
		if value == s {
			continue
		}
		result = append(result, value)
	}
	return
}

// tryAddFinalizer adds the cleanup finalizer to an instance if the finalizer
// hasn't been added yet, the instance has a cleanup plan and the cleanup plan
// didn't run yet. Returns true if the cleanup finalizer has been added.
func tryAddFinalizer(i *v1beta1.Instance) bool {
	if !funk.ContainsString(i.ObjectMeta.Finalizers, instanceCleanupFinalizerName) {
		if planStatus := i.PlanStatus(v1beta1.CleanupPlanName); planStatus != nil {
			// avoid adding a finalizer again if a reconciliation is requested
			// after it has just been removed but the instance isn't deleted yet
			if planStatus.Status == v1beta1.ExecutionNeverRun {
				i.ObjectMeta.Finalizers = append(i.ObjectMeta.Finalizers, instanceCleanupFinalizerName)
				return true
			}
		}
	}

	return false
}

// tryRemoveFinalizer removes the cleanup finalizer of an instance if it has
// been added, the instance has a cleanup plan and the cleanup plan completed.
// Returns true if the cleanup finalizer has been removed.
func tryRemoveFinalizer(i *v1beta1.Instance) bool {
	if funk.ContainsString(i.ObjectMeta.Finalizers, instanceCleanupFinalizerName) {
		if planStatus := i.PlanStatus(v1beta1.CleanupPlanName); planStatus != nil {
			if planStatus.Status.IsTerminal() {
				i.ObjectMeta.Finalizers = remove(i.ObjectMeta.Finalizers, instanceCleanupFinalizerName)
				return true
			}
		} else {
			// We have a finalizer but no cleanup plan. This could be due to an updated instance.
			// Let's remove the finalizer.
			i.ObjectMeta.Finalizers = remove(i.ObjectMeta.Finalizers, instanceCleanupFinalizerName)
			return true
		}
	}

	return false
}<|MERGE_RESOLUTION|>--- conflicted
+++ resolved
@@ -25,11 +25,8 @@
 	"time"
 
 	"k8s.io/apimachinery/pkg/util/uuid"
-<<<<<<< HEAD
 	"k8s.io/client-go/discovery"
-=======
 	"k8s.io/client-go/rest"
->>>>>>> 2fb38e49
 
 	"github.com/thoas/go-funk"
 	appsv1 "k8s.io/api/apps/v1"
@@ -64,15 +61,10 @@
 // Reconciler reconciles an Instance object.
 type Reconciler struct {
 	client.Client
-<<<<<<< HEAD
 	Discovery discovery.DiscoveryInterface
+	Config    *rest.Config
 	Recorder  record.EventRecorder
 	Scheme    *runtime.Scheme
-=======
-	Config   *rest.Config
-	Recorder record.EventRecorder
-	Scheme   *runtime.Scheme
->>>>>>> 2fb38e49
 }
 
 // SetupWithManager registers this reconciler with the controller manager
@@ -246,17 +238,7 @@
 		return reconcile.Result{}, err
 	}
 	log.Printf("InstanceController: Going to proceed in execution of active plan %s on instance %s/%s", activePlan.Name, instance.Namespace, instance.Name)
-<<<<<<< HEAD
-	newStatus, err := workflow.Execute(
-		activePlan,
-		metadata,
-		r.Client,
-		r.Discovery,
-		&renderer.DefaultEnhancer{Scheme: r.Scheme, Discovery: r.Discovery},
-		time.Now())
-=======
-	newStatus, err := workflow.Execute(activePlan, metadata, r.Client, r.Config, &renderer.DefaultEnhancer{Scheme: r.Scheme}, time.Now())
->>>>>>> 2fb38e49
+	newStatus, err := workflow.Execute(activePlan, metadata, r.Client, r.Discovery, r.Config, &renderer.DefaultEnhancer{Scheme: r.Scheme, Discovery: r.Discovery}, time.Now())
 
 	// ---------- 5. Update status of instance after the execution proceeded ----------
 	if newStatus != nil {
