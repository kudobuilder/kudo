package instance

import (
	"errors"
	"fmt"
	"log"
<<<<<<< HEAD

	"github.com/kudobuilder/kudo/pkg/apis/kudo/v1alpha1"
	engtask "github.com/kudobuilder/kudo/pkg/engine/task"
=======
	"strconv"
	"time"

	"k8s.io/apimachinery/pkg/types"

	"github.com/kudobuilder/kudo/pkg/apis/kudo/v1alpha1"
	kudoengine "github.com/kudobuilder/kudo/pkg/engine"
	"github.com/kudobuilder/kudo/pkg/util/health"
	errwrap "github.com/pkg/errors"
	apiextv1beta1 "k8s.io/apiextensions-apiserver/pkg/apis/apiextensions/v1beta1"
	apierrors "k8s.io/apimachinery/pkg/api/errors"
	metav1 "k8s.io/apimachinery/pkg/apis/meta/v1"
	v1 "k8s.io/apimachinery/pkg/apis/meta/v1"
	"k8s.io/apimachinery/pkg/runtime"
	apijson "k8s.io/apimachinery/pkg/util/json"
>>>>>>> 5f0439d7
	"sigs.k8s.io/controller-runtime/pkg/client"
)

var (
	unknownTaskNameEventName         = "UnknownTaskName"
	unknownTaskKindEventName         = "UnknownTaskKind"
	fatalTaskExecutionErrorEventName = "FatalTaskExecutionError"
	missingPhaseStatus               = "MissingPhaseStatus"
	missingStepStatus                = "MissingStepStatus"
)

type activePlan struct {
	name string
	*v1alpha1.PlanStatus
	spec      *v1alpha1.Plan
	tasks     []v1alpha1.Task
	templates map[string]string
	params    map[string]string
}

<<<<<<< HEAD
func (ap *activePlan) taskByName(name string) (*v1alpha1.Task, bool) {
	for _, t := range ap.tasks {
		if t.Name == name {
			return &t, true
		}
=======
type planResources struct {
	PhaseResources map[string]phaseResources
}

type phaseResources struct {
	StepResources map[string][]runtime.Object
}

type engineMetadata struct {
	instanceName        string
	instanceNamespace   string
	operatorName        string
	operatorVersionName string
	operatorVersion     string

	// the object that will own all the resources created by this execution
	resourcesOwner metav1.Object
}

// executePlan takes a currently active plan and ExecutionMetadata from the underlying operator and executes next "step" in that execution
// the next step could consist of actually executing multiple steps of the plan or just one depending on the execution strategy of the phase (serial/parallel)
// result of running this function is new state of the execution that is returned to the caller (it can either be completed, or still in progress or errored)
// in case of error, error is returned along with the state as well (so that it's possible to report which step caused the error)
// in case of error, method returns ErrorStatus which has property to indicate unrecoverable error meaning if there is no point in retrying that execution
func executePlan(plan *activePlan, metadata *engineMetadata, c client.Client, enhancer kubernetesObjectEnhancer, currentTime time.Time) (*v1alpha1.PlanStatus, error) {
	if plan.Status.IsTerminal() {
		log.Printf("PlanExecution: Plan %s for instance %s is terminal, nothing to do", plan.name, metadata.instanceName)
		return plan.PlanStatus, nil
>>>>>>> 5f0439d7
	}
	return nil, false
}

// executePlan method takes a currently active plan and ExecutionMetadata from the underlying operator and executes it.
// An execution loop iterates through plan phases, steps and tasks, executing them according to the execution strategy
// (serial/parallel). Task execution might result in success, error and fatal error. It is to distinguish between transient
// and fatal errors.  Transient errors are retryable, so the corresponding Plan/Phase are still in progress:
//  └── first-operator-zljnmj
//     └── Plan deploy (serial strategy) [IN_PROGRESS]
//        └── Phase main [IN_PROGRESS]
//           └── Step everything (ERROR)
//
// However, this does not apply to fatal errors! Should a  fatal error occur, we will, in the spirit of "fail-loud-and-proud",
// abort current execution, resulting in a plan status like:
//  └── first-operator-zljnmj
//     └── Plan deploy (serial strategy) [FATAL_ERROR]
//        └── Phase main [FATAL_ERROR]
//           └── Step everything (FATAL_ERROR)
//
// Furthermore, a transient ERROR during a step execution, means that the next step may be executed if the step strategy
// is "parallel". In case of a fatal error, it is returned alongside with the new plan status and published on the event bus.
func executePlan(pl *activePlan, em *engtask.EngineMetadata, c client.Client, enh engtask.KubernetesObjectEnhancer) (*v1alpha1.PlanStatus, error) {
	if pl.Status.IsTerminal() {
		log.Printf("PlanExecution: Plan %s for instance %s is terminal, nothing to do", pl.name, em.InstanceName)
		return pl.PlanStatus, nil
	}

	planStatus := pl.PlanStatus.DeepCopy()
	planStatus.Status = v1alpha1.ExecutionInProgress

	phasesLeft := len(pl.spec.Phases)
	// --- 1. Iterate over plan phases ---
	for _, ph := range pl.spec.Phases {
		phaseStatus := getPhaseStatus(ph.Name, planStatus)
		if phaseStatus == nil {
			planStatus.Status = v1alpha1.ExecutionFatalError
			return planStatus, ExecutionError{
				Err:       fmt.Errorf("failed to find phase %s for operator version %s", ph.Name, em.OperatorVersionName),
				Fatal:     true,
				EventName: &missingPhaseStatus,
			}
		}

		// Check current phase status: skip if finished, proceed if in progress, break out if a fatal error has occurred
		if isFinished(phaseStatus.Status) {
			phasesLeft = phasesLeft - 1
			continue
		} else if isInProgress(phaseStatus.Status) {
			phaseStatus.Status = v1alpha1.ExecutionInProgress
		} else {
			break
		}
<<<<<<< HEAD
=======
	}

	if allPhasesCompleted {
		log.Printf("PlanExecution: All phases on plan %s and instance %s are healthy", plan.name, metadata.instanceName)
		newState.Status = v1alpha1.ExecutionComplete
		newState.LastFinishedRun = v1.Time{Time: currentTime}
	}

	return newState, nil
}
>>>>>>> 5f0439d7

		stepsLeft := len(ph.Steps)
		// --- 2. Iterate over phase steps ---
		for _, st := range ph.Steps {
			stepStatus := getStepStatus(st.Name, phaseStatus)
			if stepStatus == nil {
				phaseStatus.Status = v1alpha1.ExecutionFatalError
				planStatus.Status = v1alpha1.ExecutionFatalError
				return planStatus, ExecutionError{
					Err:       fmt.Errorf("failed to find step %s for operator version %s", st.Name, em.OperatorVersionName),
					Fatal:     true,
					EventName: &missingStepStatus,
				}
			}

			// Check current phase status: skip if finished, proceed if in progress, break out if a fatal error has occurred
			if isFinished(stepStatus.Status) {
				stepsLeft = stepsLeft - 1
				continue
			} else if isInProgress(stepStatus.Status) {
				stepStatus.Status = v1alpha1.ExecutionInProgress
			} else {
				// we are not in progress and not finished. An unexpected error occurred so that we can not proceed to the next phase
				break
			}

			tasksLeft := len(st.Tasks)
			// --- 3. Iterate over step tasks ---
			for _, tn := range st.Tasks {
				t, ok := pl.taskByName(tn)
				if !ok {
					phaseStatus.Status = v1alpha1.ExecutionFatalError
					stepStatus.Status = v1alpha1.ExecutionFatalError
					planStatus.Status = v1alpha1.ExecutionFatalError
					return planStatus, ExecutionError{
						Err:       fmt.Errorf("failed to find task %s for operator version %s", tn, em.OperatorVersionName),
						Fatal:     true,
						EventName: &unknownTaskNameEventName,
					}
				}
				// - 3.a build execution metadata -
				exm := engtask.ExecutionMetadata{
					EngineMetadata: *em,
					PlanName:       pl.name,
					PhaseName:      ph.Name,
					StepName:       st.Name,
					TaskName:       tn,
				}

				// - 3.b build the engine task -
				task, err := engtask.Build(t)
				if err != nil {
					stepStatus.Status = v1alpha1.ExecutionFatalError
					phaseStatus.Status = v1alpha1.ExecutionFatalError
					planStatus.Status = v1alpha1.ExecutionFatalError
					return planStatus, ExecutionError{
						Err:       fmt.Errorf("failed to resolve task %s for operator version %s: %w", tn, em.OperatorVersionName, err),
						Fatal:     true,
						EventName: &unknownTaskKindEventName,
					}
				}

				// - 3.c build task context -
				ctx := engtask.Context{
					Client:     c,
					Enhancer:   enh,
					Meta:       exm,
					Templates:  pl.templates,
					Parameters: pl.params,
				}

				// --- 4. Execute the engine task ---
				done, err := task.Run(ctx)

				// a fatal error is propagated through the plan/phase/step statuses and the plan execution will be
				// stopped in the spirit of "fail-loud-and-proud".
				switch {
				case errors.Is(err, engtask.ErrFatalExecution):
					log.Printf("PlanExecution: error during task %s execution for operator version %s: %v", exm.TaskName, exm.OperatorVersionName, err)
					phaseStatus.Status = v1alpha1.ExecutionFatalError
					stepStatus.Status = v1alpha1.ExecutionFatalError
					planStatus.Status = v1alpha1.ExecutionFatalError
					return planStatus, ExecutionError{
						Err:       fmt.Errorf("error during task %s execution for operator version %s: %w", tn, em.OperatorVersionName, err),
						Fatal:     true,
						EventName: &fatalTaskExecutionErrorEventName,
					}
				case err != nil:
					log.Printf("PlanExecution: error during task %s execution for operator version %s: %v", exm.TaskName, exm.OperatorVersionName, err)
					stepStatus.Status = v1alpha1.ErrorStatus
				case done:
					tasksLeft = tasksLeft - 1
				}
			}

			// --- 5. Check if all TASKs are finished ---
			// if some TASKs aren't ready yet and STEPs strategy is serial we can not proceed
			// otherwise, if STEPs strategy is parallel or all TASKs are finished, we can go to the next STEP
			if tasksLeft > 0 {
				if ph.Strategy == v1alpha1.Serial {
					log.Printf("PlanExecution: some tasks of the %s.%s, operator version %s are not ready", ph.Name, st.Name, em.OperatorVersionName)
					break
				}
			} else {
				stepStatus.Status = v1alpha1.ExecutionComplete
				stepsLeft = stepsLeft - 1
			}
		}

		// --- 6. Check if all STEPs are finished ---
		// if some STEPs aren't ready yet and PHASEs strategy is serial we can not proceed
		// otherwise, if PHASEs strategy is parallel or all STEPs are finished, we can go to the next PHASE
		if stepsLeft > 0 {
			if pl.spec.Strategy == v1alpha1.Serial {
				log.Printf("PlanExecution: some steps of the %s.%s, operator version %s are not ready", pl.Name, ph.Name, em.OperatorVersionName)
				break
			}
		} else {
			phaseStatus.Status = v1alpha1.ExecutionComplete
			phasesLeft = phasesLeft - 1
		}
	}

	// --- 7. Check if all PHASEs are finished ---
	if phasesLeft == 0 {
		log.Printf("PlanExecution: All phases on plan %s and instance %s are healthy", pl.name, em.InstanceName)
		planStatus.Status = v1alpha1.ExecutionComplete
	}

	return planStatus, nil
}

func getStepStatus(stepName string, phaseStatus *v1alpha1.PhaseStatus) *v1alpha1.StepStatus {
	for i, p := range phaseStatus.Steps {
		if p.Name == stepName {
			return &phaseStatus.Steps[i]
		}
	}

	return nil
}

func getPhaseStatus(phaseName string, planStatus *v1alpha1.PlanStatus) *v1alpha1.PhaseStatus {
	for i, p := range planStatus.Phases {
		if p.Name == phaseName {
			return &planStatus.Phases[i]
		}
	}

	return nil
}

func isFinished(state v1alpha1.ExecutionStatus) bool {
	return state == v1alpha1.ExecutionComplete
}

func isInProgress(state v1alpha1.ExecutionStatus) bool {
	return state == v1alpha1.ExecutionInProgress || state == v1alpha1.ExecutionPending || state == v1alpha1.ErrorStatus
}<|MERGE_RESOLUTION|>--- conflicted
+++ resolved
@@ -4,27 +4,11 @@
 	"errors"
 	"fmt"
 	"log"
-<<<<<<< HEAD
+	"time"
 
 	"github.com/kudobuilder/kudo/pkg/apis/kudo/v1alpha1"
 	engtask "github.com/kudobuilder/kudo/pkg/engine/task"
-=======
-	"strconv"
-	"time"
-
-	"k8s.io/apimachinery/pkg/types"
-
-	"github.com/kudobuilder/kudo/pkg/apis/kudo/v1alpha1"
-	kudoengine "github.com/kudobuilder/kudo/pkg/engine"
-	"github.com/kudobuilder/kudo/pkg/util/health"
-	errwrap "github.com/pkg/errors"
-	apiextv1beta1 "k8s.io/apiextensions-apiserver/pkg/apis/apiextensions/v1beta1"
-	apierrors "k8s.io/apimachinery/pkg/api/errors"
-	metav1 "k8s.io/apimachinery/pkg/apis/meta/v1"
 	v1 "k8s.io/apimachinery/pkg/apis/meta/v1"
-	"k8s.io/apimachinery/pkg/runtime"
-	apijson "k8s.io/apimachinery/pkg/util/json"
->>>>>>> 5f0439d7
 	"sigs.k8s.io/controller-runtime/pkg/client"
 )
 
@@ -45,42 +29,11 @@
 	params    map[string]string
 }
 
-<<<<<<< HEAD
 func (ap *activePlan) taskByName(name string) (*v1alpha1.Task, bool) {
 	for _, t := range ap.tasks {
 		if t.Name == name {
 			return &t, true
 		}
-=======
-type planResources struct {
-	PhaseResources map[string]phaseResources
-}
-
-type phaseResources struct {
-	StepResources map[string][]runtime.Object
-}
-
-type engineMetadata struct {
-	instanceName        string
-	instanceNamespace   string
-	operatorName        string
-	operatorVersionName string
-	operatorVersion     string
-
-	// the object that will own all the resources created by this execution
-	resourcesOwner metav1.Object
-}
-
-// executePlan takes a currently active plan and ExecutionMetadata from the underlying operator and executes next "step" in that execution
-// the next step could consist of actually executing multiple steps of the plan or just one depending on the execution strategy of the phase (serial/parallel)
-// result of running this function is new state of the execution that is returned to the caller (it can either be completed, or still in progress or errored)
-// in case of error, error is returned along with the state as well (so that it's possible to report which step caused the error)
-// in case of error, method returns ErrorStatus which has property to indicate unrecoverable error meaning if there is no point in retrying that execution
-func executePlan(plan *activePlan, metadata *engineMetadata, c client.Client, enhancer kubernetesObjectEnhancer, currentTime time.Time) (*v1alpha1.PlanStatus, error) {
-	if plan.Status.IsTerminal() {
-		log.Printf("PlanExecution: Plan %s for instance %s is terminal, nothing to do", plan.name, metadata.instanceName)
-		return plan.PlanStatus, nil
->>>>>>> 5f0439d7
 	}
 	return nil, false
 }
@@ -103,7 +56,7 @@
 //
 // Furthermore, a transient ERROR during a step execution, means that the next step may be executed if the step strategy
 // is "parallel". In case of a fatal error, it is returned alongside with the new plan status and published on the event bus.
-func executePlan(pl *activePlan, em *engtask.EngineMetadata, c client.Client, enh engtask.KubernetesObjectEnhancer) (*v1alpha1.PlanStatus, error) {
+func executePlan(pl *activePlan, em *engtask.EngineMetadata, c client.Client, enh engtask.KubernetesObjectEnhancer, currentTime time.Time) (*v1alpha1.PlanStatus, error) {
 	if pl.Status.IsTerminal() {
 		log.Printf("PlanExecution: Plan %s for instance %s is terminal, nothing to do", pl.name, em.InstanceName)
 		return pl.PlanStatus, nil
@@ -134,19 +87,6 @@
 		} else {
 			break
 		}
-<<<<<<< HEAD
-=======
-	}
-
-	if allPhasesCompleted {
-		log.Printf("PlanExecution: All phases on plan %s and instance %s are healthy", plan.name, metadata.instanceName)
-		newState.Status = v1alpha1.ExecutionComplete
-		newState.LastFinishedRun = v1.Time{Time: currentTime}
-	}
-
-	return newState, nil
-}
->>>>>>> 5f0439d7
 
 		stepsLeft := len(ph.Steps)
 		// --- 2. Iterate over phase steps ---
@@ -274,6 +214,7 @@
 	if phasesLeft == 0 {
 		log.Printf("PlanExecution: All phases on plan %s and instance %s are healthy", pl.name, em.InstanceName)
 		planStatus.Status = v1alpha1.ExecutionComplete
+		planStatus.LastFinishedRun = v1.Time{Time: currentTime}
 	}
 
 	return planStatus, nil
