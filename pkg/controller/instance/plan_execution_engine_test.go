package instance

import (
	"reflect"
	"testing"

	"github.com/kudobuilder/kudo/pkg/util/template"
	"github.com/pkg/errors"

	"github.com/ghodss/yaml"
	"github.com/kudobuilder/kudo/pkg/apis/kudo/v1alpha1"
	batchv1 "k8s.io/api/batch/v1"
	corev1 "k8s.io/api/core/v1"
	metav1 "k8s.io/apimachinery/pkg/apis/meta/v1"
	v1 "k8s.io/apimachinery/pkg/apis/meta/v1"
	"k8s.io/apimachinery/pkg/runtime"
	"k8s.io/client-go/kubernetes/scheme"
	"sigs.k8s.io/controller-runtime/pkg/client/fake"
)

func TestExecutePlan(t *testing.T) {
<<<<<<< HEAD
	defaultMetadata := &ExecutionMetadata{
		InstanceName:        "Instance",
		planExecutionID:     "pid",
		InstanceNamespace:   "default",
		OperatorVersion:     "ov-1.0",
		OperatorName:        "operator",
		ResourcesOwner:      getJob("pod2", "default"),
		OperatorVersionName: "ovname",
=======
	defaultMetadata := &engineMetadata{
		instanceName:        "Instance",
		instanceNamespace:   "default",
		operatorVersion:     "ov-1.0",
		operatorName:        "operator",
		resourcesOwner:      getJob("pod2", "default"),
		operatorVersionName: "ovname",
>>>>>>> 07692b7d
	}
	tests := []struct {
		name           string
		activePlan     *activePlan
<<<<<<< HEAD
		metadata       *ExecutionMetadata
=======
		metadata       *engineMetadata
>>>>>>> 07692b7d
		expectedStatus *v1alpha1.PlanStatus
	}{
		{"plan already finished", &activePlan{
			name: "test",
			PlanStatus: &v1alpha1.PlanStatus{
				Status: v1alpha1.ExecutionComplete,
			},
		}, defaultMetadata, &v1alpha1.PlanStatus{
			Status: v1alpha1.ExecutionComplete,
		}},
		{"plan with one step to be executed, still in progress", &activePlan{
			name: "test",
			PlanStatus: &v1alpha1.PlanStatus{
				Status: v1alpha1.ExecutionPending,
				Name:   "test",
				Phases: []v1alpha1.PhaseStatus{{Name: "phase", Status: v1alpha1.ExecutionPending, Steps: []v1alpha1.StepStatus{{Status: v1alpha1.ExecutionPending, Name: "step"}}}},
			},
			spec: &v1alpha1.Plan{
				Strategy: "serial",
				Phases: []v1alpha1.Phase{
					{Name: "phase", Strategy: "serial", Steps: []v1alpha1.Step{{Name: "step", Tasks: []string{"task"}}}},
				},
			},
			tasks:     map[string]v1alpha1.TaskSpec{"task": {Resources: []string{"job"}}},
			templates: map[string]string{"job": getResourceAsString(getJob("job1", "default"))},
		}, defaultMetadata, &v1alpha1.PlanStatus{
			Status: v1alpha1.ExecutionInProgress,
			Name:   "test",
			Phases: []v1alpha1.PhaseStatus{{Name: "phase", Status: v1alpha1.ExecutionInProgress, Steps: []v1alpha1.StepStatus{{Status: v1alpha1.ExecutionInProgress, Name: "step"}}}},
		}},
		// this plan deploys pod, that is marked as healthy immediately because we cannot evaluate health
		{"plan with one step, immediately healthy -> completed", &activePlan{
			name: "test",
			PlanStatus: &v1alpha1.PlanStatus{
				Status: v1alpha1.ExecutionPending,
				Name:   "test",
				Phases: []v1alpha1.PhaseStatus{{Name: "phase", Status: v1alpha1.ExecutionPending, Steps: []v1alpha1.StepStatus{{Status: v1alpha1.ExecutionPending, Name: "step"}}}},
			},
			spec: &v1alpha1.Plan{
				Strategy: "serial",
				Phases: []v1alpha1.Phase{
					{Name: "phase", Strategy: "serial", Steps: []v1alpha1.Step{{Name: "step", Tasks: []string{"task"}}}},
				},
			},
			tasks:     map[string]v1alpha1.TaskSpec{"task": {Resources: []string{"pod"}}},
			templates: map[string]string{"pod": getResourceAsString(getPod("pod1", "default"))},
		}, defaultMetadata, &v1alpha1.PlanStatus{
			Status: v1alpha1.ExecutionComplete,
			Name:   "test",
			Phases: []v1alpha1.PhaseStatus{{Name: "phase", Status: v1alpha1.ExecutionComplete, Steps: []v1alpha1.StepStatus{{Status: v1alpha1.ExecutionComplete, Name: "step"}}}},
		}},
		{"plan in errored state will be retried and completed when no error happens", &activePlan{
			name: "test",
			PlanStatus: &v1alpha1.PlanStatus{
				Status: v1alpha1.ErrorStatus,
				Name:   "test",
				Phases: []v1alpha1.PhaseStatus{{Name: "phase", Status: v1alpha1.ErrorStatus, Steps: []v1alpha1.StepStatus{{Status: v1alpha1.ErrorStatus, Name: "step"}}}},
			},
			spec: &v1alpha1.Plan{
				Strategy: "serial",
				Phases: []v1alpha1.Phase{
					{Name: "phase", Strategy: "serial", Steps: []v1alpha1.Step{{Name: "step", Tasks: []string{"task"}}}},
				},
			},
			tasks:     map[string]v1alpha1.TaskSpec{"task": {Resources: []string{"pod"}}},
			templates: map[string]string{"pod": getResourceAsString(getPod("pod1", "default"))},
		}, defaultMetadata, &v1alpha1.PlanStatus{
			Status: v1alpha1.ExecutionComplete,
			Name:   "test",
			Phases: []v1alpha1.PhaseStatus{{Name: "phase", Status: v1alpha1.ExecutionComplete, Steps: []v1alpha1.StepStatus{{Status: v1alpha1.ExecutionComplete, Name: "step"}}}},
		}},
	}

	for _, tt := range tests {
		testClient := fake.NewFakeClientWithScheme(scheme.Scheme)
		newStatus, err := executePlan(tt.activePlan, tt.metadata, testClient, &testKubernetesObjectEnhancer{})

		if err != nil {
			t.Errorf("%s: Expecting no error but got error %v", tt.name, err)
		}

		if !reflect.DeepEqual(tt.expectedStatus, newStatus) {
			t.Errorf("%s: Expecting status to be %v but got %v", tt.name, *tt.expectedStatus, *newStatus)
		}
	}
}

func getJob(name string, namespace string) *batchv1.Job {
	job := &batchv1.Job{
		TypeMeta: metav1.TypeMeta{
			Kind:       "Job",
			APIVersion: "batch/v1",
		},
		ObjectMeta: metav1.ObjectMeta{
			Name:      name,
			Namespace: namespace,
		},
		Spec: batchv1.JobSpec{},
	}
	return job
}

func getPod(name string, namespace string) *corev1.Pod {
	pod := &corev1.Pod{
		TypeMeta: metav1.TypeMeta{
			Kind:       "Pod",
			APIVersion: "v1",
		},
		ObjectMeta: metav1.ObjectMeta{
			Name:      name,
			Namespace: namespace,
		},
		Spec: corev1.PodSpec{},
	}
	return pod
}

func getResourceAsString(resource v1.Object) string {
	bytes, _ := yaml.Marshal(resource)
	return string(bytes)
}

type testKubernetesObjectEnhancer struct{}

<<<<<<< HEAD
func (k *testKubernetesObjectEnhancer) ApplyConventionsToTemplates(templates map[string]string, metadata Metadata, owner v1.Object) ([]runtime.Object, error) {
=======
func (k *testKubernetesObjectEnhancer) applyConventionsToTemplates(templates map[string]string, metadata ExecutionMetadata) ([]runtime.Object, error) {
>>>>>>> 07692b7d
	result := make([]runtime.Object, 0)
	for _, t := range templates {
		objsToAdd, err := template.ParseKubernetesObjects(t)
		if err != nil {
			return nil, errors.Wrapf(err, "error parsing kubernetes objects after applying kustomize")
		}
		result = append(result, objsToAdd[0])
	}
	return result, nil
}<|MERGE_RESOLUTION|>--- conflicted
+++ resolved
@@ -19,16 +19,6 @@
 )
 
 func TestExecutePlan(t *testing.T) {
-<<<<<<< HEAD
-	defaultMetadata := &ExecutionMetadata{
-		InstanceName:        "Instance",
-		planExecutionID:     "pid",
-		InstanceNamespace:   "default",
-		OperatorVersion:     "ov-1.0",
-		OperatorName:        "operator",
-		ResourcesOwner:      getJob("pod2", "default"),
-		OperatorVersionName: "ovname",
-=======
 	defaultMetadata := &engineMetadata{
 		instanceName:        "Instance",
 		instanceNamespace:   "default",
@@ -36,16 +26,11 @@
 		operatorName:        "operator",
 		resourcesOwner:      getJob("pod2", "default"),
 		operatorVersionName: "ovname",
->>>>>>> 07692b7d
 	}
 	tests := []struct {
 		name           string
 		activePlan     *activePlan
-<<<<<<< HEAD
-		metadata       *ExecutionMetadata
-=======
 		metadata       *engineMetadata
->>>>>>> 07692b7d
 		expectedStatus *v1alpha1.PlanStatus
 	}{
 		{"plan already finished", &activePlan{
@@ -170,11 +155,7 @@
 
 type testKubernetesObjectEnhancer struct{}
 
-<<<<<<< HEAD
-func (k *testKubernetesObjectEnhancer) ApplyConventionsToTemplates(templates map[string]string, metadata Metadata, owner v1.Object) ([]runtime.Object, error) {
-=======
 func (k *testKubernetesObjectEnhancer) applyConventionsToTemplates(templates map[string]string, metadata ExecutionMetadata) ([]runtime.Object, error) {
->>>>>>> 07692b7d
 	result := make([]runtime.Object, 0)
 	for _, t := range templates {
 		objsToAdd, err := template.ParseKubernetesObjects(t)
