package instance

import (
	"reflect"
	"testing"
	"time"

	"github.com/kudobuilder/kudo/pkg/apis/kudo/v1alpha1"
	"github.com/kudobuilder/kudo/pkg/engine/task"
	engtask "github.com/kudobuilder/kudo/pkg/engine/task"
	"github.com/kudobuilder/kudo/pkg/util/template"
	"github.com/pkg/errors"
	corev1 "k8s.io/api/core/v1"
	metav1 "k8s.io/apimachinery/pkg/apis/meta/v1"
	"k8s.io/apimachinery/pkg/runtime"
	"k8s.io/client-go/kubernetes/scheme"
	"sigs.k8s.io/controller-runtime/pkg/client/fake"
)

func TestExecutePlan(t *testing.T) {
<<<<<<< HEAD
	instance := instance()
	meta := &engtask.EngineMetadata{
		InstanceName:        instance.Name,
		InstanceNamespace:   instance.Namespace,
		OperatorName:        "first-operator",
		OperatorVersionName: "first-operator-1.0",
		OperatorVersion:     "1.0",
		ResourcesOwner:      instance,
=======
	timeNow := time.Now()
	defaultMetadata := &engineMetadata{
		instanceName:        "Instance",
		instanceNamespace:   "default",
		operatorVersion:     "ov-1.0",
		operatorName:        "operator",
		resourcesOwner:      getJob("pod2", "default"),
		operatorVersionName: "ovname",
>>>>>>> 5f0439d7
	}
	testEnhancer := &testKubernetesObjectEnhancer{}

	tests := []struct {
		name           string
		activePlan     *activePlan
		metadata       *task.EngineMetadata
		expectedStatus *v1alpha1.PlanStatus
		wantErr        bool
		enhancer       task.KubernetesObjectEnhancer
	}{
		{name: "plan already finished will not change its status", activePlan: &activePlan{
			name: "test",
			PlanStatus: &v1alpha1.PlanStatus{
				Status: v1alpha1.ExecutionComplete,
			},
		},
			metadata:       meta,
			expectedStatus: &v1alpha1.PlanStatus{Status: v1alpha1.ExecutionComplete},
			enhancer:       testEnhancer,
		},
		{name: "plan with a step to be executed is in progress when the step is not completed", activePlan: &activePlan{
			name: "test",
			PlanStatus: &v1alpha1.PlanStatus{
				Status: v1alpha1.ExecutionInProgress,
				Name:   "test",
				Phases: []v1alpha1.PhaseStatus{{Name: "phase", Status: v1alpha1.ExecutionInProgress, Steps: []v1alpha1.StepStatus{{Status: v1alpha1.ExecutionInProgress, Name: "step"}}}},
			},
			spec: &v1alpha1.Plan{
				Strategy: "serial",
				Phases: []v1alpha1.Phase{
					{Name: "phase", Strategy: "serial", Steps: []v1alpha1.Step{{Name: "step", Tasks: []string{"task"}}}},
				},
			},
			tasks: []v1alpha1.Task{
				{
					Name: "task",
					Kind: "Dummy",
					Spec: v1alpha1.TaskSpec{
						DummyTaskSpec: v1alpha1.DummyTaskSpec{Done: false},
					},
				},
			},
			templates: map[string]string{},
		},
			metadata: meta,
			expectedStatus: &v1alpha1.PlanStatus{
				Status: v1alpha1.ExecutionInProgress,
				Name:   "test",
				Phases: []v1alpha1.PhaseStatus{{Name: "phase", Status: v1alpha1.ExecutionInProgress, Steps: []v1alpha1.StepStatus{{Status: v1alpha1.ExecutionInProgress, Name: "step"}}}}},
			enhancer: testEnhancer,
		},
		{name: "plan with one step that is healthy is marked as completed", activePlan: &activePlan{
			name: "test",
			PlanStatus: &v1alpha1.PlanStatus{
				Status: v1alpha1.ExecutionPending,
				Name:   "test",
				Phases: []v1alpha1.PhaseStatus{{Name: "phase", Status: v1alpha1.ExecutionPending, Steps: []v1alpha1.StepStatus{{Status: v1alpha1.ExecutionPending, Name: "step"}}}},
			},
			spec: &v1alpha1.Plan{
				Strategy: "serial",
				Phases: []v1alpha1.Phase{
					{Name: "phase", Strategy: "serial", Steps: []v1alpha1.Step{{Name: "step", Tasks: []string{"task"}}}},
				},
			},
<<<<<<< HEAD
			tasks: []v1alpha1.Task{
				{
					Name: "task",
					Kind: "Dummy",
					Spec: v1alpha1.TaskSpec{
						DummyTaskSpec: v1alpha1.DummyTaskSpec{Done: true},
					},
				},
			},
			templates: map[string]string{},
		},
			metadata: meta,
			expectedStatus: &v1alpha1.PlanStatus{
				Status: v1alpha1.ExecutionComplete,
				Name:   "test",
				Phases: []v1alpha1.PhaseStatus{{Name: "phase", Status: v1alpha1.ExecutionComplete, Steps: []v1alpha1.StepStatus{{Status: v1alpha1.ExecutionComplete, Name: "step"}}}},
			},
			enhancer: testEnhancer,
		},
		{name: "plan in errored state will be retried and completed when the step is done", activePlan: &activePlan{
			name: "test",
			PlanStatus: &v1alpha1.PlanStatus{
				Status: v1alpha1.ExecutionInProgress,
				Name:   "test",
				Phases: []v1alpha1.PhaseStatus{{Name: "phase", Status: v1alpha1.ExecutionInProgress, Steps: []v1alpha1.StepStatus{{Status: v1alpha1.ErrorStatus, Name: "step"}}}},
			},
			spec: &v1alpha1.Plan{
				Strategy: "serial",
				Phases: []v1alpha1.Phase{
					{Name: "phase", Strategy: "serial", Steps: []v1alpha1.Step{{Name: "step", Tasks: []string{"task"}}}},
				},
			},
			tasks: []v1alpha1.Task{
				{
					Name: "task",
					Kind: "Dummy",
					Spec: v1alpha1.TaskSpec{
						DummyTaskSpec: v1alpha1.DummyTaskSpec{Done: true},
					},
				},
			},
			templates: map[string]string{},
		},
			metadata: meta,
			expectedStatus: &v1alpha1.PlanStatus{
				Status: v1alpha1.ExecutionComplete,
				Name:   "test",
				Phases: []v1alpha1.PhaseStatus{{Name: "phase", Status: v1alpha1.ExecutionComplete, Steps: []v1alpha1.StepStatus{{Status: v1alpha1.ExecutionComplete, Name: "step"}}}},
			},
			enhancer: testEnhancer,
		},
		// --- Proper error and fatal error status propagation ---
		{name: "plan in progress, will have step error status, when a task fails", activePlan: &activePlan{
			name: "test",
			PlanStatus: &v1alpha1.PlanStatus{
				Status: v1alpha1.ExecutionInProgress,
				Name:   "test",
				Phases: []v1alpha1.PhaseStatus{{Name: "phase", Status: v1alpha1.ExecutionInProgress, Steps: []v1alpha1.StepStatus{{Name: "step", Status: v1alpha1.ExecutionInProgress}}}},
			},
			spec: &v1alpha1.Plan{
				Strategy: "serial",
				Phases: []v1alpha1.Phase{
					{Name: "phase", Strategy: "serial", Steps: []v1alpha1.Step{{Name: "step", Tasks: []string{"task"}}}},
				},
			},
			tasks: []v1alpha1.Task{
				{
					Name: "task",
					Kind: "Dummy",
					Spec: v1alpha1.TaskSpec{
						DummyTaskSpec: v1alpha1.DummyTaskSpec{WantErr: true},
					},
				},
			},
			templates: map[string]string{},
		},
			metadata: meta,
			expectedStatus: &v1alpha1.PlanStatus{
				Status: v1alpha1.ExecutionInProgress,
				Name:   "test",
				Phases: []v1alpha1.PhaseStatus{{Name: "phase", Status: v1alpha1.ExecutionInProgress, Steps: []v1alpha1.StepStatus{{Status: v1alpha1.ErrorStatus, Name: "step"}}}},
			},
			enhancer: testEnhancer,
		},
		{name: "plan in progress, will have plan/phase/step fatal error status, when a task fails with a fatal error", activePlan: &activePlan{
			name: "test",
			PlanStatus: &v1alpha1.PlanStatus{
				Status: v1alpha1.ExecutionInProgress,
				Name:   "test",
				Phases: []v1alpha1.PhaseStatus{{Name: "phase", Status: v1alpha1.ExecutionInProgress, Steps: []v1alpha1.StepStatus{{Name: "step", Status: v1alpha1.ExecutionInProgress}}}},
			},
			spec: &v1alpha1.Plan{
				Strategy: "serial",
				Phases: []v1alpha1.Phase{
					{Name: "phase", Strategy: "serial", Steps: []v1alpha1.Step{{Name: "step", Tasks: []string{"task"}}}},
				},
			},
			tasks: []v1alpha1.Task{
				{
					Name: "task",
					Kind: "Dummy",
					Spec: v1alpha1.TaskSpec{
						DummyTaskSpec: v1alpha1.DummyTaskSpec{WantErr: true, Fatal: true},
					},
				},
			},
			templates: map[string]string{},
		},
			metadata: meta,
			expectedStatus: &v1alpha1.PlanStatus{
				Status: v1alpha1.ExecutionFatalError,
				Name:   "test",
				Phases: []v1alpha1.PhaseStatus{{Name: "phase", Status: v1alpha1.ExecutionFatalError, Steps: []v1alpha1.StepStatus{{Status: v1alpha1.ExecutionFatalError, Name: "step"}}}},
			},
			wantErr:  true,
			enhancer: testEnhancer,
		},
		{name: "plan in progress with a misconfigured task will fail with a fatal error", activePlan: &activePlan{
			name: "test",
			PlanStatus: &v1alpha1.PlanStatus{
				Status: v1alpha1.ExecutionInProgress,
				Name:   "test",
				Phases: []v1alpha1.PhaseStatus{{Name: "phase", Status: v1alpha1.ExecutionInProgress, Steps: []v1alpha1.StepStatus{{Name: "step", Status: v1alpha1.ExecutionInProgress}}}},
			},
			spec: &v1alpha1.Plan{
				Strategy: "serial",
				Phases: []v1alpha1.Phase{
					{Name: "phase", Strategy: "serial", Steps: []v1alpha1.Step{{Name: "step", Tasks: []string{"fake-task"}}}},
				},
			},
			tasks: []v1alpha1.Task{
				{
					Name: "task",
					Kind: "Dummy",
					Spec: v1alpha1.TaskSpec{
						DummyTaskSpec: v1alpha1.DummyTaskSpec{WantErr: false},
					},
				},
			},
			templates: map[string]string{},
		},
			metadata: meta,
			expectedStatus: &v1alpha1.PlanStatus{
				Status: v1alpha1.ExecutionFatalError,
				Name:   "test",
				Phases: []v1alpha1.PhaseStatus{{Name: "phase", Status: v1alpha1.ExecutionFatalError, Steps: []v1alpha1.StepStatus{{Status: v1alpha1.ExecutionFatalError, Name: "step"}}}},
			},
			wantErr:  true,
			enhancer: testEnhancer,
		},
		{name: "plan in progress with an unknown task spec will fail with a fatal error", activePlan: &activePlan{
=======
			tasks:     map[string]v1alpha1.TaskSpec{"task": {Resources: []string{"pod"}}},
			templates: map[string]string{"pod": getResourceAsString(getPod("pod1", "default"))},
		}, defaultMetadata, &v1alpha1.PlanStatus{
			Status:          v1alpha1.ExecutionComplete,
			Name:            "test",
			LastFinishedRun: v1.Time{Time: timeNow},
			Phases:          []v1alpha1.PhaseStatus{{Name: "phase", Status: v1alpha1.ExecutionComplete, Steps: []v1alpha1.StepStatus{{Status: v1alpha1.ExecutionComplete, Name: "step"}}}},
		}},
		{"plan in errored state will be retried and completed when no error happens", &activePlan{
>>>>>>> 5f0439d7
			name: "test",
			PlanStatus: &v1alpha1.PlanStatus{
				Status: v1alpha1.ExecutionInProgress,
				Name:   "test",
				Phases: []v1alpha1.PhaseStatus{{Name: "phase", Status: v1alpha1.ExecutionInProgress, Steps: []v1alpha1.StepStatus{{Name: "step", Status: v1alpha1.ExecutionInProgress}}}},
			},
			spec: &v1alpha1.Plan{
				Strategy: "serial",
				Phases: []v1alpha1.Phase{
					{Name: "phase", Strategy: "serial", Steps: []v1alpha1.Step{{Name: "step", Tasks: []string{"task"}}}},
				},
			},
<<<<<<< HEAD
			tasks: []v1alpha1.Task{
				{
					Name: "task",
					Kind: "Unknown",
					Spec: v1alpha1.TaskSpec{},
				},
			},
			templates: map[string]string{},
		},
			metadata: meta,
			expectedStatus: &v1alpha1.PlanStatus{
				Status: v1alpha1.ExecutionFatalError,
				Name:   "test",
				Phases: []v1alpha1.PhaseStatus{{Name: "phase", Status: v1alpha1.ExecutionFatalError, Steps: []v1alpha1.StepStatus{{Status: v1alpha1.ExecutionFatalError, Name: "step"}}}},
			},
			wantErr:  true,
			enhancer: testEnhancer,
		},
		// --- Respect the Steps execution strategy ---
		{name: "plan in progress with multiple serial steps, will respect serial step strategy and stop after first step fails", activePlan: &activePlan{
			name: "test",
			PlanStatus: &v1alpha1.PlanStatus{
				Status: v1alpha1.ExecutionInProgress,
				Name:   "test",
				Phases: []v1alpha1.PhaseStatus{{Name: "phase", Status: v1alpha1.ExecutionInProgress, Steps: []v1alpha1.StepStatus{
					{Name: "stepOne", Status: v1alpha1.ExecutionInProgress},
					{Name: "stepTwo", Status: v1alpha1.ExecutionInProgress},
				}}},
			},
			spec: &v1alpha1.Plan{
				Strategy: "serial",
				Phases: []v1alpha1.Phase{
					{Name: "phase", Strategy: "serial", Steps: []v1alpha1.Step{
						{Name: "stepOne", Tasks: []string{"taskOne"}},
						{Name: "stepTwo", Tasks: []string{"taskTwo"}},
					}},
				},
			},
			tasks: []v1alpha1.Task{
				{
					Name: "taskOne",
					Kind: "Dummy",
					Spec: v1alpha1.TaskSpec{
						DummyTaskSpec: v1alpha1.DummyTaskSpec{WantErr: true},
					},
				},
				{
					Name: "taskTwo",
					Kind: "Dummy",
					Spec: v1alpha1.TaskSpec{
						DummyTaskSpec: v1alpha1.DummyTaskSpec{WantErr: false},
					},
				},
			},
			templates: map[string]string{},
		},
			metadata: meta,
			expectedStatus: &v1alpha1.PlanStatus{
				Status: v1alpha1.ExecutionInProgress,
				Name:   "test",
				Phases: []v1alpha1.PhaseStatus{{Name: "phase", Status: v1alpha1.ExecutionInProgress, Steps: []v1alpha1.StepStatus{
					{Name: "stepOne", Status: v1alpha1.ErrorStatus},
					{Name: "stepTwo", Status: v1alpha1.ExecutionInProgress},
				}}},
			},
			enhancer: testEnhancer,
		},
		{name: "plan in progress with multiple parallel steps, will respect parallel step strategy and continue when first step fails", activePlan: &activePlan{
			name: "test",
			PlanStatus: &v1alpha1.PlanStatus{
				Status: v1alpha1.ExecutionInProgress,
				Name:   "test",
				Phases: []v1alpha1.PhaseStatus{{Name: "phase", Status: v1alpha1.ExecutionInProgress, Steps: []v1alpha1.StepStatus{
					{Name: "stepOne", Status: v1alpha1.ExecutionInProgress},
					{Name: "stepTwo", Status: v1alpha1.ExecutionInProgress},
				}}},
			},
			spec: &v1alpha1.Plan{
				Strategy: "serial",
				Phases: []v1alpha1.Phase{
					{Name: "phase", Strategy: "parallel", Steps: []v1alpha1.Step{
						{Name: "stepOne", Tasks: []string{"taskOne"}},
						{Name: "stepTwo", Tasks: []string{"taskTwo"}},
					}},
				},
			},
			tasks: []v1alpha1.Task{
				{
					Name: "taskOne",
					Kind: "Dummy",
					Spec: v1alpha1.TaskSpec{
						DummyTaskSpec: v1alpha1.DummyTaskSpec{WantErr: true},
					},
				},
				{
					Name: "taskTwo",
					Kind: "Dummy",
					Spec: v1alpha1.TaskSpec{
						DummyTaskSpec: v1alpha1.DummyTaskSpec{Done: true},
					},
				},
			},
			templates: map[string]string{},
		},
			metadata: meta,
			expectedStatus: &v1alpha1.PlanStatus{
				Status: v1alpha1.ExecutionInProgress,
				Name:   "test",
				Phases: []v1alpha1.PhaseStatus{{Name: "phase", Status: v1alpha1.ExecutionInProgress, Steps: []v1alpha1.StepStatus{
					{Name: "stepOne", Status: v1alpha1.ErrorStatus},
					{Name: "stepTwo", Status: v1alpha1.ExecutionComplete},
				}}},
			},
			enhancer: testEnhancer,
		},
		{name: "plan in progress with multiple parallel steps, will stop the execution on the first fatal step error", activePlan: &activePlan{
			name: "test",
			PlanStatus: &v1alpha1.PlanStatus{
				Status: v1alpha1.ExecutionInProgress,
				Name:   "test",
				Phases: []v1alpha1.PhaseStatus{{Name: "phase", Status: v1alpha1.ExecutionInProgress, Steps: []v1alpha1.StepStatus{
					{Name: "stepOne", Status: v1alpha1.ExecutionInProgress},
					{Name: "stepTwo", Status: v1alpha1.ExecutionInProgress},
				}}},
			},
			spec: &v1alpha1.Plan{
				Strategy: "serial",
				Phases: []v1alpha1.Phase{
					{Name: "phase", Strategy: "parallel", Steps: []v1alpha1.Step{
						{Name: "stepOne", Tasks: []string{"taskOne"}},
						{Name: "stepTwo", Tasks: []string{"taskTwo"}},
					}},
				},
			},
			tasks: []v1alpha1.Task{
				{
					Name: "taskOne",
					Kind: "Dummy",
					Spec: v1alpha1.TaskSpec{
						DummyTaskSpec: v1alpha1.DummyTaskSpec{WantErr: true, Fatal: true},
					},
				},
				{
					Name: "taskTwo",
					Kind: "Dummy",
					Spec: v1alpha1.TaskSpec{
						DummyTaskSpec: v1alpha1.DummyTaskSpec{WantErr: false},
					},
				},
			},
			templates: map[string]string{},
		},
			metadata: meta,
			expectedStatus: &v1alpha1.PlanStatus{
				Status: v1alpha1.ExecutionFatalError,
				Name:   "test",
				Phases: []v1alpha1.PhaseStatus{{Name: "phase", Status: v1alpha1.ExecutionFatalError, Steps: []v1alpha1.StepStatus{
					{Name: "stepOne", Status: v1alpha1.ExecutionFatalError},
					{Name: "stepTwo", Status: v1alpha1.ExecutionInProgress},
				}}},
			},
			wantErr:  true,
			enhancer: testEnhancer,
		},
		// --- Respect the Phases execution strategy ---
		{name: "plan in progress with multiple serial phases, will respect serial phase strategy and stop after first phase fails", activePlan: &activePlan{
			name: "test",
			PlanStatus: &v1alpha1.PlanStatus{
				Status: v1alpha1.ExecutionInProgress,
				Name:   "test",
				Phases: []v1alpha1.PhaseStatus{
					{Name: "phaseOne", Status: v1alpha1.ExecutionInProgress, Steps: []v1alpha1.StepStatus{{Name: "step", Status: v1alpha1.ExecutionInProgress}}},
					{Name: "phaseTwo", Status: v1alpha1.ExecutionInProgress, Steps: []v1alpha1.StepStatus{{Name: "step", Status: v1alpha1.ExecutionInProgress}}},
				},
			},
			spec: &v1alpha1.Plan{
				Strategy: "serial",
				Phases: []v1alpha1.Phase{
					{Name: "phaseOne", Strategy: "serial", Steps: []v1alpha1.Step{{Name: "step", Tasks: []string{"taskOne"}}}},
					{Name: "phaseTwo", Strategy: "serial", Steps: []v1alpha1.Step{{Name: "step", Tasks: []string{"taskTwo"}}}},
				},
			},
			tasks: []v1alpha1.Task{
				{
					Name: "taskOne",
					Kind: "Dummy",
					Spec: v1alpha1.TaskSpec{
						DummyTaskSpec: v1alpha1.DummyTaskSpec{WantErr: true},
					},
				},
				{
					Name: "taskTwo",
					Kind: "Dummy",
					Spec: v1alpha1.TaskSpec{
						DummyTaskSpec: v1alpha1.DummyTaskSpec{WantErr: false},
					},
				},
			},
			templates: map[string]string{},
		},
			metadata: meta,
			expectedStatus: &v1alpha1.PlanStatus{
				Status: v1alpha1.ExecutionInProgress,
				Name:   "test",
				Phases: []v1alpha1.PhaseStatus{
					{Name: "phaseOne", Status: v1alpha1.ExecutionInProgress, Steps: []v1alpha1.StepStatus{{Name: "step", Status: v1alpha1.ErrorStatus}}},
					{Name: "phaseTwo", Status: v1alpha1.ExecutionInProgress, Steps: []v1alpha1.StepStatus{{Name: "step", Status: v1alpha1.ExecutionInProgress}}},
				},
			},
			enhancer: testEnhancer,
		},
		{name: "plan in progress with multiple parallel phases, will respect parallel phase strategy and continue after first phase fails", activePlan: &activePlan{
			name: "test",
			PlanStatus: &v1alpha1.PlanStatus{
				Status: v1alpha1.ExecutionInProgress,
				Name:   "test",
				Phases: []v1alpha1.PhaseStatus{
					{Name: "phaseOne", Status: v1alpha1.ExecutionInProgress, Steps: []v1alpha1.StepStatus{{Name: "step", Status: v1alpha1.ExecutionInProgress}}},
					{Name: "phaseTwo", Status: v1alpha1.ExecutionInProgress, Steps: []v1alpha1.StepStatus{{Name: "step", Status: v1alpha1.ExecutionInProgress}}},
				},
			},
			spec: &v1alpha1.Plan{
				Strategy: "parallel",
				Phases: []v1alpha1.Phase{
					{Name: "phaseOne", Strategy: "serial", Steps: []v1alpha1.Step{{Name: "step", Tasks: []string{"taskOne"}}}},
					{Name: "phaseTwo", Strategy: "serial", Steps: []v1alpha1.Step{{Name: "step", Tasks: []string{"taskTwo"}}}},
				},
			},
			tasks: []v1alpha1.Task{
				{
					Name: "taskOne",
					Kind: "Dummy",
					Spec: v1alpha1.TaskSpec{
						DummyTaskSpec: v1alpha1.DummyTaskSpec{WantErr: true},
					},
				},
				{
					Name: "taskTwo",
					Kind: "Dummy",
					Spec: v1alpha1.TaskSpec{
						DummyTaskSpec: v1alpha1.DummyTaskSpec{Done: true},
					},
				},
			},
			templates: map[string]string{},
		},
			metadata: meta,
			expectedStatus: &v1alpha1.PlanStatus{
				Status: v1alpha1.ExecutionInProgress,
				Name:   "test",
				Phases: []v1alpha1.PhaseStatus{
					{Name: "phaseOne", Status: v1alpha1.ExecutionInProgress, Steps: []v1alpha1.StepStatus{{Name: "step", Status: v1alpha1.ErrorStatus}}},
					{Name: "phaseTwo", Status: v1alpha1.ExecutionComplete, Steps: []v1alpha1.StepStatus{{Name: "step", Status: v1alpha1.ExecutionComplete}}},
				},
			},
			enhancer: testEnhancer,
		},
		{name: "plan in progress with multiple parallel phases, will stop the execution on the first fatal step error", activePlan: &activePlan{
			name: "test",
			PlanStatus: &v1alpha1.PlanStatus{
				Status: v1alpha1.ExecutionInProgress,
				Name:   "test",
				Phases: []v1alpha1.PhaseStatus{
					{Name: "phaseOne", Status: v1alpha1.ExecutionInProgress, Steps: []v1alpha1.StepStatus{{Name: "step", Status: v1alpha1.ExecutionInProgress}}},
					{Name: "phaseTwo", Status: v1alpha1.ExecutionInProgress, Steps: []v1alpha1.StepStatus{{Name: "step", Status: v1alpha1.ExecutionInProgress}}},
				},
			},
			spec: &v1alpha1.Plan{
				Strategy: "parallel",
				Phases: []v1alpha1.Phase{
					{Name: "phaseOne", Strategy: "serial", Steps: []v1alpha1.Step{{Name: "step", Tasks: []string{"taskOne"}}}},
					{Name: "phaseTwo", Strategy: "serial", Steps: []v1alpha1.Step{{Name: "step", Tasks: []string{"taskTwo"}}}},
				},
			},
			tasks: []v1alpha1.Task{
				{
					Name: "taskOne",
					Kind: "Dummy",
					Spec: v1alpha1.TaskSpec{
						DummyTaskSpec: v1alpha1.DummyTaskSpec{WantErr: true, Fatal: true},
					},
				},
				{
					Name: "taskTwo",
					Kind: "Dummy",
					Spec: v1alpha1.TaskSpec{
						DummyTaskSpec: v1alpha1.DummyTaskSpec{WantErr: false},
					},
				},
			},
			templates: map[string]string{},
		},
			metadata: meta,
			expectedStatus: &v1alpha1.PlanStatus{
				Status: v1alpha1.ExecutionFatalError,
				Name:   "test",
				Phases: []v1alpha1.PhaseStatus{
					{Name: "phaseOne", Status: v1alpha1.ExecutionFatalError, Steps: []v1alpha1.StepStatus{{Name: "step", Status: v1alpha1.ExecutionFatalError}}},
					{Name: "phaseTwo", Status: v1alpha1.ExecutionInProgress, Steps: []v1alpha1.StepStatus{{Name: "step", Status: v1alpha1.ExecutionInProgress}}},
				},
			},
			wantErr:  true,
			enhancer: testEnhancer,
		},
		{
			name: "plan in a pending status will have fatal plan/phase/step statuses when a step has a fatal error",
			activePlan: &activePlan{
				name: "test",
				PlanStatus: &v1alpha1.PlanStatus{
					Status: v1alpha1.ExecutionPending,
					Name:   "test",
					Phases: []v1alpha1.PhaseStatus{{Name: "phase", Status: v1alpha1.ExecutionPending, Steps: []v1alpha1.StepStatus{{Name: "step", Status: v1alpha1.ExecutionPending}}}},
				},
				spec: &v1alpha1.Plan{
					Strategy: "serial",
					Phases: []v1alpha1.Phase{
						{Name: "phase", Strategy: "serial", Steps: []v1alpha1.Step{{Name: "step", Tasks: []string{"task"}}}},
					},
				},
				tasks: []v1alpha1.Task{
					{
						Name: "task",
						Kind: "Dummy",
						Spec: v1alpha1.TaskSpec{
							DummyTaskSpec: v1alpha1.DummyTaskSpec{WantErr: true, Fatal: true},
						},
					},
				},
				templates: map[string]string{},
			},
			metadata: meta,
			expectedStatus: &v1alpha1.PlanStatus{
				Status: v1alpha1.ExecutionFatalError,
				Name:   "test",
				Phases: []v1alpha1.PhaseStatus{{Name: "phase", Status: v1alpha1.ExecutionFatalError, Steps: []v1alpha1.StepStatus{{Status: v1alpha1.ExecutionFatalError, Name: "step"}}}}},
			wantErr:  true,
			enhancer: testEnhancer,
		},
=======
			tasks:     map[string]v1alpha1.TaskSpec{"task": {Resources: []string{"pod"}}},
			templates: map[string]string{"pod": getResourceAsString(getPod("pod1", "default"))},
		}, defaultMetadata, &v1alpha1.PlanStatus{
			Status:          v1alpha1.ExecutionComplete,
			LastFinishedRun: v1.Time{Time: timeNow},
			Name:            "test",
			Phases:          []v1alpha1.PhaseStatus{{Name: "phase", Status: v1alpha1.ExecutionComplete, Steps: []v1alpha1.StepStatus{{Status: v1alpha1.ExecutionComplete, Name: "step"}}}},
		}},
>>>>>>> 5f0439d7
	}

	for _, tt := range tests {
		testClient := fake.NewFakeClientWithScheme(scheme.Scheme)
<<<<<<< HEAD
		newStatus, err := executePlan(tt.activePlan, tt.metadata, testClient, tt.enhancer)
=======
		newStatus, err := executePlan(tt.activePlan, tt.metadata, testClient, &testKubernetesObjectEnhancer{}, timeNow)
>>>>>>> 5f0439d7

		if !tt.wantErr && err != nil {
			t.Errorf("%s: Expecting no error but got one: %v", tt.name, err)
		}

		if tt.wantErr && err == nil {
			t.Errorf("%s: Expecting an error but got none", tt.name)
		}
<<<<<<< HEAD
=======
	}
}

func TestExecutePlanWithEnhancerError(t *testing.T) {
	testClient := fake.NewFakeClientWithScheme(scheme.Scheme)
	newStatus, err := executePlan(&activePlan{
		name: "test",
		PlanStatus: &v1alpha1.PlanStatus{
			Status: v1alpha1.ExecutionPending,
			Name:   "test",
			Phases: []v1alpha1.PhaseStatus{{Name: "phase", Status: v1alpha1.ExecutionPending, Steps: []v1alpha1.StepStatus{{Status: v1alpha1.ExecutionPending, Name: "step"}}}},
		},
		spec: &v1alpha1.Plan{
			Strategy: "serial",
			Phases: []v1alpha1.Phase{
				{Name: "phase", Strategy: "serial", Steps: []v1alpha1.Step{{Name: "step", Tasks: []string{"task"}}}},
			},
		},
		tasks:     map[string]v1alpha1.TaskSpec{"task": {Resources: []string{"job"}}},
		templates: map[string]string{"job": getResourceAsString(getJob("job1", "default"))},
	}, &engineMetadata{
		instanceName:        "Instance",
		instanceNamespace:   "default",
		operatorVersion:     "ov-1.0",
		operatorName:        "operator",
		resourcesOwner:      getJob("pod2", "default"),
		operatorVersionName: "ovname",
	}, testClient, &errKubernetesObjectEnhancer{}, time.Now())
>>>>>>> 5f0439d7

		if !reflect.DeepEqual(tt.expectedStatus, newStatus) {
			t.Errorf("%s: Expecting status to be:\n%v \nbut got:\n%v", tt.name, *tt.expectedStatus, *newStatus)
		}
	}
}

func instance() *v1alpha1.Instance {
	return &v1alpha1.Instance{
		TypeMeta: metav1.TypeMeta{
			APIVersion: "kudo.dev/v1alpha1",
			Kind:       "Instance",
		},
		ObjectMeta: metav1.ObjectMeta{
			Name:      "test-instance",
			Namespace: "default",
		},
		Spec: v1alpha1.InstanceSpec{
			OperatorVersion: corev1.ObjectReference{
				Name: "first-operator",
			},
		},
	}
}

type testKubernetesObjectEnhancer struct{}

func (k *testKubernetesObjectEnhancer) ApplyConventionsToTemplates(templates map[string]string, metadata task.ExecutionMetadata) ([]runtime.Object, error) {
	result := make([]runtime.Object, 0)
	for _, t := range templates {
		objsToAdd, err := template.ParseKubernetesObjects(t)
		if err != nil {
			return nil, errors.Wrapf(err, "error parsing kubernetes objects after applying kustomize")
		}
		result = append(result, objsToAdd[0])
	}
	return result, nil
}<|MERGE_RESOLUTION|>--- conflicted
+++ resolved
@@ -12,13 +12,14 @@
 	"github.com/pkg/errors"
 	corev1 "k8s.io/api/core/v1"
 	metav1 "k8s.io/apimachinery/pkg/apis/meta/v1"
+	v1 "k8s.io/apimachinery/pkg/apis/meta/v1"
 	"k8s.io/apimachinery/pkg/runtime"
 	"k8s.io/client-go/kubernetes/scheme"
 	"sigs.k8s.io/controller-runtime/pkg/client/fake"
 )
 
 func TestExecutePlan(t *testing.T) {
-<<<<<<< HEAD
+	timeNow := time.Now()
 	instance := instance()
 	meta := &engtask.EngineMetadata{
 		InstanceName:        instance.Name,
@@ -27,16 +28,6 @@
 		OperatorVersionName: "first-operator-1.0",
 		OperatorVersion:     "1.0",
 		ResourcesOwner:      instance,
-=======
-	timeNow := time.Now()
-	defaultMetadata := &engineMetadata{
-		instanceName:        "Instance",
-		instanceNamespace:   "default",
-		operatorVersion:     "ov-1.0",
-		operatorName:        "operator",
-		resourcesOwner:      getJob("pod2", "default"),
-		operatorVersionName: "ovname",
->>>>>>> 5f0439d7
 	}
 	testEnhancer := &testKubernetesObjectEnhancer{}
 
@@ -102,7 +93,6 @@
 					{Name: "phase", Strategy: "serial", Steps: []v1alpha1.Step{{Name: "step", Tasks: []string{"task"}}}},
 				},
 			},
-<<<<<<< HEAD
 			tasks: []v1alpha1.Task{
 				{
 					Name: "task",
@@ -116,9 +106,10 @@
 		},
 			metadata: meta,
 			expectedStatus: &v1alpha1.PlanStatus{
-				Status: v1alpha1.ExecutionComplete,
-				Name:   "test",
-				Phases: []v1alpha1.PhaseStatus{{Name: "phase", Status: v1alpha1.ExecutionComplete, Steps: []v1alpha1.StepStatus{{Status: v1alpha1.ExecutionComplete, Name: "step"}}}},
+				Status:          v1alpha1.ExecutionComplete,
+				LastFinishedRun: v1.Time{Time: timeNow},
+				Name:            "test",
+				Phases:          []v1alpha1.PhaseStatus{{Name: "phase", Status: v1alpha1.ExecutionComplete, Steps: []v1alpha1.StepStatus{{Status: v1alpha1.ExecutionComplete, Name: "step"}}}},
 			},
 			enhancer: testEnhancer,
 		},
@@ -148,9 +139,10 @@
 		},
 			metadata: meta,
 			expectedStatus: &v1alpha1.PlanStatus{
-				Status: v1alpha1.ExecutionComplete,
-				Name:   "test",
-				Phases: []v1alpha1.PhaseStatus{{Name: "phase", Status: v1alpha1.ExecutionComplete, Steps: []v1alpha1.StepStatus{{Status: v1alpha1.ExecutionComplete, Name: "step"}}}},
+				Status:          v1alpha1.ExecutionComplete,
+				LastFinishedRun: v1.Time{Time: timeNow},
+				Name:            "test",
+				Phases:          []v1alpha1.PhaseStatus{{Name: "phase", Status: v1alpha1.ExecutionComplete, Steps: []v1alpha1.StepStatus{{Status: v1alpha1.ExecutionComplete, Name: "step"}}}},
 			},
 			enhancer: testEnhancer,
 		},
@@ -254,17 +246,6 @@
 			enhancer: testEnhancer,
 		},
 		{name: "plan in progress with an unknown task spec will fail with a fatal error", activePlan: &activePlan{
-=======
-			tasks:     map[string]v1alpha1.TaskSpec{"task": {Resources: []string{"pod"}}},
-			templates: map[string]string{"pod": getResourceAsString(getPod("pod1", "default"))},
-		}, defaultMetadata, &v1alpha1.PlanStatus{
-			Status:          v1alpha1.ExecutionComplete,
-			Name:            "test",
-			LastFinishedRun: v1.Time{Time: timeNow},
-			Phases:          []v1alpha1.PhaseStatus{{Name: "phase", Status: v1alpha1.ExecutionComplete, Steps: []v1alpha1.StepStatus{{Status: v1alpha1.ExecutionComplete, Name: "step"}}}},
-		}},
-		{"plan in errored state will be retried and completed when no error happens", &activePlan{
->>>>>>> 5f0439d7
 			name: "test",
 			PlanStatus: &v1alpha1.PlanStatus{
 				Status: v1alpha1.ExecutionInProgress,
@@ -277,7 +258,6 @@
 					{Name: "phase", Strategy: "serial", Steps: []v1alpha1.Step{{Name: "step", Tasks: []string{"task"}}}},
 				},
 			},
-<<<<<<< HEAD
 			tasks: []v1alpha1.Task{
 				{
 					Name: "task",
@@ -616,25 +596,11 @@
 			wantErr:  true,
 			enhancer: testEnhancer,
 		},
-=======
-			tasks:     map[string]v1alpha1.TaskSpec{"task": {Resources: []string{"pod"}}},
-			templates: map[string]string{"pod": getResourceAsString(getPod("pod1", "default"))},
-		}, defaultMetadata, &v1alpha1.PlanStatus{
-			Status:          v1alpha1.ExecutionComplete,
-			LastFinishedRun: v1.Time{Time: timeNow},
-			Name:            "test",
-			Phases:          []v1alpha1.PhaseStatus{{Name: "phase", Status: v1alpha1.ExecutionComplete, Steps: []v1alpha1.StepStatus{{Status: v1alpha1.ExecutionComplete, Name: "step"}}}},
-		}},
->>>>>>> 5f0439d7
 	}
 
 	for _, tt := range tests {
 		testClient := fake.NewFakeClientWithScheme(scheme.Scheme)
-<<<<<<< HEAD
-		newStatus, err := executePlan(tt.activePlan, tt.metadata, testClient, tt.enhancer)
-=======
-		newStatus, err := executePlan(tt.activePlan, tt.metadata, testClient, &testKubernetesObjectEnhancer{}, timeNow)
->>>>>>> 5f0439d7
+		newStatus, err := executePlan(tt.activePlan, tt.metadata, testClient, tt.enhancer, timeNow)
 
 		if !tt.wantErr && err != nil {
 			t.Errorf("%s: Expecting no error but got one: %v", tt.name, err)
@@ -643,37 +609,6 @@
 		if tt.wantErr && err == nil {
 			t.Errorf("%s: Expecting an error but got none", tt.name)
 		}
-<<<<<<< HEAD
-=======
-	}
-}
-
-func TestExecutePlanWithEnhancerError(t *testing.T) {
-	testClient := fake.NewFakeClientWithScheme(scheme.Scheme)
-	newStatus, err := executePlan(&activePlan{
-		name: "test",
-		PlanStatus: &v1alpha1.PlanStatus{
-			Status: v1alpha1.ExecutionPending,
-			Name:   "test",
-			Phases: []v1alpha1.PhaseStatus{{Name: "phase", Status: v1alpha1.ExecutionPending, Steps: []v1alpha1.StepStatus{{Status: v1alpha1.ExecutionPending, Name: "step"}}}},
-		},
-		spec: &v1alpha1.Plan{
-			Strategy: "serial",
-			Phases: []v1alpha1.Phase{
-				{Name: "phase", Strategy: "serial", Steps: []v1alpha1.Step{{Name: "step", Tasks: []string{"task"}}}},
-			},
-		},
-		tasks:     map[string]v1alpha1.TaskSpec{"task": {Resources: []string{"job"}}},
-		templates: map[string]string{"job": getResourceAsString(getJob("job1", "default"))},
-	}, &engineMetadata{
-		instanceName:        "Instance",
-		instanceNamespace:   "default",
-		operatorVersion:     "ov-1.0",
-		operatorName:        "operator",
-		resourcesOwner:      getJob("pod2", "default"),
-		operatorVersionName: "ovname",
-	}, testClient, &errKubernetesObjectEnhancer{}, time.Now())
->>>>>>> 5f0439d7
 
 		if !reflect.DeepEqual(tt.expectedStatus, newStatus) {
 			t.Errorf("%s: Expecting status to be:\n%v \nbut got:\n%v", tt.name, *tt.expectedStatus, *newStatus)
