package instance

import (
	"testing"
	"time"

	"github.com/stretchr/testify/assert"
	v1 "k8s.io/api/core/v1"
	metav1 "k8s.io/apimachinery/pkg/apis/meta/v1"
	"k8s.io/apimachinery/pkg/util/uuid"
	"sigs.k8s.io/controller-runtime/pkg/event"

	"github.com/kudobuilder/kudo/pkg/apis/kudo/v1beta1"
	"github.com/kudobuilder/kudo/pkg/engine"
	"github.com/kudobuilder/kudo/pkg/engine/task"
)

<<<<<<< HEAD
=======
const timeout = time.Second * 5
const tick = time.Millisecond * 500

var cfg *rest.Config

func TestMain(m *testing.M) {
	t := &envtest.Environment{
		CRDDirectoryPaths: []string{filepath.Join("..", "..", "..", "config", "crds")},
	}

	if err := apis.AddToScheme(scheme.Scheme); err != nil {
		log.Fatal(err)
	}

	var err error
	if cfg, err = t.Start(); err != nil {
		log.Fatal(err)
	}

	code := m.Run()
	// t.Stop() returns an error, but since we exit in the next line anyway, it is suppressed
	t.Stop() //nolint:errcheck
	os.Exit(code)
}

func TestRestartController(t *testing.T) {
	stopMgr, mgrStopped, c := startTestManager(t)

	log.Printf("Given an existing instance 'foo-instance' and operator 'foo-operator'")
	in := &v1beta1.Instance{
		ObjectMeta: metav1.ObjectMeta{Name: "foo-instance", Namespace: "default", Labels: map[string]string{kudo.OperatorLabel: "foo-operator"}},
		Spec: v1beta1.InstanceSpec{
			OperatorVersion: v1.ObjectReference{
				Name:      "foo-operator",
				Namespace: "default",
			},
			Parameters: map[string]string{"param": "value"},
		},
	}
	instanceKey, _ := client.ObjectKeyFromObject(in)
	assert.NoError(t, c.Create(context.TODO(), in))

	ov := &v1beta1.OperatorVersion{
		ObjectMeta: metav1.ObjectMeta{Name: "foo-operator", Namespace: "default"},
		TypeMeta:   metav1.TypeMeta{Kind: "OperatorVersion", APIVersion: "kudo.dev/v1beta1"},
		Spec: v1beta1.OperatorVersionSpec{
			Plans: map[string]v1beta1.Plan{"deploy": {Phases: []v1beta1.Phase{}}, "update": {Phases: []v1beta1.Phase{}}},
			Parameters: []v1beta1.Parameter{
				{
					Name:    "param",
					Default: convert.StringPtr("default"),
				},
			},
		},
	}
	assert.NoError(t, c.Create(context.TODO(), ov))

	log.Print("And a deploy plan that was already run")
	assert.Eventually(t, func() bool { return instancePlanFinished(instanceKey, "deploy", c) }, timeout, tick)

	log.Print("When we stop the manager")
	close(stopMgr)
	mgrStopped.Wait()

	log.Print("And update the instance parameter value")
	err := c.Get(context.TODO(), instanceKey, in) // we need to pull here again because the state of instance was modified in between
	assert.NoError(t, err)
	in.Spec.Parameters = map[string]string{"param": "newvalue"}
	assert.NoError(t, c.Update(context.TODO(), in))

	log.Print("And restart the manager again")
	stopMgr, mgrStopped, c = startTestManager(t)

	log.Print("Then an update plan should be triggered instead of deploy plan")
	assert.Eventually(t, func() bool { return instancePlanFinished(instanceKey, "update", c) }, timeout, tick)

	close(stopMgr)
	mgrStopped.Wait()
}

func instancePlanFinished(key client.ObjectKey, planName string, c client.Client) bool {
	i := &v1beta1.Instance{}
	err := c.Get(context.TODO(), key, i)
	if err != nil {
		fmt.Printf("%v", err)
		return false
	}
	return i.Status.PlanStatus[planName].Status.IsFinished()
}

func startTestManager(t *testing.T) (chan struct{}, *sync.WaitGroup, client.Client) {
	mgr, err := manager.New(cfg, manager.Options{})
	assert.Nil(t, err, "Error when creating manager")

	discoveryClient, err := kubernetes.GetDiscoveryClient(mgr)
	assert.NoError(t, err, "Error when creating discovery client")
	cachedDiscoveryClient := memory.NewMemCacheClient(discoveryClient)

	err = (&Reconciler{
		Client:    mgr.GetClient(),
		Discovery: cachedDiscoveryClient,
		Config:    mgr.GetConfig(),
		Recorder:  mgr.GetEventRecorderFor("instance-controller"),
		Scheme:    mgr.GetScheme(),
	}).SetupWithManager(mgr)
	assert.NoError(t, err, "Error when setting up manager")

	stop := make(chan struct{})
	wg := &sync.WaitGroup{}
	wg.Add(1)
	go func() {
		_ = mgr.Start(stop)
		wg.Done()
	}()
	return stop, wg, mgr.GetClient()
}

>>>>>>> 474c4e37
func Test_makePipes(t *testing.T) {
	meta := &engine.Metadata{
		InstanceName:        "first-operator-instance",
		InstanceNamespace:   "default",
		OperatorName:        "first-operator",
		OperatorVersionName: "first-operator-1.0",
		OperatorVersion:     "1.0",
	}

	tests := []struct {
		name     string
		planName string
		plan     *v1beta1.Plan
		tasks    []v1beta1.Task
		emeta    *engine.Metadata
		want     map[string]string
		wantErr  bool
	}{
		{
			name:     "no tasks, no pipes",
			planName: "deploy",
			plan: &v1beta1.Plan{Strategy: "serial", Phases: []v1beta1.Phase{
				{
					Name: "phase", Strategy: "serial", Steps: []v1beta1.Step{
						{
							Name: "step", Tasks: []string{}},
					}},
			}},
			tasks: []v1beta1.Task{},
			emeta: meta,
			want:  map[string]string{},
		},
		{
			name:     "no pipe tasks, no pipes",
			planName: "deploy",
			plan: &v1beta1.Plan{Strategy: "serial", Phases: []v1beta1.Phase{
				{
					Name: "phase", Strategy: "serial", Steps: []v1beta1.Step{
						{
							Name: "step", Tasks: []string{"task"}},
					}},
			}},
			tasks: []v1beta1.Task{
				{
					Name: "task",
					Kind: "Dummy",
					Spec: v1beta1.TaskSpec{
						DummyTaskSpec: v1beta1.DummyTaskSpec{Done: false},
					},
				},
			},
			emeta: meta,
			want:  map[string]string{},
		},
		{
			name:     "one pipe task, one pipes element",
			planName: "deploy",
			plan: &v1beta1.Plan{Strategy: "serial", Phases: []v1beta1.Phase{
				{
					Name: "phase", Strategy: "serial", Steps: []v1beta1.Step{
						{
							Name: "step", Tasks: []string{"task"}},
					}},
			}},
			tasks: []v1beta1.Task{
				{
					Name: "task",
					Kind: "Pipe",
					Spec: v1beta1.TaskSpec{
						PipeTaskSpec: v1beta1.PipeTaskSpec{
							Pod: "pipe-pod.yaml",
							Pipe: []v1beta1.PipeSpec{
								{
									File: "foo.txt",
									Kind: "Secret",
									Key:  "Foo",
								},
							},
						},
					},
				},
			},
			emeta: meta,
			want:  map[string]string{"Foo": "firstoperatorinstance.deploy.phase.step.task.foo"},
		},
		{
			name:     "two pipe tasks, two pipes element",
			planName: "deploy",
			plan: &v1beta1.Plan{Strategy: "serial", Phases: []v1beta1.Phase{
				{
					Name: "phase", Strategy: "serial", Steps: []v1beta1.Step{
						{Name: "stepOne", Tasks: []string{"task-one"}},
						{Name: "stepTwo", Tasks: []string{"task-two"}},
					}},
			}},
			tasks: []v1beta1.Task{
				{
					Name: "task-one",
					Kind: "Pipe",
					Spec: v1beta1.TaskSpec{
						PipeTaskSpec: v1beta1.PipeTaskSpec{
							Pod: "pipe-pod.yaml",
							Pipe: []v1beta1.PipeSpec{
								{
									File: "foo.txt",
									Kind: "Secret",
									Key:  "Foo",
								},
							},
						},
					},
				},
				{
					Name: "task-two",
					Kind: "Pipe",
					Spec: v1beta1.TaskSpec{
						PipeTaskSpec: v1beta1.PipeTaskSpec{
							Pod: "pipe-pod.yaml",
							Pipe: []v1beta1.PipeSpec{
								{
									File: "bar.txt",
									Kind: "ConfigMap",
									Key:  "Bar",
								},
							},
						},
					},
				},
			},
			emeta: meta,
			want: map[string]string{
				"Foo": "firstoperatorinstance.deploy.phase.stepone.taskone.foo",
				"Bar": "firstoperatorinstance.deploy.phase.steptwo.tasktwo.bar",
			},
		},
		{
			name:     "one pipe task, duplicated pipe keys",
			planName: "deploy",
			plan: &v1beta1.Plan{Strategy: "serial", Phases: []v1beta1.Phase{
				{
					Name: "phase", Strategy: "serial", Steps: []v1beta1.Step{
						{
							Name: "step", Tasks: []string{"task"}},
					}},
			}},
			tasks: []v1beta1.Task{
				{
					Name: "task",
					Kind: "Pipe",
					Spec: v1beta1.TaskSpec{
						PipeTaskSpec: v1beta1.PipeTaskSpec{
							Pod: "pipe-pod.yaml",
							Pipe: []v1beta1.PipeSpec{
								{
									File: "foo.txt",
									Kind: "Secret",
									Key:  "Foo",
								},
								{
									File: "bar.txt",
									Kind: "ConfigMap",
									Key:  "Foo",
								},
							},
						},
					},
				},
			},
			emeta:   meta,
			want:    nil,
			wantErr: true,
		},
	}

	for _, tt := range tests {
		tt := tt
<<<<<<< HEAD
=======

>>>>>>> 474c4e37
		t.Run(tt.name, func(t *testing.T) {
			got, err := PipesMap(tt.planName, tt.plan, tt.tasks, tt.emeta)
			if err != nil {
				if !tt.wantErr {
					t.Fatalf("PipesMap() error = %v, wantErr %v", err, tt.wantErr)
				}
				return
			}

			assert.Equal(t, tt.want, got)
		})
	}
}

func TestParameterDiff(t *testing.T) {
	var (
		tests = []struct {
			name string
			new  map[string]string
			diff map[string]string
		}{
			{name: "update one value", new: map[string]string{"one": "11", "two": "2"}, diff: map[string]string{"one": "11"}},
			{name: "update multiple values", new: map[string]string{"one": "11", "two": "22"}, diff: map[string]string{"one": "11", "two": "22"}},
			{name: "add new value", new: map[string]string{"one": "1", "two": "2", "three": "3"}, diff: map[string]string{"three": "3"}},
			{name: "remove one value", new: map[string]string{"one": "1"}, diff: map[string]string{"two": "2"}},
			{name: "no difference", new: map[string]string{"one": "1", "two": "2"}, diff: map[string]string{}},
			{name: "empty new map", new: map[string]string{}, diff: map[string]string{"one": "1", "two": "2"}},
		}
	)

	var old = map[string]string{"one": "1", "two": "2"}

	for _, tt := range tests {
		tt := tt
		t.Run(tt.name, func(t *testing.T) {
			diff := v1beta1.ParameterDiff(old, tt.new)
			assert.Equal(t, tt.diff, diff)
		})
	}
}

func TestRichParameterDiff(t *testing.T) {
	var empty = map[string]string{}
	var old = map[string]string{"one": "1", "two": "2"}

	var tests = []struct {
		name    string
		new     map[string]string
		changed map[string]string
		removed map[string]string
	}{
		{name: "update one value", new: map[string]string{"one": "11", "two": "2"}, changed: map[string]string{"one": "11"}, removed: empty},
		{name: "update multiple values", new: map[string]string{"one": "11", "two": "22"}, changed: map[string]string{"one": "11", "two": "22"}, removed: empty},
		{name: "add new value", new: map[string]string{"one": "1", "two": "2", "three": "3"}, changed: map[string]string{"three": "3"}, removed: empty},
		{name: "remove one value", new: map[string]string{"one": "1"}, changed: empty, removed: map[string]string{"two": "2"}},
		{name: "no difference", new: map[string]string{"one": "1", "two": "2"}, changed: empty, removed: empty},
		{name: "empty new map", new: empty, changed: empty, removed: map[string]string{"one": "1", "two": "2"}},
	}

	for _, tt := range tests {
		tt := tt
		t.Run(tt.name, func(t *testing.T) {
			changed, removed := v1beta1.RichParameterDiff(old, tt.new)
			assert.Equal(t, tt.changed, changed, "unexpected difference in changed parameters")
			assert.Equal(t, tt.removed, removed, "unexpected difference in removed parameters")
		})
	}
}

func TestEventFilterForDelete(t *testing.T) {
	var testParams = []struct {
		name    string
		allowed bool
		e       event.DeleteEvent
	}{
		{"A Pod without annotations", true, event.DeleteEvent{
			Meta:               &v1.Pod{},
			Object:             nil,
			DeleteStateUnknown: false,
		}},
		{"A Pod with pipePod annotation", false, event.DeleteEvent{
			Meta: &v1.Pod{
				ObjectMeta: metav1.ObjectMeta{
					Annotations: map[string]string{task.PipePodAnnotation: "true"},
				},
			},
			Object:             nil,
			DeleteStateUnknown: false,
		}},
	}

	filter := eventFilter()
	for _, test := range testParams {
		diff := filter.Delete(test.e)
		assert.Equal(t, test.allowed, diff, test.name)
	}
}

func Test_fetchNewExecutionPlan(t *testing.T) {
	ov := &v1beta1.OperatorVersion{
		ObjectMeta: metav1.ObjectMeta{Name: "foo-operator", Namespace: "default"},
		TypeMeta:   metav1.TypeMeta{Kind: "OperatorVersion", APIVersion: "kudo.dev/v1beta1"},
		Spec:       v1beta1.OperatorVersionSpec{Plans: map[string]v1beta1.Plan{"cleanup": {}}},
	}

	idle := &v1beta1.Instance{
		TypeMeta:   metav1.TypeMeta{APIVersion: "kudo.dev/v1beta1", Kind: "Instance"},
		ObjectMeta: metav1.ObjectMeta{Name: "test", Namespace: "test"},
		Spec: v1beta1.InstanceSpec{
			PlanExecution: v1beta1.PlanExecution{
				PlanName: "",
				UID:      "",
			},
		},
	}
	if err := idle.AnnotateSnapshot(); err != nil {
		t.Fatalf("failed to annotate instance snaphot: %v", err)
	}

	deploy := "deploy"
	cleanup := "cleanup"
	backup := "backup"
	testUUID := uuid.NewUUID()

	deploying := idle.DeepCopy()
	deploying.Spec.PlanExecution = v1beta1.PlanExecution{PlanName: deploy, UID: testUUID}
	if err := deploying.AnnotateSnapshot(); err != nil {
		t.Fatalf("failed to annotate instance snaphot: %v", err)
	}

	deleted := deploying.DeepCopy()
	deleted.ObjectMeta.DeletionTimestamp = &metav1.Time{Time: time.Date(2019, 10, 17, 1, 1, 1, 1, time.UTC)}
	deleted.ObjectMeta.Finalizers = []string{"kudo.dev.instance.cleanup"}

	uninstalling := deleted.DeepCopy()
	uninstalling.Spec.PlanExecution.PlanName = cleanup
	if err := uninstalling.AnnotateSnapshot(); err != nil {
		t.Fatalf("failed to annotate instance snaphot: %v", err)
	}

	tests := []struct {
		name    string
		i       *v1beta1.Instance
		ov      *v1beta1.OperatorVersion
		want    *string
		wantErr bool
	}{
		{
			name:    "no change means no new plan",
			i:       idle,
			ov:      ov,
			want:    nil,
			wantErr: false,
		},
		{
			name: "deploy plan is scheduled without new UID",
			i: func() *v1beta1.Instance {
				i := idle.DeepCopy()
				i.Spec.PlanExecution.PlanName = deploy
				return i
			}(),
			ov:      ov,
			want:    &deploy,
			wantErr: false,
		},
		{
			name: "deploy plan is scheduled WITH new UID",
			i: func() *v1beta1.Instance {
				i := idle.DeepCopy()
				i.Spec.PlanExecution.PlanName = deploy
				i.Spec.PlanExecution.UID = uuid.NewUUID()
				return i
			}(),
			ov:      ov,
			want:    &deploy,
			wantErr: false,
		},
		{
			name: "no new plan was scheduled WITH a new UID",
			i: func() *v1beta1.Instance {
				i := idle.DeepCopy()
				i.Spec.PlanExecution.UID = uuid.NewUUID()
				return i
			}(),
			ov:      ov,
			want:    nil,
			wantErr: false,
		},
		{
			name: "new plan overrides deploy plan",
			i: func() *v1beta1.Instance {
				i := deploying.DeepCopy()
				i.Spec.PlanExecution.PlanName = backup
				return i
			}(),
			ov:      ov,
			want:    &backup,
			wantErr: false,
		},
		{
			name: "new plan overrides deploy plan WITH new UID",
			i: func() *v1beta1.Instance {
				i := deploying.DeepCopy()
				i.Spec.PlanExecution.PlanName = backup
				i.Spec.PlanExecution.UID = uuid.NewUUID()
				return i
			}(),
			ov:      ov,
			want:    &backup,
			wantErr: false,
		},
		{
			name:    "cleanup is scheduled for a deleted instance",
			i:       deleted,
			ov:      ov,
			want:    &cleanup,
			wantErr: false,
		},
		{
			name:    "cleanup is NOT scheduled when it is already scheduled",
			i:       uninstalling,
			ov:      ov,
			want:    nil,
			wantErr: false,
		},
	}
	for _, tt := range tests {
		tt := tt
<<<<<<< HEAD
=======

>>>>>>> 474c4e37
		t.Run(tt.name, func(t *testing.T) {
			got, err := fetchNewExecutionPlan(tt.i, tt.ov)
			assert.Equal(t, tt.wantErr, err != nil, "expected error %v, but got %v", tt.wantErr, err)
			assert.Equal(t, tt.want, got, "expected '%s' plan returned but got: '%s'", stringPtrToString(tt.want), stringPtrToString(got))
		})
	}
}

func stringPtrToString(p *string) string {
	if p != nil {
		return *p
	}
	return "<nil>"
}<|MERGE_RESOLUTION|>--- conflicted
+++ resolved
@@ -15,126 +15,6 @@
 	"github.com/kudobuilder/kudo/pkg/engine/task"
 )
 
-<<<<<<< HEAD
-=======
-const timeout = time.Second * 5
-const tick = time.Millisecond * 500
-
-var cfg *rest.Config
-
-func TestMain(m *testing.M) {
-	t := &envtest.Environment{
-		CRDDirectoryPaths: []string{filepath.Join("..", "..", "..", "config", "crds")},
-	}
-
-	if err := apis.AddToScheme(scheme.Scheme); err != nil {
-		log.Fatal(err)
-	}
-
-	var err error
-	if cfg, err = t.Start(); err != nil {
-		log.Fatal(err)
-	}
-
-	code := m.Run()
-	// t.Stop() returns an error, but since we exit in the next line anyway, it is suppressed
-	t.Stop() //nolint:errcheck
-	os.Exit(code)
-}
-
-func TestRestartController(t *testing.T) {
-	stopMgr, mgrStopped, c := startTestManager(t)
-
-	log.Printf("Given an existing instance 'foo-instance' and operator 'foo-operator'")
-	in := &v1beta1.Instance{
-		ObjectMeta: metav1.ObjectMeta{Name: "foo-instance", Namespace: "default", Labels: map[string]string{kudo.OperatorLabel: "foo-operator"}},
-		Spec: v1beta1.InstanceSpec{
-			OperatorVersion: v1.ObjectReference{
-				Name:      "foo-operator",
-				Namespace: "default",
-			},
-			Parameters: map[string]string{"param": "value"},
-		},
-	}
-	instanceKey, _ := client.ObjectKeyFromObject(in)
-	assert.NoError(t, c.Create(context.TODO(), in))
-
-	ov := &v1beta1.OperatorVersion{
-		ObjectMeta: metav1.ObjectMeta{Name: "foo-operator", Namespace: "default"},
-		TypeMeta:   metav1.TypeMeta{Kind: "OperatorVersion", APIVersion: "kudo.dev/v1beta1"},
-		Spec: v1beta1.OperatorVersionSpec{
-			Plans: map[string]v1beta1.Plan{"deploy": {Phases: []v1beta1.Phase{}}, "update": {Phases: []v1beta1.Phase{}}},
-			Parameters: []v1beta1.Parameter{
-				{
-					Name:    "param",
-					Default: convert.StringPtr("default"),
-				},
-			},
-		},
-	}
-	assert.NoError(t, c.Create(context.TODO(), ov))
-
-	log.Print("And a deploy plan that was already run")
-	assert.Eventually(t, func() bool { return instancePlanFinished(instanceKey, "deploy", c) }, timeout, tick)
-
-	log.Print("When we stop the manager")
-	close(stopMgr)
-	mgrStopped.Wait()
-
-	log.Print("And update the instance parameter value")
-	err := c.Get(context.TODO(), instanceKey, in) // we need to pull here again because the state of instance was modified in between
-	assert.NoError(t, err)
-	in.Spec.Parameters = map[string]string{"param": "newvalue"}
-	assert.NoError(t, c.Update(context.TODO(), in))
-
-	log.Print("And restart the manager again")
-	stopMgr, mgrStopped, c = startTestManager(t)
-
-	log.Print("Then an update plan should be triggered instead of deploy plan")
-	assert.Eventually(t, func() bool { return instancePlanFinished(instanceKey, "update", c) }, timeout, tick)
-
-	close(stopMgr)
-	mgrStopped.Wait()
-}
-
-func instancePlanFinished(key client.ObjectKey, planName string, c client.Client) bool {
-	i := &v1beta1.Instance{}
-	err := c.Get(context.TODO(), key, i)
-	if err != nil {
-		fmt.Printf("%v", err)
-		return false
-	}
-	return i.Status.PlanStatus[planName].Status.IsFinished()
-}
-
-func startTestManager(t *testing.T) (chan struct{}, *sync.WaitGroup, client.Client) {
-	mgr, err := manager.New(cfg, manager.Options{})
-	assert.Nil(t, err, "Error when creating manager")
-
-	discoveryClient, err := kubernetes.GetDiscoveryClient(mgr)
-	assert.NoError(t, err, "Error when creating discovery client")
-	cachedDiscoveryClient := memory.NewMemCacheClient(discoveryClient)
-
-	err = (&Reconciler{
-		Client:    mgr.GetClient(),
-		Discovery: cachedDiscoveryClient,
-		Config:    mgr.GetConfig(),
-		Recorder:  mgr.GetEventRecorderFor("instance-controller"),
-		Scheme:    mgr.GetScheme(),
-	}).SetupWithManager(mgr)
-	assert.NoError(t, err, "Error when setting up manager")
-
-	stop := make(chan struct{})
-	wg := &sync.WaitGroup{}
-	wg.Add(1)
-	go func() {
-		_ = mgr.Start(stop)
-		wg.Done()
-	}()
-	return stop, wg, mgr.GetClient()
-}
-
->>>>>>> 474c4e37
 func Test_makePipes(t *testing.T) {
 	meta := &engine.Metadata{
 		InstanceName:        "first-operator-instance",
@@ -311,10 +191,7 @@
 
 	for _, tt := range tests {
 		tt := tt
-<<<<<<< HEAD
-=======
-
->>>>>>> 474c4e37
+
 		t.Run(tt.name, func(t *testing.T) {
 			got, err := PipesMap(tt.planName, tt.plan, tt.tasks, tt.emeta)
 			if err != nil {
@@ -543,10 +420,7 @@
 	}
 	for _, tt := range tests {
 		tt := tt
-<<<<<<< HEAD
-=======
-
->>>>>>> 474c4e37
+
 		t.Run(tt.name, func(t *testing.T) {
 			got, err := fetchNewExecutionPlan(tt.i, tt.ov)
 			assert.Equal(t, tt.wantErr, err != nil, "expected error %v, but got %v", tt.wantErr, err)
