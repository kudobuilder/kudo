package instance

import (
	"fmt"

	"github.com/kudobuilder/kudo/pkg/util/kudo"
	v1 "k8s.io/apimachinery/pkg/apis/meta/v1"
	"sigs.k8s.io/controller-runtime/pkg/controller/controllerutil"

	"github.com/pkg/errors"

	"github.com/kudobuilder/kudo/pkg/util/template"
	"gopkg.in/yaml.v2"
	"k8s.io/apimachinery/pkg/runtime"
	"sigs.k8s.io/kustomize/k8sdeps/kunstruct"
	"sigs.k8s.io/kustomize/k8sdeps/transformer"
	"sigs.k8s.io/kustomize/pkg/fs"
	"sigs.k8s.io/kustomize/pkg/loader"
	"sigs.k8s.io/kustomize/pkg/patch"
	"sigs.k8s.io/kustomize/pkg/resmap"
	"sigs.k8s.io/kustomize/pkg/resource"
	"sigs.k8s.io/kustomize/pkg/target"
	ktypes "sigs.k8s.io/kustomize/pkg/types"
)

const basePath = "/kustomize"

<<<<<<< HEAD
// Metadata contains Metadata associated with current PlanExecution
type Metadata struct {
	InstanceName    string
	Namespace       string
	OperatorName    string
	OperatorVersion string
	PlanExecution   string
	PlanName        string
	PhaseName       string
	StepName        string
=======
// ExecutionMetadata contains ExecutionMetadata associated with current plan being executed
type ExecutionMetadata struct {
	engineMetadata

	planName  string
	phaseName string
	stepName  string
>>>>>>> 07692b7d
}

// KubernetesObjectEnhancer takes your kubernetes template and kudo related Metadata and applies them to all resources in form of labels
// and annotations
// it also takes care of setting an owner of all the resources to the provided object
<<<<<<< HEAD
type KubernetesObjectEnhancer interface {
	ApplyConventionsToTemplates(templates map[string]string, metadata Metadata, owner v1.Object) ([]runtime.Object, error)
=======
type kubernetesObjectEnhancer interface {
	applyConventionsToTemplates(templates map[string]string, metadata ExecutionMetadata) ([]runtime.Object, error)
>>>>>>> 07692b7d
}

// kustomizeEnhancer is implementation of KubernetesObjectEnhancer that uses kustomize to apply the defined conventions
type kustomizeEnhancer struct {
	scheme *runtime.Scheme
}

// ApplyConventions accepts templates to be rendered in kubernetes and enhances them with our own KUDO conventions
// These include the way we name our objects and what labels we apply to them
<<<<<<< HEAD
func (k *kustomizeEnhancer) ApplyConventionsToTemplates(templates map[string]string, metadata Metadata, owner v1.Object) (objsToAdd []runtime.Object, err error) {
=======
func (k *kustomizeEnhancer) applyConventionsToTemplates(templates map[string]string, metadata ExecutionMetadata) (objsToAdd []runtime.Object, err error) {
>>>>>>> 07692b7d
	fsys := fs.MakeFakeFS()

	templateNames := make([]string, 0, len(templates))

	for k, v := range templates {
		templateNames = append(templateNames, k)
		err := fsys.WriteFile(fmt.Sprintf("%s/%s", basePath, k), []byte(v))
		if err != nil {
			return nil, errors.Wrapf(err, "error when writing templates to filesystem before applying kustomize")
		}
	}

	kustomization := &ktypes.Kustomization{
		NamePrefix: metadata.instanceName + "-",
		Namespace:  metadata.instanceNamespace,
		CommonLabels: map[string]string{
			kudo.HeritageLabel: "kudo",
			kudo.OperatorLabel: metadata.operatorName,
			kudo.InstanceLabel: metadata.instanceName,
		},
		CommonAnnotations: map[string]string{
			kudo.PlanAnnotation:            metadata.planName,
			kudo.PhaseAnnotation:           metadata.phaseName,
			kudo.StepAnnotation:            metadata.stepName,
			kudo.OperatorVersionAnnotation: metadata.operatorVersion,
		},
		GeneratorOptions: &ktypes.GeneratorOptions{
			DisableNameSuffixHash: true,
		},
		Resources:             templateNames,
		PatchesStrategicMerge: []patch.StrategicMerge{},
	}

	yamlBytes, err := yaml.Marshal(kustomization)
	if err != nil {
		return nil, errors.Wrapf(err, "error marshalling kustomize yaml")
	}

	err = fsys.WriteFile(fmt.Sprintf("%s/kustomization.yaml", basePath), yamlBytes)
	if err != nil {
		return nil, errors.Wrapf(err, "error writing kustomization.yaml file")
	}

	ldr, err := loader.NewLoader(basePath, fsys)
	if err != nil {
		return nil, err
	}
	defer func() {
		if ferr := ldr.Cleanup(); ferr != nil {
			err = ferr
		}
	}()

	rf := resmap.NewFactory(resource.NewFactory(kunstruct.NewKunstructuredFactoryImpl()))
	kt, err := target.NewKustTarget(ldr, rf, transformer.NewFactoryImpl())
	if err != nil {
		return nil, errors.Wrapf(err, "error creating kustomize target")
	}

	allResources, err := kt.MakeCustomizedResMap()
	if err != nil {
		return nil, errors.Wrapf(err, "error creating customized resource map for kustomize")
	}

	res, err := allResources.EncodeAsYaml()
	if err != nil {
		return nil, errors.Wrapf(err, "error encoding kustomized files into yaml")
	}

	objsToAdd, err = template.ParseKubernetesObjects(string(res))
	if err != nil {
		return nil, errors.Wrapf(err, "error parsing kubernetes objects after applying kustomize")
	}

	for _, o := range objsToAdd {
		err = setControllerReference(metadata.resourcesOwner, o, k.scheme)
		if err != nil {
			return nil, errors.Wrapf(err, "setting controller reference on parsed object")
		}
	}

	return objsToAdd, nil
}

func setControllerReference(owner v1.Object, obj runtime.Object, scheme *runtime.Scheme) error {
	if err := controllerutil.SetControllerReference(owner, obj.(v1.Object), scheme); err != nil {
		return err
	}
	return nil
}<|MERGE_RESOLUTION|>--- conflicted
+++ resolved
@@ -25,18 +25,6 @@
 
 const basePath = "/kustomize"
 
-<<<<<<< HEAD
-// Metadata contains Metadata associated with current PlanExecution
-type Metadata struct {
-	InstanceName    string
-	Namespace       string
-	OperatorName    string
-	OperatorVersion string
-	PlanExecution   string
-	PlanName        string
-	PhaseName       string
-	StepName        string
-=======
 // ExecutionMetadata contains ExecutionMetadata associated with current plan being executed
 type ExecutionMetadata struct {
 	engineMetadata
@@ -44,33 +32,23 @@
 	planName  string
 	phaseName string
 	stepName  string
->>>>>>> 07692b7d
 }
 
-// KubernetesObjectEnhancer takes your kubernetes template and kudo related Metadata and applies them to all resources in form of labels
+// kubernetesObjectEnhancer takes your kubernetes template and kudo related Metadata and applies them to all resources in form of labels
 // and annotations
 // it also takes care of setting an owner of all the resources to the provided object
-<<<<<<< HEAD
-type KubernetesObjectEnhancer interface {
-	ApplyConventionsToTemplates(templates map[string]string, metadata Metadata, owner v1.Object) ([]runtime.Object, error)
-=======
 type kubernetesObjectEnhancer interface {
 	applyConventionsToTemplates(templates map[string]string, metadata ExecutionMetadata) ([]runtime.Object, error)
->>>>>>> 07692b7d
 }
 
-// kustomizeEnhancer is implementation of KubernetesObjectEnhancer that uses kustomize to apply the defined conventions
+// kustomizeEnhancer is implementation of kubernetesObjectEnhancer that uses kustomize to apply the defined conventions
 type kustomizeEnhancer struct {
 	scheme *runtime.Scheme
 }
 
 // ApplyConventions accepts templates to be rendered in kubernetes and enhances them with our own KUDO conventions
 // These include the way we name our objects and what labels we apply to them
-<<<<<<< HEAD
-func (k *kustomizeEnhancer) ApplyConventionsToTemplates(templates map[string]string, metadata Metadata, owner v1.Object) (objsToAdd []runtime.Object, err error) {
-=======
 func (k *kustomizeEnhancer) applyConventionsToTemplates(templates map[string]string, metadata ExecutionMetadata) (objsToAdd []runtime.Object, err error) {
->>>>>>> 07692b7d
 	fsys := fs.MakeFakeFS()
 
 	templateNames := make([]string, 0, len(templates))
