--- conflicted
+++ resolved
@@ -44,23 +44,14 @@
 )
 
 // parseSyncPeriod determines the minimum frequency at which watched resources are reconciled.
-// If the variable is present in the environment the
-// duration is returned and the boolean is true.
+// If the variable is present in the environment the duration is returned.
 func parseSyncPeriod() (*time.Duration, error) {
 	if val, ok := os.LookupEnv("KUDO_SYNCPERIOD"); ok {
-<<<<<<< HEAD
 		sync, err := time.ParseDuration(val)
 		if err != nil {
 			return nil, err
 		}
 		return &sync, nil
-=======
-		if sync, err := time.ParseDuration(val); err != nil {
-			return nil, err
-		} else {
-			return &sync, nil
-		}
->>>>>>> 2d8cbaf0
 	}
 	return nil, nil
 }
@@ -76,7 +67,9 @@
 	syncPeriod, err := parseSyncPeriod()
 	if err != nil {
 		log.Error(err, "unable to parse manager sync period variable, run manager with defaults")
-	} else if syncPeriod != nil {
+	}
+
+	if syncPeriod != nil {
 		log.Info(fmt.Sprintf("setting up manager, sync-period is %v", syncPeriod))
 	} else {
 		log.Info(fmt.Sprintf("setting up manager"))
