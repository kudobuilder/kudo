/*

Licensed under the Apache License, Version 2.0 (the "License");
you may not use this file except in compliance with the License.
You may obtain a copy of the License at

    http://www.apache.org/licenses/LICENSE-2.0

Unless required by applicable law or agreed to in writing, software
distributed under the License is distributed on an "AS IS" BASIS,
WITHOUT WARRANTIES OR CONDITIONS OF ANY KIND, either express or implied.
See the License for the specific language governing permissions and
limitations under the License.
*/

package main

import (
	"fmt"
	"net/http"
	"net/url"
	"os"
	"strings"

	"github.com/go-logr/logr"
	apiextenstionsv1beta1 "k8s.io/apiextensions-apiserver/pkg/apis/apiextensions/v1beta1"
	"k8s.io/apimachinery/pkg/runtime"
	"k8s.io/apimachinery/pkg/runtime/schema"
	_ "k8s.io/client-go/plugin/pkg/client/auth/gcp"
	ctrl "sigs.k8s.io/controller-runtime"
	"sigs.k8s.io/controller-runtime/pkg/client/apiutil"
	logf "sigs.k8s.io/controller-runtime/pkg/log"
	"sigs.k8s.io/controller-runtime/pkg/log/zap"
	"sigs.k8s.io/controller-runtime/pkg/manager"

	"github.com/kudobuilder/kudo/pkg/apis"
	"github.com/kudobuilder/kudo/pkg/apis/kudo/v1beta1"
	"github.com/kudobuilder/kudo/pkg/controller/instance"
	"github.com/kudobuilder/kudo/pkg/controller/operator"
	"github.com/kudobuilder/kudo/pkg/controller/operatorversion"
<<<<<<< HEAD
	util "github.com/kudobuilder/kudo/pkg/test/utils"
	"github.com/kudobuilder/kudo/pkg/util/kudo"
=======
>>>>>>> 05664277
	"github.com/kudobuilder/kudo/pkg/version"
)

func main() {
	logf.SetLogger(zap.New(zap.UseDevMode(false)))
	log := logf.Log.WithName("entrypoint")

	// Get version of KUDO
	log.Info(fmt.Sprintf("KUDO Version: %s", fmt.Sprintf("%#v", version.Get())))

	// create new controller-runtime manager
	log.Info("setting up manager")
<<<<<<< HEAD
	mgr, err := ctrl.NewManager(ctrl.GetConfigOrDie(), ctrl.Options{
		MapperProvider: util.NewDynamicRESTMapper,
		CertDir:        "/tmp/cert",
	})
=======
	mgr, err := ctrl.NewManager(ctrl.GetConfigOrDie(), ctrl.Options{})
>>>>>>> 05664277
	if err != nil {
		log.Error(err, "unable to start manager")
		os.Exit(1)
	}

	log.Info("Registering Components.")

	log.Info("setting up scheme")

	if err := apis.AddToScheme(mgr.GetScheme()); err != nil {
		log.Error(err, "unable add APIs to scheme")
	}

	if err := apiextenstionsv1beta1.AddToScheme(mgr.GetScheme()); err != nil {
		log.Error(err, "unable to add extension APIs to scheme")
	}

	// Setup all Controllers

	log.Info("Setting up operator controller")
	err = (&operator.Reconciler{
		Client: mgr.GetClient(),
	}).SetupWithManager(mgr)
	if err != nil {
		log.Error(err, "unable to register operator controller to the manager")
		os.Exit(1)
	}

	log.Info("Setting up operator version controller")
	err = (&operatorversion.Reconciler{
		Client: mgr.GetClient(),
	}).SetupWithManager(mgr)
	if err != nil {
		log.Error(err, "unable to register operator controller to the manager")
		os.Exit(1)
	}

	log.Info("Setting up instance controller")
	err = (&instance.Reconciler{
		Client:   mgr.GetClient(),
		Recorder: mgr.GetEventRecorderFor("instance-controller"),
		Scheme:   mgr.GetScheme(),
	}).SetupWithManager(mgr)
	if err != nil {
		log.Error(err, "unable to register instance controller to the manager")
		os.Exit(1)
	}

	if strings.ToLower(os.Getenv("ENABLE_WEBHOOKS")) == "true" {
		err = registerValidatingWebhook(&v1beta1.Instance{}, mgr, log)
		if err != nil {
			log.Error(err, "unable to create webhook")
			os.Exit(1)
		}
	}

	// Start the Cmd
	log.Info("Starting the Cmd.")
	if err := mgr.Start(ctrl.SetupSignalHandler()); err != nil {
		log.Error(err, "unable to run the manager")
		os.Exit(1)
	}
}

// this is a fork of a code in controller-runtime to be able to pass in our own Validator interface
// see kudo.Validator docs for more details\
//
// ideally in the future we should switch to just simply doing
// err = ctrl.NewWebhookManagedBy(mgr).
// For(&v1beta1.Instance{}).
// Complete()
//
// that internally calls this method but using their own internal Validator type
func registerValidatingWebhook(obj runtime.Object, mgr manager.Manager, log logr.Logger) error {
	gvk, err := apiutil.GVKForObject(obj, mgr.GetScheme())
	if err != nil {
		return err
	}
	validator, ok := obj.(kudo.Validator)
	if !ok {
		log.Info("skip registering a validating webhook, kudo.Validator interface is not implemented %v", gvk)

		return nil
	}
	vwh := kudo.ValidatingWebhookFor(validator)
	if vwh != nil {
		path := generateValidatePath(gvk)

		// Checking if the path is already registered.
		// If so, just skip it.
		if !isAlreadyHandled(path, mgr) {
			log.Info("Registering a validating webhook for %v on path %s", gvk, path)
			mgr.GetWebhookServer().Register(path, vwh)
		}
	}
	return nil
}

func isAlreadyHandled(path string, mgr manager.Manager) bool {
	if mgr.GetWebhookServer().WebhookMux == nil {
		return false
	}
	h, p := mgr.GetWebhookServer().WebhookMux.Handler(&http.Request{URL: &url.URL{Path: path}})
	if p == path && h != nil {
		return true
	}
	return false
}

// if the strategy to generate this path changes we should update init code and webhook setup
// right now this is in sync how controller-runtime generates these paths
func generateValidatePath(gvk schema.GroupVersionKind) string {
	return "/validate-" + strings.Replace(gvk.Group, ".", "-", -1) + "-" +
		gvk.Version + "-" + strings.ToLower(gvk.Kind)
}<|MERGE_RESOLUTION|>--- conflicted
+++ resolved
@@ -38,11 +38,7 @@
 	"github.com/kudobuilder/kudo/pkg/controller/instance"
 	"github.com/kudobuilder/kudo/pkg/controller/operator"
 	"github.com/kudobuilder/kudo/pkg/controller/operatorversion"
-<<<<<<< HEAD
-	util "github.com/kudobuilder/kudo/pkg/test/utils"
 	"github.com/kudobuilder/kudo/pkg/util/kudo"
-=======
->>>>>>> 05664277
 	"github.com/kudobuilder/kudo/pkg/version"
 )
 
@@ -55,14 +51,9 @@
 
 	// create new controller-runtime manager
 	log.Info("setting up manager")
-<<<<<<< HEAD
 	mgr, err := ctrl.NewManager(ctrl.GetConfigOrDie(), ctrl.Options{
-		MapperProvider: util.NewDynamicRESTMapper,
-		CertDir:        "/tmp/cert",
+		CertDir: "/tmp/cert",
 	})
-=======
-	mgr, err := ctrl.NewManager(ctrl.GetConfigOrDie(), ctrl.Options{})
->>>>>>> 05664277
 	if err != nil {
 		log.Error(err, "unable to start manager")
 		os.Exit(1)
