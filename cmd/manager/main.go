--- conflicted
+++ resolved
@@ -143,25 +143,15 @@
 
 	log.Printf("Setting up admission webhook")
 
-<<<<<<< HEAD
-	if err := registerWebhook("/admit", &v1beta1.Instance{}, &webhook.Admission{Handler: &kudohook.InstanceAdmission{}}, mgr); err != nil {
+	iac, err := kudohook.NewInstanceAdmission(mgr.GetConfig(), mgr.GetScheme())
+	if err != nil {
+		log.Printf("Unable to create an uncached client for the webhook: %v", err)
+		os.Exit(1)
+	}
+
+	if err := registerWebhook("/admit", &v1beta1.Instance{}, &webhook.Admission{Handler: iac}, mgr); err != nil {
 		log.Printf("Unable to create instance admission webhook: %v", err)
 		os.Exit(1)
-=======
-		iac, err := kudohook.NewInstanceAdmission(mgr.GetConfig(), mgr.GetScheme())
-		if err != nil {
-			log.Printf("Unable to create an uncached client for the webhook: %v", err)
-			os.Exit(1)
-		}
-
-		if err := registerWebhook("/admit", &v1beta1.Instance{}, &webhook.Admission{Handler: iac}, mgr); err != nil {
-			log.Printf("Unable to create instance admission webhook: %v", err)
-			os.Exit(1)
-		}
-		log.Printf("Instance admission webhook set up")
-
-		// Add more webhooks below using the above registerWebhook method
->>>>>>> 474c4e37
 	}
 	log.Printf("Instance admission webhook set up")
 
