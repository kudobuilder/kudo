--- conflicted
+++ resolved
@@ -384,9 +384,6 @@
 ```bash
 $ kubectl kudo package ../operators/repository/zookeeper/operator/ --destination=~
   Package created: /Users/kensipe/zookeeper-0.1.0.tgz
-<<<<<<< HEAD
-```
-=======
 ```
 
 ### Update parameters on running operator
@@ -405,5 +402,4 @@
 
 A new version of that operator is installed to the cluster and `upgrade` (or `deploy`) plan is started to roll out new flink pods.
 
-At the same time, we're overriding value of parameter `param`. That is optional and you can always do it in separate step via `kudo update`.
->>>>>>> e94ec41b
+At the same time, we're overriding value of parameter `param`. That is optional and you can always do it in separate step via `kudo update`.