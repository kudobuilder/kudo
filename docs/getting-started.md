--- conflicted
+++ resolved
@@ -23,17 +23,11 @@
 
 ## Install KUDO into your cluster
 
-<<<<<<< HEAD
 - Get KUDO repo: `git clone git@github.com:kudobuilder/kudo.git`
 - `cd kudo`
-- `make deploy | kubectl apply -f -` to install controller and CRDs to your Kubernetes cluster
-=======
-- Get KUDO repo: `go get github.com/kudobuilder/kudo/`
-- `cd $GOPATH/src/github.com/kudobuilder/kudo`
 - `kubectl create -f docs/deployment/00-prereqs.yaml`
 - `kubectl create -f docs/deployment/10-crds.yaml`
 - `kubectl create -f docs/deployment/20-deployment.yaml`
->>>>>>> d8fe5b90
 
 ### Notes on Minikube
 If you plan on developing and testing KUDO locally via Minikube, you'll need to launch your cluster with a reasonable amount of memory allocated.  By default, this is only 2GB - we recommend at least 8GB, especially if you're working with applications such as [Kafka](/docs/examples/apache-kafka/).  You can start Minikube with some suitable resource adjustments as follows:
