--- conflicted
+++ resolved
@@ -71,15 +71,10 @@
 
 .PHONY: run
 # Run against the configured Kubernetes cluster in ~/.kube/config
-<<<<<<< HEAD
-run: generate fmt vet
+run:
 	go run -ldflags "-X ${GIT_VERSION_PATH}=${GIT_VERSION} \
                      -X ${GIT_COMMIT_PATH}=${GIT_COMMIT} \
                      -X ${BUILD_DATE_PATH}=${BUILD_DATE}" ./cmd/manager/main.go
-=======
-run:
-	go run ./cmd/manager/main.go
->>>>>>> eeb3e7f1
 
 .PHONY: install-crds
 install-crds:
@@ -165,16 +160,13 @@
 	rm -rf bin/linux/amd64/${CLI}
 	rm -rf bin/windows/${CLI}
 
-<<<<<<< HEAD
 # Install CLI
 cli-install:
 	go install -ldflags "-X ${GIT_VERSION_PATH}=${GIT_VERSION} \
                          -X ${GIT_COMMIT_PATH}=${GIT_COMMIT} \
                          -X ${BUILD_DATE_PATH}=${BUILD_DATE}" ./cmd/kubectl-kudo
 
-=======
 .PHONY: clean
->>>>>>> eeb3e7f1
 # Clean all
 clean:  cli-clean test-clean manager-clean deploy-clean
 	rm -rf bin/darwin
