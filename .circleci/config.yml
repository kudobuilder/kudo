--- conflicted
+++ resolved
@@ -7,13 +7,9 @@
     machine: true
     steps:
       - checkout
-<<<<<<< HEAD
+      - run: echo 'export INTEGRATION_OUTPUT_JUNIT="true"' >> $BASH_ENV
       - run: ./test/run_tests.sh integration-test
       - run: ./test/run_tests.sh e2e-test
-=======
-      - run: echo 'export INTEGRATION_OUTPUT_JUNIT="true"' >> $BASH_ENV
-      - run: ./test/run_tests.sh
->>>>>>> a6e1755f
       - store_test_results:
           path: reports/
 
